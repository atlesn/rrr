# README FOR READ ROUTE RECORD (triple R)
## ABOUT

RRR is designed to process, transmit and save all kinds of measurements or messages. RRR has a variety
of different modules which can be chained together to retrieve, transmit and save messages.

RRR can read data of different types from external programs or sensors using UDP, UNIX sockets,
piping or files.

- Acquire messages using piping, UNIX sockets, UDP-packets
- Transfer messages using MQTT or UDP
- Saving messages using InfluxDB and MySQL

RRR can also be extended by writing custom Perl or Python modules, and can function as a stand-alone MQTT broker.

## DEVELOPMENT

Please create an issue on the RRR GitHub page if you would like to see more functionallity.

## QUICK START

### DOWNLOAD

	$ git clone https://github.com/atlesn/rrr.git

### COMPILE

See `./configure --help` for flags to use for disabling modules with dependencies (perl, mysql etc.).

	$ autoreconf -i
	$ ./configure
	$ make
	$ sudo make install		-- Skip if you do not wish to install RRR on the filesystem

It is also possible, if you are on Ubuntu, Debian or similar, to build a `.deb` package. Look online
on detailed information about this and on which packages you need to build `.deb` packages.

	$ dpkg-buildpackage
	$ sudo dpkg -i ../rrr*.deb

### RUN

To start the program with modules, a config file must first be made. Write this into a file
called `rrr.conf`.

	[my_source]
	module=dummy
	dummy_no_generation=no
	
	[my_target]
	module=raw
	senders=my_source

Then, run this:

	$ rrr --debuglevel 2 rrr.conf

You can see that `my_source` generates messages which `my_target` then reads. Since RRR is designed to run forever,
use `Ctrl+C` to exit. RRR might produce some error messages when the different modules shut down, this is normal.

Keep reading below for more examples, and refer to `man rrr`, `man rrr_post` and `man rrr.conf` for more detailed information on how to configure `rrr`.

### RUN AND READ MANUALS WITHOUT INSTALLATION

	$ cd /directory/to/rrr/source/which/you/have/already/compiled
	$ man ./src/misc/man/rrr.conf.5
	$ man ./src/misc/man/rrr.1
	$ man ./src/misc/man/rrr_post.1
	$ ./src/rrr my_rrr_test_configuration.conf

## MODULES

Here's a short list of modules to start with, more are listed in the `rrr.conf` man page.

### raw (drain output from other modules)
Read output from any module and delete it. Can also print out some information for each message it receives.

### dummy (generate dummy measurements)
Create dummy messages with current timestamp as value at some interval. 

### mysql (store messages to database)
Reads messages from other modules and stores them in a MySQL database.

### influxdb (store messages to database)
Reads messages from other modules and stores them in a an InfluxDB database.

### mqttbroker (run an MQTT broker)
Starts an MQTT broker which any MQTT client can use to exchange messages.

### mqttclient (run an MQTT client)
Starts an MQTT client which can connect to any MQTT server. Messages can be read from other modules and published
to a MQTT broker, and it is possible to subscribe to topics to receive messages other modules can receive. Two RRR MQTT
clients can exchange RRR messages through any MQTT broker, and an arbitary number of clients can run in each RRR program.

Below follows an example configuration which uses RRR to receive data records from an external MQTT client and save it to
an InfluxDB database:

	[my_mqtt_broker]
	module=mqttbroker
	
	[my_mqtt_client]
	module=mqttclient
	mqtt_server=localhost
	mqtt_subscribe_topics=a/+/#

	# Array definition of the data received from the MQTT broker
	mqtt_receive_array=fixp#loadavg,sep1,ustr#uptime,str#hostname
	
	[my_influxdb]
	module=influxdb

	# Read messages from the MQTT client
	senders=my_mqtt_client

	# Parameters used when writing to the InfluxDB server
	influxdb_server=localhost
	influxdb_database=mydb
	influxdb_table=stats

	# Tags and fields to retrieve from the received RRR messages and write to InfluxDB
	influxdb_tags=hostname
	influxdb_fields=uptime,loadavg->load

Use your faviourite MQTT client to publish a message with a data record to the RRR broker
which the RRR MQTT client then receives and parses. Refer to the `ARRAY DEFINITION` section
below on how to specifiy different data types.

	mosquitto_pub -t "a/b/c" -m "3.141592,12345678\"myserver.local\""
	
Please note that RRR does not provide a stand-alone MQTT client.

### ipclient (send messages between RRR instances over UDP)
This module is useful when messages need to be transferred over lossy connections where TCP doesn't work very well.

The `ipclient` module keeps track of all messages and makes sure that they are delivered excactly once (like MQTT QOS2).

The module may function both as a server which accepts connections and a client (also simultaneously).


### udpreader (read data records from UDP)
Listens on a port and parses data records it receives before forwarding them
as RRR messages to other modules. Expects to receive records with data types defined in an `array definition`.

### socket (read data records from a UNIX socket)
Listens on a socket and parses data records it receives before forwarding them
as RRR messages to other modules. Expects to receive records with data types defined in an `array definition`.

The `socket` module can also be set up to read in complete RRR messages sent to it by the `rrr_post` program. 

Below follows an example configuration where a data record is created locally and then sent to RRR using `rrr_post`
to be saved in an InfluxDB database.

	[my_socket]
	module=socket
	socket_path=/tmp/my_rrr_socket.sock
	socket_receive_rrr_message=yes

	[my_influxdb]
	module=influxdb

	# Read messages from the socket module
	senders=my_socket

	# Parameters used when writing to the InfluxDB server
	influxdb_server=localhost
	influxdb_database=mydb
	influxdb_table=stats

	# Tags and fields to retrieve from the received RRR messages and write to InfluxDB
	influxdb_tags=hostname
	influxdb_fields=uptime,loadavg->load

Use `rrr_post` to parse the input data record, which in this case is provided on standard input.

	echo "3.141592,12345678\"myserver.local\"" | rrr_post /tmp/my_rrr_socket.sock -a fixp#loadavg,sep1,ustr#uptime,str#hostname -f - -c 1

### python3 (generate and/or modify messages by a custom python program)
The python3 module use a custom user-provided program to process and generate messages. Special RRR-
objects which resemble RRR internals are provided.

A custom python program might look like this, checkout `man rrr.conf` on how to make it run.

       from rrr_helper import *
       import time
       
       my_global_variable = ""   

       def config(socket : rrr_socket, rrr_setting : setting):
            global my_global_variable

            # retrieve some custom settings from configuration file. The get()
            # will update the "was-used" flag in the setting.
            print ("Received a setting: " + setting.name + "=" + setting.get())

            # set a global variable
            if setting.name == "my_setting":
                 my_global_variable = setting.get()

            # send settings back to update which have been read (optional)
            socket.send(setting)

            return True

<<<<<<< HEAD
       def process(socket : rrr_socket, message: rrr_message):
=======
       def process(socket : rrr_socket, message: vl_message):
            # Return False if something is wrong
            if my_global_variable == "":
                 print("Error: configuration failure")
                 return False

>>>>>>> 4be93b85
            # modify the retrieved message as needed
            message.timestamp_from = message.timestamp_from + 1

            # queue the message to be sent back (optional) for python to give to readers
            socket.send(message)

            return True

       def source(socket : rrr_socket):
            # create a new message
<<<<<<< HEAD
            message = rrr_message(1, 2, 3, 4, 5, 6, bytearray("abcdefg", encoding='utf8'))
=======
            message = vl_message(1, 2, 3, 4, 5, 6, bytearray("abcdefg", encoding='utf8'))

>>>>>>> 4be93b85
            # queue the message to be sent back (optional) for python to give to readers
            socket.send(message)

            # sleep to limit output rate
            time.sleep(1)

            return True



The `rrr_helper` Python module is built into RRR and is only available when the script is called from this program.

### perl5 (generate and/or modify messages by a custom perl script)
The perl5 module makes it possible to process and generate messages in a custom 
written perl script. The first and only argument to the source- and generate-functions
is always a message. Modifications to the message in the script will be done to the
original message, hence there is no need to return the message.

A message can however be duplicated one or more times by calling it's send()-method.

Below follows an example perl script.

	#!/usr/bin/perl -w

	package main;

	use rrr::rrr_helper;
	use rrr::rrr_helper::rrr_message;
	use rrr::rrr_helper::rrr_settings;

	my $global_settings = undef;

	sub config {
		# Get the rrr_settings-object. Has get(key) and set(key,value) methods.
		my $settings = shift;

		# If needed, save the settings object
		$global_settings = $settings;

		# Custom settings from the configuration file must be read to avoid warning messages
		# print "my_custom_setting is: " . $settings->get("my_custom_setting") . "\n";

		# Set a custom setting
		$settings->set("my_new_setting", "5");

		return 1;
	}

	sub source {
		# Receive a newly generated template message
		my $message = shift;

		# Do some modifications
		$message->{'timestamp_from'} = $message->{'timestamp_from'} - $global_settings->get("my_custom_setting");

		print "source:  new timestamp of message is: " . $message->{'timestamp_from'} . "\n";

		# Sleep to ratelimit
		sleep 1;

		# Return 1 for success and 0 for error
		return 1;
	}

	sub process {
		# Get a message from senders of the perl5 instance
		my $message = shift;

		# Do some modifications to the message
		$message->{'timestamp_from'} = $message->{'timestamp_from'} - $global_settings->get("my_custom_setting");

		print "process: new timestamp of message is: " . $message->{'timestamp_from'} . "\n";

		# This can be used to duplicate a message, no need if we are not duplicating
		# $message->send();

		# Return 1 for success and 0 for error
		return 1;
	}

## ARRAY DEFINITION
Many modules use array definitions to describe the data records they receive, as seen in the configuration examples above.

A definition is a comma separated list of different types. Some types need to have a specified length, and other types
figure out the length automatically. RRR will always make sure that it is possible to determin the length
of each record, this is necessary to be able to separate the records from each other upon receival. If you are unsure about
whether a definition is valid, just try to use it and RRR will give you an error message if it isn't.

Sequential fixed length values of the same type may be grouped together in a single items, and each item may be tagged to
ease the extraction of data in later processing.

The specification of an array definition is like this, and below follows more detailed explanations.

	type1[length1][s|u|][@count1][#tag1][,type2[length2][s|u|][@count2][#tag2]][,...]
	
- `type` - Identifier name of the type
- `length` - Length in bytes of the type (if required)
- `count` - Item count of the sepcific type, defaults to 1 if not specified
- `tag` - Optional custom identifier tag of the type

#### FIXED LENGTH TYPES
These types require the `length` field to be specified.

- `be` - Unsigned number in big endian binary format. Length must be in the range 1-8.
- `le` - Unsigned number in little endian binary format. Length must be in the range 1-8.
- `h` - Unsigned number in the endianess of the machine. Might be unsafe for network transfer. Length must be in the range 1-8.
- `blob` - Arbitary binary data. Lengt must be in the range 1-1024.
- `sep` - One or more separator characters. Matches ! " # $ % & ' ( ) * + , - . / : ; < = > ? @ [ \ ] ^ _ ` { | } ~ LF CR TAB and SPACE. Length
must be in the range 1-64.

Types `be`, `le` and `h` may be followed by an `s` after the length specifier to indicate that the input number is signed. If instead
`u` or nothing is set here, the value is treated as unsigned. No other types may have sign flag set.

#### WEAK DYNAMIC LENGTH TYPES
The length of these types are identified automatically and must not have length set. They
cannot be at the end of a definition, nor follow after each other.

- `ustr` - An unsigned integer encoded with ASCII characters 0-9. Stored with 64-bits.
- `istr` - A signed integer encoded with ASCII characters 0-9 optionally preceeded by - or +. Stored with 64-bits.
- `fixp` - The RRR fixed decimal type encoded with ASCII characters 0-9 (and A-F). May include a single dot . to separate integer from fraction,
and the integer part may be preceded with a sign (- or +). Stored with 64-bits where 1 bit is the sign, 39 bits is the integer and
24 bits are the fraction. May be preceeded with 10# or 16# to indicate use of base 10 or base 16 conversion, default is base 10. 

#### STRONG DYNAMIC LENGTH TYPES
The length of these types are identified automatically and must not have a length set. They may be at the end of a defintion.

- `msg` - A full RRR message complete with headers and checksums.
- `str` - An arbitary length string of characters beginning and ending with double quotes ". Double quotes inside the string must be escaped with \. The
surrounding quotes are not included in the final string.

## MESSAGES

A message contains some metadata and a class specifier which tells us what kind of
information and/or value it stores.
* Metadata for a message:
  * `Timestamp from` and `Timestamp to`
    Specifies the duration of the message. The timestamps can be equal if a message has no
    timespan.
  * `Class`
    The message class which describes what kind of information it stores:
    * `POINT`: Measurement at one time instance
    * `AVG`, `MIN`, `MAX`: Average, minimum or maximum measurement over a timespan. In the case
      of `MIN` or `MAX`, the actual time of the minimum or maximum measurement is store in
      `Timestamp to`. `Timestamp from` contains the end time of the measurement timestamp, and
      the start time can be found by checking the from-timestamp of the previous measurement.
    * `INFO`: Usally information in text, for instance to log error conditions.
    * `ARRAY`: An array of data, for instance created by udpreader or socket
  * `Topic`
  	A topic to be used by MQTT modules
  * `Data`
    Data of the message (for ARRAY)
  * `Numeric value`
    A simple numeric value used by `POINT`, `AVG`, `MIN`, `MAX` and which can be worked with
    in the perl- and python modules.
* Types of messages
  * `MSG`: An actual message with a measurement or information
  * `ACK`: Acknowledgement of packet recieval when it is sent over network.

## CUSTOM MODULES

Writing modules requires knowledge about the C programming language.

### Getting started

To write a custom module, start by copying one existing module in the `src/modules/` directory. Update `Makefile.am` in the
same directory using the same naming convention as the other modules.

* To write a source module which only generates messages, copy the `dummy` module.
* To write a module which only processes data from other modules, copy the `raw` module.
* To write a module which both reads from other modules, processes it and lets other modules read from it, copy the `averager` module.

After a module is copied, replace all instances of the old name inside the file with your new name to avoid confusion.

All modules must provide an `init()` function which is used to provide information to Read Route Record about which functions
the module provides, its name and type. This can usually be left alone, just change the static `module_name` value to change
the informational name of the module. The `type` field, however, provides information about wether we expect a sender to
be specified or if we only are a source module (see `dummy` module vs `raw`);

The `module_operations` struct provides pointers to our internal functions which other modules call. All values except the first
may be `NULL`. Reading modules should check wether a function really is available (not null) of senders before use, and be careful
about which types the return:
 
	struct module_operations {
        	void *(*thread_entry)(...) // Main function for starting the thread
        	int (*poll)(...)           // Return messages without deleting them from the buffer
        	int (*poll_delete)(...)    // Return rrr_message structs 
        	int (*poll_delete_ip)(...) // Return ip_buffer_entry structs (same as rrr_message but with IP information at the end)
	};

If you specify `_delete`-functions, you should remove entries from the buffer after passing them on (but not free the actual data pointer). 

When using a poll function of another module, one must specify a callback function which will receive the data from the sender.

Since most poll functions use buffers, they require a `fifo_callback_args` struct as argument (defined in `buffer.h`). This contains two pointers:
- `source` : Expected by some modules to contain a pointer to the `module_thread_data` struct of the reader
- `private_data` : Used if another pointer is needed to arrive in the callback function

If you need more functions, add them to the struct in `modules.h` and make sure to set the new values to `NULL` in all modules.

When a module object is loaded, the `load()` function is run, and on exit the `unload()` function. These may be used to
initialize libraries before any threads start, for instance the MySQL client library.

### Thread state convention

Read Route Record creates one thread for every instance when it starts. All threads, when started, must first initialize their data
which other modules might use, and then wait for a START signal which RRR sends when all threads are initialized and
may read from each other. 

The threads should follow a strict pattern on how to initialize and close correctly. This has to be done to prevent readers to use
functions in other modules which are not ready when we start the program.

Threads which create forks should be started prior to network modules. Module priorities are:

0. `RRR_THREAD_START_PRIORITY_NORMAL` - No particular priority, started immediately.
1. `RRR_THREAD_START_PRIORITY_FORK` - Threads using this must set `RUNNING_FORKED` state after forks have been made
2. `RRR_THREAD_START_PRIORITY_NETWORK` - Uses sockets and should start after forking threads. Will receive start signal last.

The basic state flow of a module/thread is like this (see `threads.h` for internal names):

0. `FREE` - Thread is new
1. `STOPPED` - Thread has stopped
2. `INIT` - Thread is currently initializing its data and we have to wait for it to finish before we proceed
3. `INITIALIZED` - Thread has initialized its data and is waiting for start signal. When all threads reach
   this state, we tell them to start.
4. `RUNNING` - Thread sets this state after receiving start signal.
5. `RUNNING FORKED` - Thread sets this state after being started and any process forks are done (used by python).
6. `STOPPING` - A thread should set this state if it detected `ENCOURAGE STOP` and is about to exit.

It is very important that a thread does not read from other threads before it has received the start signal.

A thread has to update a timer constantly using `update_watchdog_time()`, or else it will be killed by the watchdog after five seconds.

If one or more threads exit, all threads are stopped and restarted automatically.

### Thread data

When a thread/instance starts with the specified entry function, it receives a `rrr_thread_start_data` struct. It contains a pointer to the
command line argument struct from the main program (`cmd_data` struct), data from the configuration file (`rrr_instance_settings`) and a `private_arg` pointer which should be casted in the 
thread to `instance_thread_data` struct. 

There is a slot of 8kB freely available in `instance_thread_data` for a thread to use which does not have to be de-allocated on exit,
it is called `char private_memory[RRR_MODULE_PRIVATE_MEMORY_SIZE]`. To use this, create a custom struct and point it to the `private_memory`
address.

If your module uses locks and buffers, these should be placed in this memory. DO NOT destroy locks when exiting the module if they are used
by one or more poll functions.

Use the pthread framework `pthread_cleanup_push()` and `pthread_cleanup_pop()` to clean up a threads data on exit, look in the
existing modules how they do this. This will make sure data is cleaned up also if the thread is cancelled the hard way. If a thread
hangs on I/O and doesn't exit nicely, it will be left dangling in memory untill it recovers upon which it will clean up its memory.
A new instance will be created insted, and therefore we MUST NOT use statically allocated data in the module which might cause
corruption. Use the private memory provided instead.

### Buffers

Read Route Record provides a framework for buffering data before it is read by other modules, or buffer data from other modules before
processing. A module is not required to be buffered, it can simply generate it's data whenever a poll function is called. However
if the module depends on I/O, it is generally a good idea to use the main thread function to put data in a buffer which others then
read from.

To create a buffer, place a `fifo_buffer` struct in the private memory area and initialize it with `fifo_buffer_init`. This MUST be
done BEFORE the thread sets `INITIALIZED` state. Write a cleanup function which calls `fifo_buffer_invalidate` and push it to
the pthread cleanup stack (see Thread section above). This function deletes all entries in the buffer and sets the invalid flag
which informs users that the buffer is no longer to be used. DO NOT destroy the buffer or zero it's data.

A number of functions are available for reading and writing to a buffer. They return `0` if the buffer was valid, and `1` if the buffer
was invalid. Poll functions which reads from a buffer should also return this value, and it should be checked by readers which should
quit if the buffer was invalid. 

Buffer read functions require a callback function to be specified to receive the data. the callback function can return the following
values to inform the buffer framework about different situations. Not all are valid for all functions (see below). The values may be
ORed together. The callback function is called once for every entry found.

	0. `FIFO_OK`		- Everything OK
	0. `FIFO_SEARCH_KEEP`	- Everything OK
	1. `FIFO_GLOBAL_ERR`	- Some critical error occured and module should shut down
	2. `FIFO_CALLBACK_ERR`	- Some non-critical error occured, caller decides what to do
	8. `FIFO_SEARCH_STOP`	- Callback does not want to be called again, stop processing
	16. `FIFO_SEARCH_GIVE`	- Callback has taken control of the data, remove its entry from the buffer
	32. `FIFO_SEARCH_FREE`	- Tell the buffer to free the data, usually used along with STOP or ERR

Values <= 2 are returned from the buffer functions, the others are for the callback to use only.

The `fifo_read_clear_forward` function will continue to pass on data to the callback regardless of return value. The callback MUST ALWAYS
take care of the data.

The buffer doesn't care about the type of data it stores, make sure that the data is casted to the same type in the reader as the writer puts in.
The `size` arguments may be used to check if a type is correct or not. 

See `buffer.h` for function syntax, and look in existing modules for examples on usage. The locking functions should not be called.

#### `fifo_buffer_init_custom_free`
Initialize the buffer and set it up to use a custom function for destroying the data elements. The default function is `free()`. 

#### `fifo_read_clear_forward`
This function clears at most the whole buffer and passes each entry one by one to a callback function.
All entries are read from and removed from the buffer untill the entry pointed to by `last_element` is reached. If this is NULL, all entries are
processed.
The callback function MUST take care of the memory returned and `free()` it when no longer used, or put it in another buffer. This function is very
efficient as it only locks the buffer for a minimal amount of time, to set the  global pointers to `NULL`.

`FIFO_SEARCH_FREE` can always be specified as return value in conjunction with other return values, in which the buffer will free the actual data.

If the callback returns `FIFO_CALLBACK_ERR`, we will eventually return error to the caller of the buffer but we do not stop.

The callback function may return `FIFO_SEARCH_STOP` in which the remaining fetched messages are put back into the buffer (at the beginning).

The callback function may put data back into the same buffer using a write function, since no lock is held. This can be done for
instance on error conditions.

#### `fifo_buffer_clear_with_callback`
Works like `fifo_read_clear_forward`, but a write lock is while the buffer is iterated, blocking other readers and writers. Also, it is not legal
from the callback function to return any command, only 0 may be returned. Data is freed by this function and not by the callback.

#### `fifo_buffer_clear`
Clear the buffer, delete all entries. 

#### `fifo_buffer_invalidate_with_callback`
Same as `fifo_buffer_clear_with_callback`, but the buffer is also invalidated preventing any more reading and writing.

#### `fifo_search`
This function passes all elements from a buffer to a callback function untill it returns `FIFO_SEARCH_STOP` or `FIFO_CALLBACK_ERR`. If it receives
`FIFO_SEARCH_GIVE`, it removes the entry from the buffer and the reader must take care of the data. This function blocks other readers and writers.

#### `fifo_read`
This functions passes all elements from a buffer to a callback function, but it is not possible for the callback function to return `FIFO_SEARCH_GIVE`
or `FIFO_SEARCH_FREE`. Other readers might use the buffer simultaneously. 

#### `fifo_read_minimum`
This function passes all elements with order higher than a specified number to the callback function. Otherwise same functionallity as `fifo_read`.

#### `fifo_write`
Puts new data to the end of the buffer.

#### `fifo_buffer_write_ordered`
Puts data in the buffer ordered by the `order` argument.

#### `fifo_buffer_delayed_write`
Write to a buffer even if the buffer is locked by another user. The next time the buffer is being read from, this data will be added to the buffer. 

#### `fifo_clear_order_lt`
Clears the beginning of a buffer up to the first entry which has an order value equal to or greater than the `order_min` argument. It is most
reasonable to only use ordered writes before using this function. No callback function is needed.

## CONTACT

github.com/atlesn/rrr
<|MERGE_RESOLUTION|>--- conflicted
+++ resolved
@@ -201,16 +201,12 @@
 
             return True
 
-<<<<<<< HEAD
        def process(socket : rrr_socket, message: rrr_message):
-=======
-       def process(socket : rrr_socket, message: vl_message):
             # Return False if something is wrong
             if my_global_variable == "":
                  print("Error: configuration failure")
                  return False
 
->>>>>>> 4be93b85
             # modify the retrieved message as needed
             message.timestamp_from = message.timestamp_from + 1
 
@@ -221,12 +217,8 @@
 
        def source(socket : rrr_socket):
             # create a new message
-<<<<<<< HEAD
             message = rrr_message(1, 2, 3, 4, 5, 6, bytearray("abcdefg", encoding='utf8'))
-=======
-            message = vl_message(1, 2, 3, 4, 5, 6, bytearray("abcdefg", encoding='utf8'))
-
->>>>>>> 4be93b85
+
             # queue the message to be sent back (optional) for python to give to readers
             socket.send(message)
 
