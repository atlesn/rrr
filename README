--- conflicted
+++ resolved
@@ -1,418 +1 @@
-<<<<<<< HEAD
-# README FOR READ ROUTE RECORD (triple R)
-## ABOUT
-
-RRR is a general purpose acquirement, transmission, processing and storage daemon for all kinds of
-measurements or messages. RRR has a variety of different modules which can be chained together to
-retrieve, transmit, modify and save messages.
-
-RRR can read data of different types from external programs or sensors using UDP, TCP, UNIX sockets,
-piping or files. It is also possible to run self made scripts inside of RRR to modify messages as
-they pass through.
-
-- Acquire messages using piping, UNIX sockets, UDP/TCP-packets
-- Transfer messages using HTTP, MQTT, UDP or TCP
-- Modify messages using Perl or Python
-- Saving messages using InfluxDB and MySQL
-
-Application examples may include:
-
-- Barcode scanners
-- Sensors (temperature, pressure, voltage etc.)
-- PLCs
-- Message forwarding, media or protocol conversion etc.
-
-Please create an issue on the GitHub page https://github.com/atlesn/rrr if you are unable to use a
-particular device with RRR. Please not that RRR is a general purpose program and does not support
-any particular hardware unless configured to do so.
-
-To send data to RRR, the data should be in some form of predictable binary or textual format. Data may
-also be acquired directly by RRR if you write a custom Perl or Python script to acquire readings from
-the source, for instance when the data source is a device on a computer.
-
-RRR supports being run by SystemD and has native Debian/Ubuntu and ArchLinux packages. In addition, RRR
-may be compiled and run on FreeBSD or other Linuxes including Raspbian. Other systems might work but
-are not supported.
-
-## LICENSES
-
-RRR is released under the GPLv3 with some exceptions for self written modules. Please checkout
-the `LICENSE.*`-files regarding this.
-
-## DEVELOPMENT
-
-It is possible to write custom modules in Perl, Python and C. All three have similar easy to use
-interfaces to RRR. The man page for rrr.conf has more information on this, also check out `README.dev`.
-
-If you are a developer and would like to see more functionallity or have some ideas, please consider
-forking the GitHub repository.
-
-## QUICK START
-
-### DOWNLOAD
-
-	$ git clone https://github.com/atlesn/rrr.git
-
-### COMPILE
-
-Compiling the source requires some basic knowledge on how to build a program using Autotools. Please
-look online if you have not done this before.
-
-See `./configure --help` for flags to use for disabling modules with dependencies (perl, mysql etc.).
-
-	$ autoreconf -i
-	$ ./configure
-	$ make
-	$ sudo make install		-- Skip if you do not wish to install RRR on the filesystem
-
-It is also possible, if you are on Ubuntu, Debian or similar, to build a `.deb` package. Look online
-on detailed information about this and on which packages you need to build `.deb` packages.
-
-	$ dpkg-buildpackage
-	$ sudo dpkg -i ../rrr*.deb
-
-On ArchLinux, do the following:
-
-* Download the file `PKGBUILD` from `misc/archlinux/` in the repository.
-* Put the file into some directory and run `makepkg`
-* Install the generated package using `pacman`
-
-### RUN
-
-To start the program with modules, a config file must first be made. Write this into a file
-called `rrr.conf`.
-
-	[my_source]
-	module=dummy
-	dummy_no_generation=no
-	
-	[my_target]
-	module=raw
-	senders=my_source
-
-Then, run this:
-
-	$ rrr --debuglevel 2 rrr.conf
-
-You can see that `my_source` generates messages which `my_target` then reads. Since RRR is designed to run forever,
-use `Ctrl+C` to exit. RRR might produce some error messages when the different modules shut down, this is normal.
-
-Keep reading below for more examples, and refer to `man rrr`, `man rrr_post` and `man rrr.conf` for more detailed information on how to configure `rrr`.
-
-### RUN AND READ MANUALS WITHOUT INSTALLATION
-
-	$ cd /directory/to/rrr/source/which/you/have/already/compiled
-	$ man ./src/misc/man/rrr.conf.5
-	$ man ./src/misc/man/rrr.1
-	$ man ./src/misc/man/rrr_post.1
-	$ ./src/rrr my_rrr_test_configuration.conf
-
-## MODULES
-
-Here's a short list of modules to start with, more are listed in the `rrr.conf` man page.
-
-### ip (read and send data records using UDP and TCP)
-This module handles inbound and outbound IP traffic. It can parse incoming data and organize it into RRR arrays,
-and also send data to external hosts based on address information it the messages it receives from other modules.
-
-The IP module is the binding link between RRR and external devices using IP networking.
-
-### mqttbroker (run an MQTT broker)
-Starts an MQTT broker which any MQTT client can use to exchange messages.
-
-### mqttclient (run an MQTT client)
-Starts an MQTT client which can connect to any MQTT server. Messages can be read from other modules and published
-to a MQTT broker, and it is possible to subscribe to topics to receive messages other modules can receive. Two RRR MQTT
-clients can exchange RRR messages through any MQTT broker, and an arbitary number of clients can run in each RRR program.
-
-Below follows an example configuration which uses RRR to receive data records from an external MQTT client and save it to
-an InfluxDB database:
-
-	[my_mqtt_broker]
-	module=mqttbroker
-	
-	[my_mqtt_client]
-	module=mqttclient
-	mqtt_server=localhost
-	mqtt_subscribe_topics=a/+/#
-
-	# Array definition of the data received from the MQTT broker
-	mqtt_receive_array=fixp#loadavg,sep1,ustr#uptime,str#hostname
-	
-	[my_influxdb]
-	module=influxdb
-
-	# Read messages from the MQTT client
-	senders=my_mqtt_client
-
-	# Parameters used when writing to the InfluxDB server
-	influxdb_server=localhost
-	influxdb_database=mydb
-	influxdb_table=stats
-
-	# Tags and fields to retrieve from the received RRR messages and write to InfluxDB
-	influxdb_tags=hostname
-	influxdb_fields=uptime,loadavg->load
-
-Use your faviourite MQTT client to publish a message with a data record to the RRR broker
-which the RRR MQTT client then receives and parses. Refer to the `ARRAY DEFINITION` section
-below on how to specifiy different data types.
-
-	mosquitto_pub -t "a/b/c" -m "3.141592,12345678\"myserver.local\""
-	
-Please note that RRR does not provide a stand-alone MQTT client.
-
-### ipclient (send messages between RRR instances over UDP)
-This module is useful when messages need to be transferred over lossy connections where TCP doesn't work very well.
-
-The `ipclient` module keeps track of all messages and makes sure that they are delivered excactly once (like MQTT QOS2).
-
-The module may function both as a server which accepts connections and a client (also simultaneously).
-
-An RRR native protocol is used to transfer messages which means that and RRR program only can communicate with other RRR
-programs using this module.
-
-### mysql (store messages to database)
-Reads messages from other modules and stores them in a MySQL database.
-
-### influxdb (store messages to database)
-Reads messages from other modules and stores them in a an InfluxDB database.
-
-### socket (read data records from a UNIX socket)
-The socket module listens on a socket and parses data records it receives before forwarding them
-as RRR messages to other modules. Expects to receive records with data types defined in an `array definition`. This
-is useful when it's practical to pass over data to RRR locally using scripts.
-
-A binary, `rrr_post`, is provided to communicate with the socket module. The type of input data is defined in it's
-arguments, and an RRR array message for every record is created and sent in to RRR over the socket.
-
-Below follows an example configuration where a data record is created locally and then sent to RRR using `rrr_post`
-to be saved in an InfluxDB database.
-
-	[my_socket]
-	module=socket
-	socket_path=/tmp/my_rrr_socket.sock
-	socket_receive_rrr_message=yes
-
-	[my_influxdb]
-	module=influxdb
-
-	# Read messages from the socket module
-	senders=my_socket
-
-	# Parameters used when writing to the InfluxDB server
-	influxdb_server=localhost
-	influxdb_database=mydb
-	influxdb_table=stats
-
-	# Tags and fields to retrieve from the received RRR messages and write to InfluxDB
-	influxdb_tags=hostname
-	influxdb_fields=uptime,loadavg->load
-
-Use `rrr_post` to parse the input data record, which in this case is provided on standard input.
-
-	echo "3.141592,12345678,\"myserver.local\"" | rrr_post /tmp/my_rrr_socket.sock -a fixp#loadavg,sep1,ustr#uptime,sep1,str#hostname -f - -c 1
-
-### python3 (generate and/or modify messages by a custom python program)
-The python3 module use a custom user-provided program to process and generate messages. Special RRR-
-objects which resemble RRR internals are provided.
-
-A custom python program might look like this, checkout `man rrr.conf` on how to make it run.
-
-       from rrr_helper import *
-       import time
-       
-       my_global_variable = ""
-
-       def config(rrr_config: config):
-            global my_global_variable
-
-            # retrieve a custom setting from the configuration file. The get()
-            # will update the "was-used" flag in the setting which stops a
-            # warning from being printed.
-            print ("Received configuration parameters")
-            my_global_variable = config.get("my_global_variable")
-
-            return True
-
-       def process(socket: rrr_socket, message: rrr_message):
-            # Return False if something is wrong
-            if my_global_variable == "":
-                 print("Error: configuration failure")
-                 return False
-
-            # modify the retrieved message as needed
-            message.timestamp = message.timestamp + 1
-
-            # queue the message to be sent back (optional) for python to give to readers
-            socket.send(message)
-
-            return True
-
-       def source(socket: rrr_socket, message: rrr_message):
-            # Set an array value in the template message
-            my_array_value = rrr_array_value()
-            my_array_value.set_tag("my_tag")
-            my_array_value.set(0, "my_value")
-
-            my_array = rrr_array()
-            my_array.append(my_array_value)
-
-            message.set_array(my_array)
-
-            # queue the message to be sent back (optional) for python to give to readers
-            socket.send(message)
-
-            # sleep to limit output rate
-            time.sleep(1)
-
-            return True
-
-
-
-The `rrr_helper` Python module is built into RRR and is only available when the script is called from this program.
-
-### perl5 (generate and/or modify messages by a custom perl script)
-The perl5 module makes it possible to process and generate messages in a custom 
-written perl script. The first and only argument to the source- and generate-functions
-is always a message. Modifications to the message in the script will be done to the
-original message, hence there is no need to return the message.
-
-A message can however be duplicated one or more times by calling it's send()-method.
-
-Below follows an example perl script.
-
-	#!/usr/bin/perl -w
-
-	package main;
-
-	use rrr::rrr_helper;
-	use rrr::rrr_helper::rrr_message;
-	use rrr::rrr_helper::rrr_settings;
-
-	my $global_settings = undef;
-
-	sub config {
-		# Get the rrr_settings-object. Has get(key) and set(key,value) methods.
-		my $settings = shift;
-
-		# If needed, save the settings object
-		$global_settings = $settings;
-
-		# Custom settings from the configuration file must be read to avoid warning messages
-		# print "my_custom_setting is: " . $settings->get("my_custom_setting") . "\n";
-
-		# Set a custom setting
-		$settings->set("my_new_setting", "5");
-
-		return 1;
-	}
-
-	sub source {
-		# Receive a newly generated template message
-		my $message = shift;
-
-		# Do some modifications
-		$message->{'timestamp'} = $message->{'timestamp'} - $global_settings->get("my_custom_setting");
-
-		print "source:  new timestamp of message is: " . $message->{'timestamp'} . "\n";
-
-		# Return 1 for success and 0 for error
-		return 1;
-	}
-
-	sub process {
-		# Get a message from senders of the perl5 instance
-		my $message = shift;
-
-		# Do some modifications to the message
-		$message->{'timestamp'} = $message->{'timestamp'} - $global_settings->get("my_custom_setting");
-
-		print "process: new timestamp of message is: " . $message->{'timestamp'} . "\n";
-
-		# This can be used to duplicate a message, no need if we are not duplicating
-		# $message->send();
-
-		# Return 1 for success and 0 for error
-		return 1;
-	}
-
-### raw (drain output from other modules)
-Read output from any module and delete it. Can also print out some information for each message it receives.
-
-### dummy (generate dummy measurements)
-Create dummy messages with current timestamp as value at some interval. 
-
-## ARRAY DEFINITION
-Many modules use array definitions to describe the data records they receive, as seen in the configuration examples above.
-
-A definition is a comma separated list of different types. Some types need to have a specified length, and other types
-figure out the length automatically. RRR will always make sure that it is possible to determin the length
-of each record, this is necessary to be able to separate the records from each other upon receival. If you are unsure about
-whether a definition is valid, just try to use it and RRR will give you an error message if it isn't.
-
-Sequential fixed length values of the same type may be grouped together in a single items, and each item may be tagged to
-ease the extraction of data in later processing.
-
-The specification of an array definition is like this, and below follows more detailed explanations.
-
-	type1[length1][s|u|][@count1][#tag1][,type2[length2][s|u|][@count2][#tag2]][,...]
-	
-- `type` - Identifier name of the type
-- `length` - Length in bytes of the type (if required)
-- `count` - Item count of the sepcific type, defaults to 1 if not specified
-- `tag` - Optional custom identifier tag of the type
-
-### FIXED LENGTH TYPES
-These types require the `length` field to be specified.
-
-- `be` - Unsigned number in big endian binary format. Length must be in the range 1-8.
-- `le` - Unsigned number in little endian binary format. Length must be in the range 1-8.
-- `h` - Unsigned number in the endianess of the machine. Might be unsafe for network transfer. Length must be in the range 1-8.
-- `blob` - Arbitary binary data. Lengt must be in the range 1-1024.
-- `sep` - One or more separator characters. Matches ! " # $ % & ' ( ) * + , - . / : ; < = > ? @ [ \ ] ^ _ ` { | } ~ LF CR TAB and SPACE. Length
-must be in the range 1-64.
-
-Types `be`, `le` and `h` may be followed by an `s` after the length specifier to indicate that the input number is signed. If instead
-`u` or nothing is set here, the value is treated as unsigned. No other types may have sign flag set.
-
-### WEAK DYNAMIC LENGTH TYPES
-The length of these types are identified automatically and must not have length set. They
-cannot be at the end of a definition, nor follow after each other.
-
-- `ustr` - An unsigned integer encoded with ASCII characters 0-9. Stored with 64-bits.
-- `istr` - A signed integer encoded with ASCII characters 0-9 optionally preceeded by - or +. Stored with 64-bits.
-- `fixp` - The RRR fixed decimal type encoded with ASCII characters 0-9 (and A-F). May include a single dot . to separate integer from fraction,
-and the integer part may be preceded with a sign (- or +). Stored with 64-bits where 1 bit is the sign, 39 bits is the integer and
-24 bits are the fraction. May be preceeded with 10# or 16# to indicate use of base 10 or base 16 conversion, default is base 10.
-- `nsep` - Will match number of any characters until a space character is found (LF, CR, TAB or SPACE).
-
-### STRONG DYNAMIC LENGTH TYPES
-The length of these types are identified automatically and must not have a length set. They may be at the end of a defintion.
-
-- `msg` - A full RRR message complete with headers and checksums. A message has it's length inside the message header.
-- `str` - An arbitary length string of characters beginning and ending with double quotes ". Double quotes inside the string must be escaped with \. The
-surrounding quotes are not included in the final string.
-
-## MESSAGES
-
-A message contains some metadata and a class specifier which tells us what kind of
-information and/or value it stores.
-* Metadata for a message:
-  * `Timestamp`
-    Usually specified when a message was created.
-  * `Class`
-    The message class which describes what kind of information it stores:
-    * `DATA`: Message with arbitary data
-    * `ARRAY`: An array of data, for instance created by udpreader or socket
-  * `Topic`
-  	A topic to be used by MQTT modules
-  * `Data`
-    Data of the message (for ARRAY)
-
-## CONTACT
-
-github.com/atlesn/rrr
-=======
-README.md
->>>>>>> 31abea3b
+README.md