#[my_source]
#module=dummy
#dummy_topic=my_topic_from_dummy
#dummy_no_generation=no
#dummy_no_sleeping=yes
#dummy_max_generated=10000000

#[my_ipclient_send]
#module=ipclient
#senders=my_source
#ipclient_listen=yes
#ipclient_src_port=5556
#ipclient_default_remote=firewall
#ipclient_no_assured_single_delivery=no

#[my_ipclient_recv]
#module=ipclient
#ipclient_listen=yes

#[my_source_2]
#module=dummy
#dummy_no_generation=no

#[my_receiver]
#module=raw
#senders=my_ipclient_send

[my_mqtt_broker]
module=mqttbroker
#mqtt_broker_port_tls=8884
#mqtt_broker_port=1884
#mqtt_broker_password_file=src/tests/rrr.passwd
#mqtt_broker_require_authentication=no
#mqtt_broker_acl_file=src/tests/mqttbroker.acl
#mqtt_broker_transport_type=both
#mqtt_broker_tls_certificate_file=misc/ssl/rrr.crt
#mqtt_broker_tls_key_file=misc/ssl/rrr.key
#mqtt_broker_tls_ca_path=misc/ssl/rootca

#[my_mqtt_client_receiver]
#module=mqttclient
#senders=my_source
#mqtt_server=localhost
#mqtt_transport_type=tls
#mqtt_ca_path=misc/ssl/rootca
#mqtt_subscribe_topics=my_topic2
#mqtt_publish_topic=my_topic
#
#[my_mqtt_client_sender]
#module=mqttclient
#mqtt_server=localhost
#senders=my_source
#mqtt_publish_topic=my_topic2

#[my_mqtt_client_sender]
#module=mqttclient
#mqtt_server=localhost
#mqtt_server_port=8884
#senders=my_source
#mqtt_qos=1
#mqtt_publish_topic=my_topic_default
#mqtt_transport_type=tls
#mqtt_tls_certificate_file=misc/ssl/rrr.crt
#mqtt_tls_key_file=misc/ssl/rrr.key
##mqtt_tls_ca_path=misc/ssl/rootca
#mqtt_tls_ca_file=misc/ssl/rootca/goliathdns.no.crt
#mqtt_connect_error_action=retry
#mqtt_discard_on_connect_retry=yes
#
#[my_mqtt_client_receiver]
#module=mqttclient
#mqtt_qos=1
#mqtt_server=localhost
#mqtt_server_port=1884
#mqtt_subscribe_topics=my_topic
#mqtt_username=rrr
#mqtt_password=rrr

## Array definition of the data received from the MQTT broker
#mqtt_receive_array=fixp#loadavg,sep1,ustr#uptime,str#hostname
#
#[my_socket]
#module=socket
#socket_path=/tmp/my_rrr_socket.sock
#socket_receive_rrr_message=yes
#
#[my_python3]
#module=python3
#senders=my_source
#python3_module_path=./
#python3_module=rrr_test
#python3_process_function=process

#[my_buffer]
#module=buffer
#senders=my_source

#[my_ip]
#module=ip
#ip_udp_port=2000
#ip_input_types=nsep,sep1
#senders=my_perl5
#

[instance_journal]
module=journal

#[instance_ip]
#module=ip
#senders=instance_journal
#ip_target_host=127.0.0.1
#ip_target_port=5000
#ip_array_send_tags=log_message

[instance_mqtt_journal_sender]
module=mqttclient
senders=instance_journal
mqtt_connect_error_action=retry
mqtt_publish_array_values=log_message

#[instance_drain]
#module=raw
#senders=instance_journal

[my_perl5]
<<<<<<< HEAD
module=perl5
=======
# NOTE : Spaces after module name
module=perl5        
#senders=instance_journal
>>>>>>> 9009df5e
perl5_file=misc/test_configs/rrr_test.pl
#perl5_process_sub=process
perl5_source_sub=source
perl5_config_sub=config
perl5_drop_on_error=yes
perl5_do_include_build_directories=yes
#perl5_spawn_interval_ms=0
perl5_spawn_interval_ms=500
my_custom_setting=10

#[my_buffer]
#module=buffer
#senders=my_perl5
#buffer_ttl_seconds=5

[my_target]
module=raw
senders=my_perl5
topic_filter=aaa/bbb/ccc
raw_print_data=yes

#[my_influxdb]
#module=influxdb

# Read messages from the socket module
#senders=my_socket,my_mqtt_client

# Parameters used when writing to the InfluxDB server
#influxdb_server=localhost
#influxdb_database=mydb
#influxdb_table=stats

# Tags and fields to retrieve from the received RRR messages and write to InfluxDB
#influxdb_tags=hostname
#influxdb_fields=uptime,loadavg->load
<|MERGE_RESOLUTION|>--- conflicted
+++ resolved
@@ -123,13 +123,9 @@
 #senders=instance_journal
 
 [my_perl5]
-<<<<<<< HEAD
-module=perl5
-=======
 # NOTE : Spaces after module name
 module=perl5        
 #senders=instance_journal
->>>>>>> 9009df5e
 perl5_file=misc/test_configs/rrr_test.pl
 #perl5_process_sub=process
 perl5_source_sub=source
