--- conflicted
+++ resolved
@@ -125,11 +125,8 @@
 
 #[my_perl5]
 # NOTE : Spaces after module name
-<<<<<<< HEAD
 #module  =  perl5        
-=======
 module  =  perl5        
->>>>>>> c505023f
 #senders=instance_journal
 #perl5_file=misc/test_configs/rrr_test.pl
 #perl5_process_sub=process
