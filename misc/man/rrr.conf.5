--- conflicted
+++ resolved
@@ -206,15 +206,10 @@
 The port number of the default remote, defaults to 5555.
 .It ipclient_src_port=PORT NUMBER
 Source port used for sending and receiving packtes, defaults to 5555.
-<<<<<<< HEAD
-=======
-.It ipclient_keyfile=KEY FILE
-An optional keyfile which we use to generate a key used to encrypt messages we send. The server must use the same file.
 .It ipclient_listen={yes|no}
 Accept incoming connections if set to yes. Default is no.
 .It ipclient_disallow_remote_ip_swap={yes|no}
 If yes and a remote changes its IP-address, RRR must restart before the new address can be accepted. Default is no. 
->>>>>>> 21a8575d
 .El
 .SS mysql (DAIV)
 This module will read in messages from other modules, possibly IP-capable, and save them to a myqsl or MariaDB 
