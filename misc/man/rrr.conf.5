<<<<<<< HEAD
.Dd 2023-09-13
=======
.Dd 2023-09-16
>>>>>>> aba9062f
.TH RRR.CONF 5
.SH NAME
Read Route Record is a dynamic module-based message handling program
for collecting, buffering, processing and storing messages and measurements.
.SH DESCRIPTION
The
.B rrr
environment is set up with a configuration file. The file specifies any number
of
.B instances
of different
.B modules.
The different instances either get RRR messages from other
instances, creates new messages based on some external data or send messages out. A
complete list of all available modules can be found in the MODULES section.
.PP
RRR messages may contain RRR array data, timestamp, topic and raw data.
.PP
All the different modules can read messages from each other, except from
.B source
modules which only receives data form external sources.
.PP
Custom functionallity may be achieved by using using the Perl or Python module to
run scripts inside of an RRR environment. It is also possible to write custom C or
C++ modules.
.PP
Once started,
.B rrr
keeps running until it is signalled to stop.
.PP
.SH SYNTAX
Any number of instances may be specified. An instance specification begins with a [] containing
the user chosen name of the instance, like
.B [INSTANCE NAME].
A module to use must then be specified with
.B module=MODULE NAME
. The
.B senders=SENDERS
settings is set if the instance is to read from other instances. After this, any module-specific parameters follows.
The order of parameters inside an instance specification and the order of the instances inside the configuration file
do not matter. An instance section ends when a new begins or when we reach the end of the file.
.PP
Multiple instances of a module may co-exist as long as their settings don't collide, like if they try to use the same
network ports.
.PP
.nf
# Comment are like this, they must be on separate lines. The instance name
# and module name are the ony parameters which are always required. Spaces
# around the = are ignored as well as spaces at the end of a line.

# User chosen name of the instance
[INSTANCE_1_NAME]
# Which module to use for the instance
module=MODULE NAME

# Which other instances to read from (not for source modules)
senders=INSTANCE NAME,...

# On program startup, wait for these instances to start before starting (optional)
wait_for=WAIT FOR,...

# Enable or disable output duplication (optional). If set to yes, all readers of this instance will
# receive all messages. If set to no, the readers will compete over the messages (default mode).
duplicate=yes

# Set a route definition to apply on output messages to control which reader instance messages
# are destined for (optional). If not given, or the definition produces no result, all readers
# may receive any message.

# If a route definition is given, the duplicate keyword still controls wether or not messages may be
# read by only one or multiple reader instances. To refer to a route definition specified outside
# the block, enclose its name in angle brackets like <NAME>. Multiple names may be given, in which
# the definitions will be run in order.
route=ROUTE DEFINITION|<ROUTE DEFINITION NAME>[,<ROUTE DEFINITION NAME>]...

# Set a method definition to apply on inbound messages to set the method tags given to cmodule
# processor functions. The methods tags can be used to dispatch messages to respective functions
# within the cmodule code. If multiple methods are applied to a single method, the processor function
# will be called once for each method.

# If not given, the processor function will be called with a method argument indicating that no method
# is set. If given but execution produces no result for a particular message, the processor function
# will not be called.

# To refer to a method definition specified outside the block, enclose its name in angle brackets like
# <NAME>. Multiple names may be given, in which the definitions will be run in order.
methods=METHOD DEFINITION|<METHOD DEFINITION NAME>[,<METHOD DEFINITION NAME>]...

# When using methods, call a named processor function directly inside the cmodule program (optional). By
# default, and if set to no, the default processor function will be called instead with the resolved method
# name as argument.
methods_direct_dispatch=yes

# Enable or disable output buffer for this instance (optional, buffer is by default enabled).
buffer=yes

# Enable or disable backstop check (optional, backstop is by default enabled).
backstop=yes

# Drop all messages from senders which do not match the set topic (optional)
topic_filter=MQTT TOPIC FILTER

# Invert topic filter (optional). If set to yes, messages in which a topic
# matches any set topic_filter will be dropped (inverted filter).
topic_filter_invert=yes

# Module-specific arguments (module-dependant)
argument1 = value1

[INSTANCE_2_NAME]
module=...

# ##### ARRAY TREE DEFINITIONS

# Any number of named array trees may be specified
# Modules parsing array data may refer to these instead of having them defined inside each instance block
{ARRAY_TREE_DEFINITION_A}
be1#type,be1#one
IF ({type} == 1)
	;
ELSIF ({type} == 2)
	be2#two
	;
ELSIF ({type} > 0)
	blob{type}#x
	;
ELSE
	err
	;
sep1#separator
;

# ##### ROUTE DEFINITIONS

# Any number of named route definitions may be specified.
# Modules with defined output routes may refer to these instead of having them defined inside each instance block.
# Use tab, newline or carriage return characters (ASCII 0x0B, 0x0A, 0x0D) to separate statements. Spaces (ASCII 0x20)
# are interpreted as any other printable character, except from when occuring after an operator or a keyword.

# Postfix notation is used, and the route definition is processed from top to bottom.

# String values are pushed to a stack by placing one of the following keywords in front of them:
# - T - Topic      - Push the result of applying the given MQTT topic filter to the topic of a message. Note that
#                    spaces are valid characters in topic filters, end the string with newlines or tabs.
# - H - Has         - Push a boolean value indicating precence of a given array tag in a message
# - D - Destinaton  - Push an instance name to the stack

# Boolean values may be pushed to the stack:
# - TRUE    - Push a boolean true to the stack
# - FALSE   - Push a boolean false to the stack

# Operators are used after pushing elements to the stack. These require one or two values to be present
# on the stack. After an operator has been run, the values are consumed and the result of the condition is
# pushed onto the stack. The route definition must be constructed such that no values are present on the stack
# after processing, which means that a route definition usually ends with one or more POP operators. If BAIL is
# used, it also counts as a POP.

# The following operators may be used:
# - AND    - Apply boolean AND on the two preceeding values and push the result.
# - OR     - Apply boolean OR on the two preceeding values and push the result.
# - NOT    - Apply boolean NOT on the preceeding value and push the result.
# - APPLY  - Set the message to be routed to the given instance or not. Requires a boolean value
#            and an instance name to be present on the stack. Leaves the boolean value on the stack.
# - POP    - Remove one value from the stack.
# - BAIL   - Stop processing if the top value on the stack is true. The value is removed from the stack.

# Comments may be indicated by using #, they may be placed anywhere except from when a value is expected.

# The parsing of a definition ends where there would be no elements left on the stack.

# Example:

<ROUTE_DEFINITION_A>
	# Push two topic filters to the stack
	T my_topic_a/+
	T my_topic_b/+
	# Run OR operator on the two stack values, leaves a boolean value on the stack 
	OR
	# Set the reader instance_receier_1 to receive messages matching one of the filters
	D instance_receiver_1
	APPLY
	# Invert the result
		NOT
	# Set the reader instance_receier_1 to receive messages not matching ant of the filters
	D instance_receiver_2
		APPLY
	# Remove the remaining value from the stack
		POP

# ##### METHOD DEFINITIONS

# Any number of named method definitions may be specified.
# Modules supporting methods (cmodule, perl5, js and python) may refer to a definition by setting the methods=
# parameter. The method definition allows messages to be matched depending on their topic or what values they
# contain. The message is then tagged with a chosen method name which later can be retrieved in the processor
# function of the module.

# Method definitions are useful when a processor module receives messages from many other modules as they provide
# a structured way of identifying the type of a message. If the programming language of the module used supports it,
# the names used in the method definition may map directly to methods or functions inside a processor script.

# Refer to the module-specific documentation on how to use the method tags inside the modules.

# The syntax for a method definition is very much like a route definition. The only difference is that the D
# operator pushes a method name to the stack.

# If a method name is applied multiple times, the last name takes precedence. The BAIL operator may be
# used to bail out once a method has been applied.

# Example:

(METHOD_DEFINITION_A)
	# Push two topic filters to the stack
	T my_topic_a/+
	T my_topic_b/+
	# Run OR operator on the two stack values, leaves a boolean value on the stack 
	OR
	# Push a method name to the stack and apply the name. Bail out if a method was set.
	M method_topic
		APPLY
		BAIL
	# Check for an array value being present in the message and push a boolean to the stack.
	H value_a
	# Set a method on the message if the value was present
	M method_value
		APPLY
	# Invert the result
		NOT
	# Set the method name to be method_b
	D method_b
		APPLY
	# Remove the remaining value from the stack
		POP

.fi
.PP
Named array tree definitions begin with {NAME} and end with a semicolon.
In all module parameters for array definitions, it is possible to instead specify {NAME} to reference a definition
from configuration file. This is useful for more complex trees which are messy to write on a single line.
Array tree definitions may be defined above or below where they are used.
See
.Xr rrr_post(1)
for array tree syntax, and in the chapters of each module below on where they can be used.
.SH RRR MESSAGES AND ARRAYS
An RRR message consists of at least a timestamp (in microseconds) and either arbitary data or
and array of values. Messages may in addition contain an MQTT topic.
.PP
Messages can either contain arbitary data or a data array.
.PP
Modules which support parsing data arrays from externally or from other modules might require a list of expected data
types to be specified in their configuration. If the total size of the input does not match the received input, parsing
of the message will fail. Some modules also generate array messages internally, and they can be created within Perl and
Python scripts. Fields from an HTTP request can be mapped into an array, and an array can be mapped into database columns.
.PP
The general syntax for an array parsing specification (without branches) is a comma separated list of types with length and item count specifications. 
.PP
.Dl type1[length1][@count1][#tag1][,type2[length2][@count2][#tag2]][,...]
.PP
The arrays are special as it is possible to have multiple values at each position. Each position has one or more values
of the exact same type and length, and may or may not have a tag (string name) identifying the particular position. Tag
names are also not unique, multiple positions may have the same tag name also with different types.
.PP
The reason for having this "2D" like structure is to group data together when receiving in such a way that it is easy
to find the different values afterwards.
.PP
Below follows a graphical representation of an array with many values. Note that there for demonstration purposes
are two values named
.B same_tag,
and that the eight byte sequence with ASCII-characters is split into two values. The string type may be of any length
enclosed by quotes "". The quotes will be removed when the value is parsed. At the second array position, there are nine
values, and at the sixth position there are two values.
.PP
.nf
+--------+-----------------+---------------------------+----------+----------+-------------+----+
| my_int |   my_integers   |                           | same_tag | same_tag | split_blob  |    |
|   1    |1|2|3|4|5|6|7|8|9| "String data without tag" |    11    |    12    | blob | abcd | CR |
+--------+-----------------+---------------------------+----------+----------+-------------+----+
.fi
.PP
An array parsing specification to produce a dataset like this (assuming the integers are 1 byte wide):
.PP
.Dl be1#my_int,be1@9#my_integers,str,be1#same_tag,be1#same_tag,blob4@2#split_blob,sep1
.PP
Refer to the
.B ARRAY DEFINITION
section of
.Xr rrr_post(1)
for the complete specification of all the types, and the specification for array trees (branching with IF-blocks).
.SS IP MESSAGES
Some messages contain IP data, for instance messages created by a module which reads from the network. The address
of the sender will be contained within the message. All modules may use IP-messages, but not all of them use the IP-data. 
.SH BUFFERS
.PP
Each instance of a source or processor module has an output buffer from which other modules read. If buffer is
disabled, a "slot" is used instead which fits a single message.
.PP
.nf
                                     3 +------------+--------+
                                     __|  INSTANCE  | Buffer |
                Duplication off     |  |     B      | / Slot |
            +------------+--------+_|  +------------+--------+
 4 messages |  INSTANCE  | Buffer |
>---------->|     A      | / Slot |_ 1 +------------+--------+
            +------------+--------+ |  |  INSTANCE  | Buffer |
                                    |__|     C      | / Slot |
                                       +------------+--------+
.fi
.PP
If an instance is specified as sender in more than one other instance, these will compete about messages from it unless
duplication is enabled. If duplication is enabled, each reader of the duplicated instance gets it's own buffer which
is filled with copies of all messages. If the buffer is disabled, all readers must make a copy of the message in the slot
after which it is deleted.
.PP
.nf
                                       +------------+--------+
                                    4 _|  INSTANCE  | Buffer |
                Duplication on       / |     B      | / Slot |
            +------------+--------+ /  +------------+--------+
 4 messages |  INSTANCE  | Buffer |-
>---------->|            +--------| 4  +------------+--------+
            |     A      | Buffer |----|  INSTANCE  | Buffer |
            +------------+--------+    |     C      | / Slot |
                                       +------------+--------+

                                       +------------+--------+
              Duplication without   4 _|  INSTANCE  | Buffer |
                    buffer           / |     B      | / Slot |
            +------------+--------+ /  +------------+--------+
 4 messages |  INSTANCE  |        |-
>---------->|            |  Slot  | 4  +------------+--------+
            |     A      |        |----|  INSTANCE  | Buffer |
            +------------+--------+    |     C      | / Slot |
                                       +------------+--------+
.fi
.PP
If buffer is disabled, the instance will block if it has a new message to write to the output while the slot is busy,
and it will proceed once a reader has picked up the message (or all readers if duplication is enabled).

Disabling buffers may reduce latency for messages, but will decrease throughout.
For very strict throughput and/or latency requirements,
experiment with using different combinations of buffer on and off as well as duplication directly in instances or separately
in intermediate
.Xr buffer(P)
instances.
If there are not thousands of messsages per second and not high bursts, buffer may be disabled for all instances to achieve the best latency possible.

The
.Xr raw(DA)
module may be used to measure performance.

.SS BUS OPERATION, CIRCULAR OPERATION AND BACKSTOP
By default, RRR has a backstop mechanism enabled which stops messages originating from an instance to be read back into the same instance.
This allows creation of a message bus and to some extent control the direction of messages in certain situations.
.PP
.nf
     BUS            NODES
+----------+   +------------+
|          |<--|  INSTANCE  |
|          |-->| httpclient |
|          |   +------------+
|          |
|          |   +------------+
| INSTANCE |<--|  INSTANCE  |
|  buffer  |-->|  python_1  |
|          |   +------------+
|          |
|          |   +------------+
|          |<--|  INSTANCE  |
|          |-->|  python_2  |
+----------+   +------------+
.fi
.PP
In the example above, the buffer instance has the other three instances set as it's senders, and the other three has the buffer
set as their only sender. This setup allows nodes to be added and removed to the bus without the need for configuring senders on
other nodes. The Python modules may then generate HTTP requests for the httpclient to perform, and httpclient generates
responses. Backstopping prevents httpclient from receiving it's own responses back to itself. The Python will however receive
HTTP requests from each other, and they must handle this in some way, possibly just ignoring them.
.PP
.nf
     BAD BUS CONFIGURATION
+------------+   +------------+
|  INSTANCE  |<--|            |
| mqttclient |-->|  INSTANCE  |
+------------+   |   python   |
                 |            |
+------------+   |            |
|  INSTANCE  |<--|            |
| httpclient |-->|            |
+------------+   +------------+
.fi
.PP
Backstopping does not work through modules with internal buffers. In the example above, the python instance is supposed to receive
requests from the mqttclient and then make HTTP requests and convert responses back to mqttclient for it to publish. When the python
instance puts the modified message in it's output buffer, both mqttclient and httpclient will receive it even though it originated
from mqttclient. The configuration can be modified to mitigate this problem, either ny using some clever topic filtering (which
may or may not be difficult to maintain) or by using a circular configuration.
.PP
.nf
   GOOD CIRCULAR CONFIGRATION
+------------+     +------------+
|  INSTANCE  |---->|            |
| mqttclient |<-+  |  INSTANCE  |
+------------+  |  |   python   |
                |  |            |
+------------+  |  |            |
|  INSTANCE  |--+  |            |
| httpclient |<----|            |
+------------+     +------------+
.fi
.PP
In the modified example, a circular configuration is used as opposed to a star configuration. When responses are generated in the
httpclient, they are only received by the mqttclient. If the HTTP response still need to be modified before mqttclient receives it,
a separate python instance may be used in between those two.
.PP
Some modules, like the buffer module, supports examining the timestamp of a message and checking this against a TTL configuration
parameter. If modules ensure that timestamps are kept intact, which they usually are, this can mitigate any erronous loops
of messages which cannot be detected by the backstop check.
.SH MODULES AND CONFIGURATION PARAMETERS
.PP
Modules have different special capabilites, denoted by the following letters. The actual implementation may
vary between modules. Many modules can despite this handle all types of messages, more or less ignoring their contents.
.PP
.Bl -tag -width -indent
.It S
Source module, can't read from other modules
.It P
Processor module, can have senders specified to read from and may also be read from other modules
.It D
Dead-end module, can only read from other modules
.It N
Network-oriented module, cannot be used as sender nor have senders specified itself.
.It A
Module supports data arrays
.It I
Module supports IP messages
.El
.PP
All modules support array and/or IP-messages, also those who do not have  
.B A
or
.B I
specified. Array- and IP-capable modules may however use or modify data from such messages.
Messages may have both IP- and Array-data simultaneously. 
.PP
The following modules are available, they are discussed in detail further down.
.PP
.Bl -tag -width -indent
.It dummy (S)
Dummy module which generates messages.

.It raw (DA)
Dumps messages, used for debugging and performance measurements.

.It ip (PAI)
Handles IP communication, UDP and TCP.

.It exploder (PA)
Splits RRR array messages into multiple messages. 

.It mangler (PA)
Converts between data types in RRR arrays. 

.It buffer (P)
Buffers messages, may be used to duplicate messages to multiple readers.

.It ipclient (PI)
Implements the RRR assured single delivery protocol on UDP for unstable connections.

.It modbus (PA)
Implements a modbus client capable of getting coil status from a remote modbus server.

.It python3 (PAI)
Processes and generates messages with custom Python3 scripts.

.It perl5 (PAI)
Processes and generates messages with custom Perl5 scripts.

.It js (PAI)
Processes and generates messages with custom JavaScript scripts.

.It cmodule (P)
Processes and generates messages with custom C modules.

.It socket (SA)
Creates a socket to which other programs or
.Xr rrr_post(1)
can deliver data.

.It httpserver (PAI)
Spins up an nHTTP server which can parse input data into RRR array messages and generate requests.

.It httpclient (PAI)
Sends records and requests to an HTTP server.

.It incrementer (PA)
Keeps track of unique IDs and appends them to topics of messages.

.It cacher (PA)
Intermediate message on disk storage for continuity across restarts.

.It msgdb (N)
Filesystem storage engine for RRR messages (message DB).

.It mqttbroker (N)
A TLS-capable V5/V3.1(.1) MQTT broker supporting TLS, authentication, ACL.

.It mqttclient (PA)
Subscribes to MQTT topics and/or publishes messages. TLS-capable V5/V3.1(.1) MQTT client.

.It journal (SA)
Traps log messages from all modules and saves them into RRR messages.

.It file (PA)
Reads from files, sockets, character devices and FIFO pipes.

.It mysql (DAI)
Saves records to a MySQL or MariaDB table.

.It influxdb (DA)
Saves data to an InfluxDB database.

.It voltmonitor (SA)
Reads from a USB voltmeter.

.It averager (PA)
Collects point measurements and calculates average values.
.El
.SS dummy (S)
This module constantly generates empty messages, optionally containing some dummy data.
.PP
The following configuration parameters are available in the
.B dummy
module:
.PP
.Bl -tag -width -indent
.It dummy_no_generation={yes|no}
No messages are generated, defaults to yes.

.It dummy_no_sleeping={yes|no}
Don't sleep between creating messages, but create as many messages as the reader can handle, limited by automatic ratelimiting. Defaults to no.

.It dummy_no_ratelimit={yes|no}
If set to yes, automatic ratelimiting will be disabled even if
.B dummy_no_sleeping
is set to yes. Defaults to no.

.It dummy_sleep_interval_us=MICROSECONDS
The interval to sleep between each generated message. Cannot be set to 0, defaults to 50000 (50 ms). The sleep time is an approximate value. This parameter is ignored if
.B dummy_no_sleeping
is set to yes.

.It dummy_max_generated={unsigned number}
Stop generating messages after this number is reached. 0 value or not defined means that generation will never stop.

.It dummy_random_payload_max_size={BYTES}
When generating messages, give them an empty payload with a random size in the range 0 to BYTES. Default is 0 (no payload for messages).
Cannot be set together with
.B dummy_array_tag.

.It dummy_topic={TOPIC}
Set an MQTT topic in generated messages.

.It dummy_array_tag={TAG}
If set, array messages will be created containing a single value of type vain with the specifed tag.
Cannot be set together with
.B dummy_random_payload_max_size.
.El

.SS raw (DA)
This module reads messages from senders and drops them possibly after collection information from them.
.PP
If debuglevel 1 is active, statistics will be printed every second for performance measurement.
The statistics will show the current throughput and the average message lifetime of all messages based on their timestamp.
If per-message debugging is active, the lifetime will be printed for each message possibly along with array dumps and other information.
.PP
Debuglevel 3 will make a short summary of each message received be printed.
.PP
.Bl -tag -width -indent
.It raw_print_data={yes|no}
Print the timestamp of each received message and dump any arrays present in the messages. The global debuglevel 2 must
be set for messages to be printed.
.El
.SS ip (PAI)
This module is capable of listening on an UDP or TCP port and read messages or arrays, as well as sending data to remote hosts.
A message is created for each received packet and a timestamp is added.
If the received data does not match the specified data array, the packet is dropped.
.PP
If an instance is configured to wait for this module before starting, the we will set up any listening sockets before the
waiting instance is started.
.PP
The following configuration parameters are available in the
.B ip
module:
.PP
.Bl -tag -width -indent
.It ip_udp_port=LISTEN PORT
.It ip_tcp_port=LISTEN PORT
Port to listen on on udp or tcp. Udp  is also source port for outbound messages. Range is 1-65535, default value is 0 which means we don't listen.
If left unspecified, no listening takes place.

.It ip_input_types=ARRAY DEFINITION
Specification of expected data to receive from remote. See
.Xr rrr_post(1)
for the syntax. 
To receive RRR messages, set the definition to
.B msg
and set
.B ip_extract_rrr_messages
to
.B yes.
Array data will be read from all open connections, both for accepted connections (on the listening port) and for outgoing connections.
Array data on UDP will only be read if an UDP listening port is set.

.It ip_strip_array_separators={yes|no}
If set to yes, any array fields of the
.B sep
type is stripped out before RRR array messages are created. Defaults to no.  

.It ip_extract_rrr_messages={yes|no}
Extract any RRR messages from the received data (if specified in ip_input_types) and save them in the buffer for other modules to pick up.
Causes any other data in the received arrays to be dropped.
If set to yes and no message field is specified in the array definition, an error will be produced.
Defaults to no.

.It ip_max_message_size=BYTES
Maximum size of a message when reading. This should be set to prevent messages with missing delimeters to fill up memory.
A value of 0 means unlimited message size.
Defaults to 4096.

.It ip_default_topic=MQTT-TOPIC
An optional MQTT topic to set on the generated messages.

.It ip_accept_topic=TOPIC
If set, and when a new incoming TCP connection is established, a message is generated.
The generated message will be an empty data message of type GET.
If left unset, no messages will be generated until actual data is received.

.It ip_sync_byte_by_byte={yes|no}
If array parsing fails according to definition, keep skipping one byte forward in the stream until a match is found.
Defaults to no, which means to only sync on boundaries of incoming messages.

.It ip_send_rrr_message={yes|no}
If set to yes, complete RRR messages encoded for network will be sent.
If set to no or left unset, messages with arrays will have their array packed and sent, and messages with other data will simply have their contents sent as is.

.It ip_preserve_order={yes|no}
Attempt to always send messages in order according to when they first arrived in the IP module.
If messages time out before they are sent, order is guaranteed for the remaining messages in the queue.
To ensure order in all situations, the parameter
.B ip_persistent_timeout_ms
should not be zero and
.B ip_send_multiple_per_connection
should be 'yes'.
Order preservation can impact performance when destinations are unreachable due to sorting.
Defaults to no which means that order is not guaranteed when there are connection problems and retries.

.It ip_send_multiple_per_connection={yes|no}
If set to no, TCP connections are forced to be closed after a single message has been sent. Defaults to 'yes'.

.It ip_persistent_timeout_ms=MILLISECONDS
After a packet is sent or data is read on a TCP connection, keep the connection alive for the specifed amout of milliseconds or until more data is sent or received.
If set to 0, connections are closed promptly. Default value if left unset is 5000.
This parameter has no effect if
.B ip_send_multiple_per_connection
is 'no'.

.It ip_close_grace_ms=MILLISECONDS
After a TCP connection has been closed, prevent new connections to the same destination for the specified amount of milliseconds.
This prevents "ghost connections" in some situations where a host will accept a new connection immediately after another one has been closed,
even though the application on the host is not actually ready to accept any data.
May be set to zero, defaults to 5 milliseconds.

.It ip_send_timeout=SECONDS
If messages are not successfully sent within this time, perform the action specified in
.B ip_timeout_action.
Default is no timeout (same as 0).

.It ip_smart_timeout={yes|no}
If set to yes and a message is successfully sent, reset the timeout counter for all other unsent messages destined for the same host, port and protocol currently in the queue.
If set to no, unsent messages will time out according to the current send timeout regardless of whether other messages to the same destination have been sent or not in the meantime.
Defaults to no. 

.It ip_timeout_action={retry|drop|return}
What do do when a message times out after being undeliverable. In case of
.B retry,
keep trying indefinitely (default).
.B drop
will cause the message to be dropped, and
.B return
will put the message into output queue for readers to pick up. The latter is useful if an application for instance wishes to change
the destination address if the target host is unreachable, and possibly log errors. If
.B retry
is used, then
.B ip_send_timeout
must be set to zero or left undefined. 

.It ip_graylist_timeout_ms=MILLISECONDS
If a TCP destination is unreachable, add it to the graylist and retry only after the specified  number of milliseconds has passed.
Defaults to 100 ms. A value of zero disables graylisting, and causes a high rate of connection attempts to unreachable destinations.
If graylisting is used in while
.B ip_preserve_order
is also enabled, messages waiting to be sent to a graylisted host may temporarily prevent messages to other hosts from being sent.

.It ip_ttl_seconds=SECONDS
Check the creation timestamp of messages and drop them if they are or become older than the specified amount of seconds.
The TTL check is not the same as the send timeout, it does not respect
.B ip_timeout_action
nor
.B ip_smart_timeout.
TTL expiration also applies to partially sent messages.
Defaults to 0 which means that TTL check is disabled.   
 
.It ip_target_host=HOST
.It ip_target_port=PORT
.It ip_target_protocol=PROTOCOL
Default target host, port and protocol for messages from other modules which do not contain address information.
If left unset and we recevie messages which do not contain address information, the messages are dropped
and warning messages are produced. Protocol may be udp or tcp, defaults to udp.

.It ip_force_target={yes|no}
Use the specified target host and port even if messages contain other address information. Default is no.

.It ip_array_send_tags=tag1[,tag2[,...]]
Look for the defined tags in array messages from other modules, and send these concatenated together to remote.
If this option is specified and a received message is not an array or does not have all of the tags defined,
the message is dropped and an error message is produced.
If this option is left unspecified, all values from arrays are sent, and messages which are not arrays will have their raw data sent if any.

.El
.PP
.SS exploder (PA)
The exploder takes individual values from array messages and creates individual messages for each value.
.PP
.Bl -tag -width -indent
.It exploder_non_array_passthrough={yes|no}
If set to 'yes' and a non-array message is received, the message is passed through without modification.
If set to 'no' or left unset, non-array messages will be dropped.

.It exploder_original_passthrough={yes|no}
If set to 'yes', all original array messages are passed through.
If set to 'no' or left unset, the original messages are dropped.

.It exploder_preserve_timestamp={yes|no}
If set to 'yes', the timestamp from the original message will be used in any new messages.
If set to 'no' or left unset, the current time will be used for new messages.
In any case, any messages generated from a single message will have the same timestamp and the timestamp of the original message will not be modified.

.It exploder_preserve_topic={yes|no}
If set to 'yes', any topic from the original message will be used when the topics for new messages are created.
If set no 'no' or left unset, the topic will not be used.

.It exploder_topic=MQTT-TOPIC
Sets an optional static topic for new messages. If
.B exploder_preserve_topic
is 'yes', this topic specified will be appended to the original topic. No extra slashes will be added.

.It exploder_topic_append_tag={yes|no}
If set to yes, the tag of each value will be appended to topic of the generated messages.
The prefix to which the tag is added depends upon the configuration of options
.B exploder_preserve_topic
and
.B exploder_topic.
If none of those options are use, the tag will become the whole topic.
If set to 'no', the tag will not be appended to the message topic.

.El

.SS mangler (PA)
The mangler takes values from RRR arrays and converts them to different types. One RRR message with
converted values is generated for every received RRR message. Non-RRR array messages are by default
dropped.
.PP
.Bl -tag -width -indent
.It mangler_topic=MQTT-TOPIC
If set, the specified topic is set on all outgoing messages.
If left unset, any topic from the original messages is used.

.It mangler_clear_tags=TAG[,TAG...]
Values in input arrays which match one of the specified tags are deleted.
The deletion is performed prior to any conversion.
Optional parameter.

.It mangler_conversions={h2str|h2vain|blob2str|blob2blob|blob2hex|str2str|str2blob|str2h|msg2blob|hchar2str}[,...]
A comma separated list of conversion methods which provides a conversion recipe.
For every value of input arrays, all conversions are applied from left to right.
If a conversion fails or is not possible, it is skipped and the next method is attempted.

For instance if
.B h2str,str2h
is specifed, any numeric values are converted to strings and then back again.
Should the input array contain any string values, these will fail the first conversion,
but the second conversion will convert them to to numbers. A recipe like
.B str2h
would give the same result in which case any numbers would fail to convert and would
be left as numbers in the output.

Debuglevel 4 will generate step-by-step information during conversion, and debuglevel 2 will
cause the resulting arrays to be dumped (both of these combines to debuglevel 6).

By default,
.B str
values will be quoted using double quotes when exported in modules like
.B ip (PAI)
and
.B mqttclient (PA)
to allow separation.
If strings instead are converted to blobs using
.B str2blob,
they will be exported without quotes.

Refer to the
.B CONVERSION METHODS
section for descriptions of all conversions and type compatibility.

If this parameter is not set, no conversion is performed.

.It mangler_non_array_passthrough={yes|no}
If set to 'yes', non RRR-array messages are passed through to readers. Defaults to 'no' which will cause
such messages to be dropped.

.It mangler_convert_tolerant_blobs={yes|no}
If set to 'yes', any types compatible with the
.B blob
type will be accepted in any
.B blob2*
conversions. The conversion method
.B blob2blob
will have no effect unless this parameter is used.
Defaults to 'no' which means that only values of the excact type
.B blob
are accepted.

.It mangler_convert_tolerant_strings={yes|no}
If set to 'yes', any types compatible with the
.B str
type will be accepted in any
.B str2*
conversions. The conversion method
.B str2str
will have no effect unless this parameter is used.
Defaults to 'no' which means that only values of the excact type
.B str
are accepted.
.El

.SS buffer (P)
The buffer collects all messages from all senders and wait for them to be collected by other instances.
.PP
.Bl -tag -width -indent
.It buffer_ttl_seconds=SECONDS
Any message received with timestamp older than the specified amount of seconds will be dropped. Useful in situations
where messages circulate between modules.
.El
.SS ipclient (PI)
The ipclient module collects any messages from senders and sends them over the network to another 
.B RRR
environment's ipclient module using UDP. It may also accept connections from other clients and receive data,
or a combination of these. An underlying UDP stream protocol ensures single delivery of
all messages (similar design as MQTT QOS2), and messages are checksummed with a CRC32 algorithm.
.PP
.B ipclient is not secure in any way and must only be used on closed networks!
.PP
After an ipclient instance has connected to a remote ipclient, the remote will accept packets, and the connection
persists even if the connecting clients IP-address changes unless specified otherwise in the configuration.
.PP
Please note that ipclient is not designed to receive connections and packets from arbitary remote hosts.
If a remote sends packets and does not complete the acknowledgement handshakes, the packets will persist in memory.
.PP
If a remote host becomes unavailable for a longer period of time, unfinished acknowledgement handshakes
are re-initiated when it becomes available again, even if it has been re-started in the mean time.
.PP
ipclient will not accept incoming connections from other clients unless explicitly told to in the configuration file.
.PP
The following configuraton parameters are available in the
.B ipclient
module:
.PP
.Bl -tag -width -indent
.It ipclient_client_number=NUMBER
Each ipclient instance in a set of instances which communicate together must have a unique ID number in the range 1-4294967295.
If you have two instances running, set one of them to 1 and the other one to 2.

.It ipclient_default_remote=REMOTE NAME OR ADDRESS
The name or address of the client which we send packets without address information to.

.It ipclient_default_remote_port=PORT NUMBER
The port number of the default remote, defaults to 5555.

.It ipclient_src_port=PORT NUMBER
Source port used for sending and receiving packtes, defaults to 5555.

.It ipclient_listen={yes|no}
Accept incoming connections if set to yes. Default is no.

.It ipclient_ipv4_only={yes|no}
If set to yes, start IPv4 networking only. If left unset or set to no, IPv6 will be attempted first, and IPv4
will only be attemted if IPv6 fails.
If IPv6 succeeds, both IPv4 and IPv6 might actually be active depending on the operating system.

.It ipclient_disallow_remote_ip_swap={yes|no}
If yes and a remote changes its IP-address, RRR must restart before the new address can be accepted. Default is no. 
.El
.SS modbus (PA)
This module implements a modbus client capable of getting coil status from a remote modbus server.
.PP
The module is controlled using array command messages from sender instances, and there are no configuration parameters.
.PP
When a command is received, a connection is established with the specified modbus server and polling starts.
The command may be repeated at a specified interval, and stops when an equal command has not been received for two seconds.
.PP
The interval for a command may be changed by passing a command message with all other parameters being equal as another active command.
.PP
If different commands are used on the same server, they will share connection.
.PP
Please refer to the
.B Modbus Application Protocol
for details on the different modbus commands and responses.
.PP
The following array fields may be used in the command messages:
.PP
.Bl -tag -width -indent
.It modbus_server
The IP address of the modbus server to use. If not given,
.B localhost
is used. The maximum length of this field is 255 characters.
.It modbus_port
The port on the modbus server. If not given,
.B 502
is used.
.It modbus_response_topic
If given, any messages generated as a result of the command will have this topic set.
.It modbus_function_code
The modbus command to send, the commands
.B 0x01 Read Coils, 0x02 Read Discrete Inputs, 0x03 Read Holding Registers
are supported. If not given,
.B 0x01
is used.
The function code must be stored in the array field in decimal form.
.It modbus_starting_address
The starting address for applicable commands. Defaults to 0, and must be in the range 0 - 65535.
.It modbus_quantity
The quantity (e.g. number of coils or registers) to use. Defaults to 8  and must be in the range 1 - 2000 for coil functions, and defaults to 1 and must be in the range 1 - 125 for register functions.
.It modbus_interval_ms
If given, the command is repeated at the given interval for two seconds. Defaults to 0 which means that repeat is not performed.
.El
.PP
The following response messages and array fields are generated as a result of the modbus server
responding to commands, and these must be read by reader instances.
.PP
Data fields are in big endian where applicable (it is not manipulated in any way by the modbus module),
and they correspond to fields given in the protocol standard.
.PP
.Bl -tag -width "a" -indent
.It Error
.LI
.B modbus_server, modbus_port, modbus_function_code, modbus_exception_code
.It Read Coils (0x01), Read Discrete Inputs (0x02), Read Holding Registers (0x03)
.LI
.B modbus_server, modbus_port, modbus_function_code, modbus_bytes, modbus_status
.El
.PP
The array fields have the following contents:
.PP
.Bl -tag -width -indent
.It modbus_function_code
A one byte unsigned integer indicating a function code
.It modbus_exception_code
A one byte unsigned integer indicating an exception code
.It modbus_bytes
A one byte unsigned integer indicating the size of a data field
.It modbus_status
A blob containing response data of a length indicated by
.B modbus_bytes
.El
.PP
.SS python3 (PAI)
This module can send messages to a custom python program and read them back.
All messages read from the senders are sent to the python program to the process function specified.
A read-only source function may also be specified if the python program should only generate messages by itself and not receive any.
It is possible to specify both source- and process-functions at the same time.
Functions should return 0 on success and put any messages into the result class provided in the argument.
If something goes wrong, the functions can return 1 or raise an exception which makes RRR stop all running instances and restart.
.PP
The RRR module should be imported by the custom python program, but is in only available when the python script is called from RRR.
.PP
The following configuration parameters are available in the
.B python3
module:
.PP
.Bl -tag -width -indent
.It python3_module=MODULE NAME
The module name for the python3 program to be executed. Imported by 'from MODULE NAME import *'

.It python3_module_path=MODULE NAME
An extra path in which to search for the module.

.It python3_source_function=FUNCTION NAME
The name of the source function in the python program which we read from continously.

.It python3_process_function=FUNCTION NAME
The name of the processing function in the python program which we send packets from other modules to. We also read any messages sent back.

.It python3_config_function=FUNCTION NAME
The name of the function in the python program to which we send settings form the configuration file.
All settings defined inside the python block in the configuration file are sent in here.

.It CUSTOM SETTING=VALUE
Any number of custom settings for the python program might be set as needed.
.El
.PP
Refer to the
.B cmodule
part of the
.B COMMON CONFIGURATION PARAMETERS
section for descriptions of the following parameters:
.PP
.Bl -tag -width -indent
.It python3_workers=UNSIGNED INTEGER
.It python3_source_interval_ms=MILLISECONDS
.It python3_log_prefix=PREFIX
.It python3_drop_on_error={yes|no}
.El
.PP
Below follows an example python message processing and generating program. A socket is used to
post messages. The process and source functions have their own environments, and they will not
share any global variables set by the config function. The config function is called first in
the process environment, then in the source environment.
.PP
.nf
from rrr_helper import *
import time

my_global_variable = ""

def config(rrr_config : config):
	global my_global_variable

	# retrieve a custom setting from the configuration file. The get()
	# will update the "was-used" flag in the setting which stops a
	# warning from being printed.
	print ("Received configuration parameters")
	my_global_variable = config.get("my_global_variable")

	return True

def process(socket : rrr_socket, message: rrr_message, method: str):
	if (method is None):
		print("No method given to python3 processor function\n")
	else:
		print("Method given to processor function is " + method + "\n")

	# Return False if something is wrong
	if my_global_variable == "":
		print("Error: configuration failure\n")
		return False
		
	# modify the retrieved message as needed
	message.timestamp = message.timestamp + 1
	
	# queue the message to be sent back (optional) for python to give to readers
	socket.send(message)
	
	return True

def source(socket : rrr_socket, message : rrr_message):
	# Set an array value in the template message
    my_array_value = rrr_array_value()
    my_array_value.set_tag("my_tag")
    my_array_value.set(0, "my_value")

    my_array = rrr_array()
    my_array.append(my_array_value)

    message.set_array(my_array)

	# queue the message to be sent back (optional) for python to give to readers
	# skip this step if the message are not to be sent, it is then simply discarded
	# may be called multiple times with the same message
	socket.send(message)
	
	# sleep to limit output rate
	time.sleep(1)

	return True
	
.fi
More details about Python in 
.Xr rrr_python3(5)
.PP
.SS perl5 (PAI)
The perl5 module makes it possible to process and generate messages in a custom 
perl script. The first and only argument to the source- and generate-functions
is the RRR message in the form of an object/hash reference of type
.B rrr_message
with different parameters which may be modified as needed. To pass the message back to RRR, the
.B $message->send()
is called. If the message should not be passed on, simply skip
the call to this method. The method may be called multiple times if required.
.PP
It is not possible to create new
.B rrr_message
objects from within the perl script. To send multiple messages in a single subroutine call,
the object passed in must be re-used. IP-, array- and data information in the message may be
cleared as needed when the message object is re-used.
.PP
It is possible to work with RRR array messages in the Perl script. This is done
through calling dedicated functions on the
.B rrr_message
object received by source and process functions. The functions available are listed in the example scripts with comments.
More details about types are found in 
.Xr rrr_post(1)
.PP
The following configuration parameters are available in the
.B perl5
module:
.PP
.Bl -tag -width -indent
.It perl5_file=FILENAME
Path and filename of the perl script to use. The script is run once when the program starts,
which means that code may be added outside the three subroutines mentioned below.

.It perl5_source_sub=SUBROUTINE NAME
Optional name of a subroutine which receives an rrr::rrr_helper::rrr_message object and modifies
it to generate a new message. Called at specified interval.

.It perl5_process_sub=SUBROUTINE NAME
Optional name of a subroutine which receives an rrr::rrr_helper::rrr_message object from the senders
of the current instance. The message may be modified or left alone.

.It perl5_config_sub=SUBROUTINE NAME
Optional name of a subroutine which receives an rrr::rrr_helper::rrr_settings object when the program
is started. Any settings from the instance definition in the configuration file can be read from
this object, also custom settings. Settings may also be modified and new settings can be added. The
settings object may also be stored in the script to be read from or modified from the source- and 
generate-subroutines.

.It CUSTOM SETTING=VALUE
Any number of custom settings for the Perl script might be set as needed.
.El
.PP
Refer to the
.B cmodule
part of the
.B COMMON CONFIGURATION PARAMETERS
section for descriptions of the following parameters:
.PP
.Bl -tag -width -indent
.It perl5_workers=UNSIGNED INTEGER
.It perl5_source_interval_ms=MILLISECONDS
.It perl5_log_prefix=PREFIX
.It perl5_drop_on_error={yes|no}
.El
.PP
.B NOTE:
Any modified settings will currently not be visible in the perl5 RRR module, only in the perl5 script.
.PP
There must always be either a source- or process subroutine specified, or both. If a process subroutine
is specified, there must also be at least one sender specified.
.PP
If a Perl instance receives messages from an IP-capable module, like
.B ip or httpserver,
the address information of the original sender of a message is accessible in the
.B rrr_message
object. Other IP-capable modules may
then use this information if they read data from the Perl instance, for example if you wish to use
a Perl script to generate a reply message to some remote host.
The values
.B $message->{'ip_addr'}
and
.B $message->{'ip_addr_len'}
are to be found in the message hash. The values are filled with data from
.B struct sockaddr
and
.B socklen_t
which is provided by the operating system. These two values may be saved and re-used in later messages,
or they may be modified if you know how to do that (not documented here).
In addition,
.B $message->{'ip_so_type'}
can be either "udp" or "tcp" to describe a protocol type. Some modules may use this parameter. It can also be empty.
.PP
The IP information in a message can also be accessed and modified through helper functions. IPv4 and IPv6 both work
with these transparently.
.PP
.Bl -tag -width -indent
.It my ($ip, $port) = $message->ip_get();
Get IP (as text) and port from the message. Returns undefined if there is no IP information in the message.

.It $message->ip_set($ip, $port);
Set IP and port in a message. The $ip is in string representation (like 2a0a::1 or 4.4.4.4). Returns 1 on success and 0 on failure.

.It $message->ip_clear();
Delete IP information from a message. Always returns 1.
.El
.PP
The following additional parameters are available in the
.B rrr_message
object:
.PP
.Bl -tag -width -indent
.It $message->{'topic'}
The MQTT topic of the messsage.

.It $message->{'timestamp'}
The timestamp of the message.

.It $message->{'data'}
The raw data of the message (ignored when array is being used). Updates to the message array will not affect this field, but data
will be cleared if the message is sent with array fields set.

.It $message->{'data_length'}
The length of the data.

.It $message->{'type_and_class'}
Type and class of message, for internal use.
.El
.PP
If the
.B rrr_message
object contains an array, helper functions must be used to access these. A non-array message will
be treated as an array message if fields are added to it, and any data set in the message will be ignored when the message is sent.
.PP
The following functions are available for array field manipulation:
.PP
.Bl -tag -width -indent
.It $message->clear_array()
Clears all array fields, the message becomes a non-array message.

.It $message->push_tag_blob(tag, data, size)
Pushes a blob type. Caller must ensure that the data hase the specified size or more.

.It $message->push_tag_str(tag, string)
Pushes a string type.

.It $message->push_tag_h(tag, number)
Pushes a 64-bit integer. If the given number is unsigned, it will be stored as unsigned 64-bit in the array, otherwise it will be signed 64-bit.

.It $message->push_tag_fixp(tag, fixed_pointer)
Pushes an RRR fixed pointer type. If a string is given, string notation like
.B /^(10#|16#|)-?\\d+\\.\\d+$/
is assumed.  If a double is given, it is converted directly from double to fixed point. If the value given will be stored as a 64-bit integer internally in perl, native fixed point will be assumed (this is difficult to control in a script).

.It $message->push_tag(tag, value)
Push a value or on array of values. The type will be identified automatically. Array values are passed by using a reference like 
\\@my_array. If multiple values are given in an array, the must all have equal length.

.It $message->clear_tag(tag)
Deletes all array positions with the specified tags

.It $message->set_tag_blob(tag, data, size)
.It $message->set_tag_str(tag, string)
.It $message->set_tag_h(tag, values)
.It $message->set_tag_fixp(tag, fixed_point)
Using these functions is the same as calling clear_tag(tag) and then the corresponding push_tag function.

.It $message->get_tag_all(tag)
Retrieve all values corresponding to the specified tag. Returns a list with one or more values or undefined.

.It $message->get_position(position_number)
Retrieve the value at the specified position. Returns a list with one or more values or undefined.

.It $message->count_positions()
Count the number of positions in the array.

.It $message->get_tag_names(tag)
Get all tag names from the array. Returns a list with zero or more values.
Always returns the same number of element as count_positions(). An empty string is used forositions without a tag.

.It $message->get_tag_counts(tag)
Get the value count at each position of the message. Returns a list with zero or more values.
Always returns the same number of element as count_positions().
.El
.PP
The
.B rrr_debug
object can be used to print out debug messages just like RRR does internally. Use these instead of perl print functions
if you wish to have your program output messages in a tidy controlled fashion. There are three different functions in this class:
.PP
.Bl -tag -width -indent
.It $debug->msg(level, message)
Messages to this function are always printed prefixed with the specified loglevel (a number 0, 1, 2 etc.).

.It $debug->dbg(level, message)
Messages to this function are printed only if the specified loglevel (debuglevel) is active. If loglevel is 0 however,
the message is always printed.

.It $debug->err(message)
Messages to this function are always printed with loglevel 0 and to STDERR output. Do not overuse this as it might
cause broadcast messages on the system when RRR is run for instance by systemd. Error messages should usually be
printed using the
.B msg
function with loglevel 0.
.El
.PP
A variable must be blessed with the
.B rrr_debug
class to use the debug functions, look at the code below on how to do this. There are also commented out example
calls to message print functions. 
.PP
Below follows an example perl script.
.PP
.nf
#!/usr/bin/perl -w

package main;

use rrr::rrr_helper;
use rrr::rrr_helper::rrr_message;
use rrr::rrr_helper::rrr_settings;
use rrr::rrr_helper::rrr_debug;

my $debug = { };
bless $debug, rrr::rrr_helper::rrr_debug;

my $global_settings = undef;

sub config {
	# Get the rrr_settings-object. Has get(key) and set(key,value) methods.
	my $settings = shift;

	# If needed, save the settings object
	$global_settings = $settings;

	# Custom settings from the configuration file must be read to avoid warning messages
	# $debug->msg(1, "my_custom_setting is: " . $settings->get("my_custom_setting") . "\\n");

	# Set a custom setting
	$settings->set("my_new_setting", "5");

	# Return 1 for success and 0 for error
	return 1;
}

sub source {
	# Receive a newly generated template message
	my $message = shift;

	# Do some modifications
	$message->{'timestamp'} = $message->{'timestamp'} - $global_settings->get("my_custom_setting");

	# $debug->msg(1, "source:  new timestamp of message is: " . $message->{'timestamp'} . "\\n");

	# Pass on the new message
	$message->send();

	# Return 1 for success and 0 for error
	return 1;
}

sub process {
	# Get a message from senders of the perl5 instance
	my $message = shift;

	# Get any method set by method definition
	my $method = shift;

	if (defined $method) {
		print "Method given to processor function: $method\n";
	}
	else {
		print "No method given to processor function\n";
	}

	# Do some modifications to the message
	$message->{'timestamp'} = $message->{'timestamp'} - $global_settings->get("my_custom_setting");

	# $debug->msg(1, "process: new timestamp of message is: " . $message->{'timestamp'} . "\\n");

	# NOTE ! To understand how message arrays work, look in the MESSAGES section in the
	# man page of rrr.conf for a graphical representation (furter up if you're already in the man page).

	# An RRR array consits of several positions which each may have one or more value of a certiain
	# type and length. A position may or may not have an identification tag, and several positions
	# may have the same tag. An RRR message either contains raw data of some sort or an RRR array.

	# If array values are pushed to the message in a Perl5 script, any data in the message
	# will not be forwarded.

	# Push some values of dirrent types onto the message array. Since
	# we use the same tag name "tag" for many values, multiple values
	# with the same tag will exist within the array.
	$message->push_tag_blob ("tag", "blob", 4);
	$message->push_tag_str ("tag", "str");
	$message->push_tag_h ("tag", 666);
	$message->push_tag_fixp ("tag", 666);

	# Set some integer values
	my @my_integers = (1, 2, 3, 4);

	# The following function will accept both array values and other values.
	# If an array reference is passed, like here, the values will be added
	# to the same tag. If they are strings, their length -must- be equal.

	# If different length strings are required, push them into separate
	# tags like above. The RRR type is chosen based on the first value
	# in the array, type h (host endian integer) will be chosen here.
	$message->push_tag ("tag", \@my_integers);

	# This will get all matching values for a particular tag. Regardless
	# of wether duplicate tags have more than one element in the or not,
	# they will all be put into the same result array. Here, all the values
	# added above (four added one by one and four from the array) will
	# be put into @values_result which will end up having eight elements.
	my @values_result = $message->get_tag ("tag");

	# The set_* functions will delete all matching tag names from the array
	# and then push the new value. The type of any existing does not matter,
	# all tags with matching tag name in the array will be removed.
	$message->set_tag_blob ("tag", "blob", 4);
	$message->set_tag_str ("tag", "str");
	$message->set_tag_fixp ("tag", 666);
	$message->set_tag_h ("tag", 1);

	# It is allowed to have empty tag names, just use "" as tag
	$message->set_tag_h("", 0);

	# Since set_tag_h is the last value, the number '1' is the only
	# element in the array now with the tag "tag". The get_tag_all
	# function will otherwise retrieve all values at all matching tags.
	my @array_with_only_one_value = $message->get_tag_all ("tag");

	# It is possible to retrieve a particular element at a certain position
	# if the position of a value is known. Since we know there is a
	# number with the tag "tag" in the array, we can get the first element
	# returned.
	my $value = ($message->get_tag_all("tag"))[0];

	# These two functions returns arrays containing the tag names
	# at each array position, or the value count at each position. If
	# there is no tag name at a position, an empty "" value is returned.
	# All array position always has at least one element.
	print "Tag names: " . join(",", $message->get_tag_names ()) . "\n";
	print "Tag counts: " . join(",", $message->get_tag_counts ()) . "\n";

	# Get all values at a particular position
	print "Get a position: " . join (",", $message->get_position(0)) . "\n";
	print "Array position count: " . $message->count_positions() . "\n";

	# This will clear all values from the array which has the specified tag
	$message->clear_tag("tag");

	# This will clear all values from the array
	# $message->clear_array();

	# Pass on the modified message
	$message->send();

	# Return 1 for success and 0 for error
	return 1;
}
.fi
.SS js (PAI)
The js module makes it possible to process and generate messages in a custom  JavaScript.

The following configuration parameters are available in the
.B js
module:

.Bl -tag -width -indent
.It js_file=FILENAME
The file containing the JavaScript to run. The script will be run once when the program starts, and global code outside of functions will be executed.
If multiple workers are used by setting the parameter
.B js_workers,
the script will run once for each worker and global variables will not be accessible between different workers.

.It js_module_name=NAME
Load the file given
.B js_file
as a module. This allows the usage of the
.B import
keyword to load other modules.
If not given, the file will be loaded as a plain script.

.It js_config_function=NAME
The function to call before sourcing and processing starts.

.It js_source_function=NAME
The function to call regularely.

.It js_process_function=NAME
The function to call when a message from another module should be processed.

.It CUSTOM SETTING=VALUE
Any number of custom settings for the JavaScript script might be set as needed.
.El

Refer to the
.B cmodule
part of the
.B COMMON CONFIGURATION PARAMETERS
section for descriptions of the following parameters:
.PP
.Bl -tag -width -indent
.It js_workers=UNSIGNED INTEGER
.It js_source_interval_ms=MILLISECONDS
.It js_log_prefix=PREFIX
.It js_drop_on_error={yes|no}
.El

A scripts with all three function types defined may look like this:

.nf
let my_parameter = undefined;

function config(config) {
	// Read configuration parameter
	if (!config.has("my_parameter")) {
		throw "Configuration parameter 'my_parameter' was not found";
	}
	my_parameter = config.get("my_parameter");
}

function source(message) {
	// Send a new message from the source function
	console.log("Sourcing a message\n");
	message.send();
}

function process(message, method) {
	// Process a message from another module
	// and add the value previously retrieved
	// from the configuration file.

	if (method !== undefined) {
		console.log("Method given to JS processor function: " + method + "\n");
	}
	else {
		console.log("No method given to JS processor function\n");
	}

	console.log("Processing a message\n");
	message.push_tag("my_parameter", my_parameter);
	message.send();
}
.fi

The
.B config
function receives a Config object from which configuration parameters can be read.
Config objects cannot be created using the
.B new
operator.

The
.B source
and
.B process
functions both receive a Message object whenever called.
An empty Message object is passed to the
.B source
function.

Additional Message objects may be created using the
.B new
operator.

The Config and Message objects have the following members:

.nf
// Data type Config
{
  has: function(parameter){},   // Returns true if the parameter exists, and false otherwise
  get: function(parameter){}    // Returns the value of the configuration parameter
}

// Data type Message
{
  // Message header manipulation
  ip_addr: new ArrayBuffer(),    // Operating system raw IP address information (struct sockaddr)
  ip_so_type: "",                // Protocol, set to UDP or TCP. May also be empty.
  topic: "",                     // MQTT topic of the message
  timestamp: BigInt(0),          // The timestamp of the message in microseconds
  data: new ArrayBuffer(),       // The raw data of the message (ignored when arrays are used)
  type: MSG_TYPE_MSG,            // Message type. Alternatives are MSG, TAG, GET, PUT, DEL
  class: MSG_CLASS_DATA,         // Message class (immutable, automatically set to ARRAY if array is used)

  ip_set: function(ip, port){},             // Helper function to set adddress of ip_addr field
  ip_get: function(){ return [ip, port]; }, // Helper function to retrieve adddress of ip_addr field

  // Constants for the type field
  MSG_TYPE_MSG: 1,
  MSG_TYPE_TAG: 2,
  MSG_TYPE_GET: 3,
  MSG_TYPE_PUT: 4,
  MSG_TYPE_DEL: 5,

  // Constants for the class field
  MSG_CLASS_DATA:  1,
  MSG_CLASS_ARRAY: 11,

  // Array data manipulation. When tag argument is not given, value(s) without tag is assumed
  clear_array:     function(){},                  // Clear all array data
  clear_tag:       function(tag=null){},          // Clear all array values with the given tag
  push_tag_blob:   function(tag=null, data){},    // Push array value of type blob
  push_tag_str:    function(tag=null, data){},    // Push array value of type string
  push_tag_h:      function(tag=null, data){},    // Push array value of type host (integer)
  push_tag_fixp:   function(tag=null, data){},    // Push array value of type fixp (fixed pointer)
  push_tag_object: function(tag=null, data){},    // Push an object which will be converted to an string with JSON-representation of the object
  push_tag:        function(tag=null, data){},    // Push array value and identify type automatically
  set_tag:         function(tag=null, data){},    // Clear values with the given tag and push a new array value and identify type automatically
  get_tag_all:     function(tag=null){return [];},// Get array of values with the given tag
  send:            function(){}                   // Send the message to the output buffer for other instances to receive
}
.fi

When using
.B push_tag_object
, any resulting JSON must begin with either [ or {, and an exception will be thrown otherwise.
The function is thus less permissive than the default stringify function in JS.

If an object is added using
.B push_tag_object
and another instance of the
.B js
module accesses this value, the JSON will be parsed and de-serialized into the original object structure.
Modules not compatible with JSON strings will treat such values just as other strings.

The following special global Objects are available:

.nf
// Data type Console (accessed through global name console)
{
  log(message);      // Log a message using debuglevel 7
  error(message);    // Log a message using debuglevel 0 (error)
  critical(message); // Log a message using debuglevel 0 (error) and crash program
}

// Data type Timeout (run a scheduled function once). Syntax is shown. The
// timeout object need not be stored in a variable unless it might be required
// to run clear() at a later time. If the timeout is 0 milliseconds, the function
// will run immediately after the script returns. Any additional arguments will be
// passed to the function.

// Create a timeout
const timeout = new Timeout(function, timeout_ms = 0, arg1 = undefined, ...)

// Prevent the timeout from ever running (regret)
timeout.clear();

// Create an operating system object
const os = new OS();

// Retrieve the hostname of the host on which the script runs
const hostname = os.hostname();

.fi

.SS cmodule (P)
This module allows usage of custom cmodules (C-modules) in a simplified framework. To use this, a module must first be
written in the RRR source in the directory /src/cmodules/ and then compiled (just compile RRR as usual and
directions will be given). There is an example file with appropriate licenses in the cmodules directory
which may be used as a template for custom cmodules.
.PP
RRR will deal with communication with other modules and many other tasks, which makes it simpler to write a
cmodule than to write a native RRR module.
.PP
All custom cmodules will be run in separate forks.
.PP
The following confgiuration parameters are available in the
.B cmodule
module: 
.PP
.Bl -tag -width -indent
.It cmodule_name=NAME
The name of the cmodule. If the name is
.B dummy,
RRR will look for the module
.B dummy.so
and the source file for this module should be called
.B dummy.c.

.It cmodule_config_function=NAME
The function to which to pass configuration parameters, called at program startup. Optional.

.It cmodule_source_function=NAME
The function to which to call to source new messages. Optional, but at least one of source and processor must be set.

.It cmodule_process_function=NAME
The function to which to call to process messages from senders. Optional, but at least one of source and processor must be set.

.It cmodule_cleanup_function=NAME
The function to call before the program shuts down. Optional.

.It CUSTOM SETTING=VALUE
Any number of custom settings for the C-module might be set as needed.
.El
.PP
Refer to the
.B cmodule
part of the
.B COMMON CONFIGURATION PARAMETERS
section for descriptions of the following parameters:
.PP
.Bl -tag -width -indent
.It cmodule_workers=UNSIGNED INTEGER
.It cmodule_source_interval_ms=MILLISECONDS
.It cmodule_log_prefix=PREFIX
.It cmodule_drop_on_error={yes|no}
.El
.PP
The source and process functions receives a new message which of they must manage the memory. The message must
either be passed on to other modules by calling
.B rrr_send_and_free(...)
or be freed (if the message is to be discarded) by calling
.B rrr_free(...).
A message, if it must be sent several times, may be duplicated by using.
.B rrr_message_duplicate(...).
.PP
Please refer to the source code on how these functions work. Some headers which
might be useful when working with for instance array messages are included in /src/cmodules/cmodule.h .
It is not a priority at this time to document these, but they are easy to use and usage examples are to
be found throughout the RRR source code (which is human- and machine readable).
.PP
Functions must return 0 on success and 1 if there are errors.  
.SS socket (SA)
The socket module listens on a UNIX socket for RRR messages or custom data records.
.PP
The following configuration parameters are available in the
.B socket
module:
.PP
.Bl -tag -width -indent
.It socket_path=FILENAME
Path and file name to use for the socket. The file cannot exist when the program starts.

.It socket_unlink_if_exists={yes|no}
If set to yes and the socket defined in `socket_path` exists when we start, unlink it. If set to no, we produce an error if
the socket exists. Defaults to no.

.It socket_default_topic=MQTT-TOPIC
An optional MQTT topic to set on the generated messages.

.It socket_receive_rrr_message={yes|no}
If set to 
.B yes
, complete RRR messages are expected to be received on the socket. No array definition is to be specified. 
.Xr rrr_post(1)
may generate such messages. If set to 
.B no
, an array definition must be specified, and RRR array messages will be produced from the received data. Defaults to no.

.It socket_input_types=ARRAY DEFINITION
Format of data received on the socket, see
.Xr rrr_post(1)
for syntax.

.It socket_sync_byte_by_byte={yes|no}
If array parsing fails according to definition, keep skipping one byte forward in the stream until a match is found.
Defaults to no, which means to only sync on boundaries of incoming messages.
.El
.SS httpserver (PAI)
This module accepts connections from HTTP clients, extracts data fields and saves them into RRR array messages for other modules to use.
The query string from the URI is parsed in all request types. Duplicate field names are allowed.

.B DO NOT USE
this HTTP server openly on the Internet. It has
.B NO PROTECTION MECHANISMS
against DoS attacks, flooding etc. There is also
.B NO AUTHENTICATION.
Use a server like Apache to run a public server.

The following request methods are supported which may or may not have a body according to standards:

.Bl -dash -offset indent -compact
.It
GET
.It
OPTIONS
.It
POST
.It
PUT
.It
PATCH
.It
HEAD
.It
DELETE
.El

Generated  messages will have the topic
.B httpserver/request/uuu
set, where
.B uuu
is a unique unsigned decimal number which increase by 1 for every received request.
Messages will not be generated for the 
.B OPTIONS
method, only default 204 responses will be sent to these requests.

For PUT, PATCH and POST request which have a body, value fields will be extracted from bodies with the following content types:

.Bl -dash -offset indent -compact
.It
multipart/form-data
.It
application/x-www-form-urlencoded
.It
application/json
.El

If other formats are to be parsed,
.B http_server_receive_full_request
can be used and the body can then be parsed by a script in the python3 or perl5 modules.

Structural fields set due to
.B http_server_receive_full_request
being active, fields from the URI and field from PUT/PATCH/POST data will all be added to the same array in the following pre-defined order.
Duplicate value field names are allowed.

.Bl -enum -offset indent -compact
.It
Structural fields
.It
Fields from request URI
.It
Fields from PUT/PATCH/POST data
.El

When receiving JSON data, one RRR array message will be generated for every JSON object containing bare associative values regardless of nesting.
In each of the messages, an additional value named
.B http_request_partials
describing the total number of messages for this request is placed at the beginning of the array followed by the structural fields and any fields from the URI before fields from the JSON object.
.PP
This module does not respond with any data by default.
If a request was successfully processed, a
.B 204 No Content
response is returned to the client. If there were any errors,
.B 400 Bad Request
or
.B 500 Internal Server Error
response may be returned.
If a response is expected to be generated by a sender instance of
.B httpserver, a
.B 504 Gateway Timeout
response will be generated if the response timeout is reached.
.PP
The following configuration parameters are available in the
.B httpserver
module:
.PP
.Bl -tag -width -indent
.It http_server_transport_type={tls|plain|both}
Listen with TLS mode, plaintext mode or both. Defaults to 'plain'.

.It http_server_port_tls=PORT
Port to use for TLS listening, defaults to 443.

.It http_server_port_plain=PORT
Port to use for plaintext listening, defaults to 80.

.It http_server_request_max_mb=MEGABYTES
Maximum size in megabytes for requests. A value of 0 indicates unlimited request size. Defaults to 10.

.It http_server_fields_accept=HTTP FIELD[->ARRAY TAG][,...]
Specify a comma separated list POST and GET fields to allow from clients. Fields not specified here are ignored unless
.B http_server_fields_accept_any
is set to 'yes'.
An optional array tag may be specified for each field if the field name should be translated when added to the RRR array message.
This parameter is optional.

.It http_server_fields_accept_any={yes|no}
Accept any field names from incoming requests. May not be used with
.B http_server_fields_accept. 
Defaults to 'no'.

.It http_server_no_body_parse={yes|no}
Disable any parsing and field extraction of the request body regardless of its content type.
Defaults to 'no'.

.It http_server_allow_empty_messages={yes|no}
Allow messages with no array values to be generated. This option also affects
.B http_server_receive_full_request.
If set to 'no' or left unset, messages will not be generated unless they would contain at least one array value.

.It http_server_receive_full_request={yes|no}
Get structural HTTP data from the request and add it to an RRR array message along with any fields. 
The following array values will be present in generated messages:
.sp
.Bl -tag -width -indent
.It http_method
Always present.
.It http_protocol
Always present with the value 1 or 2.
.It http_endpoint
Always present.
.It http_body
Added if a body of non-zero length is present.
.It http_content_transfer_encoding
Added if the header value
.B content-transfer-encoding
is present in the header.
.It http_content_type
Added if the header value
.B content-type
is present in the header.
.It http_content_type_boundary
Added if
.B content-type
is present in the header and has the value 'multipart/form-data'.
.El
.sp
Note that if
.B http_server_allow_empty_messages
is active, no messages without body will be generated.

If set to 'no' or left unset, only fields from the HTTP request will be present in generated messages.

.It http_server_get_response_from_senders={yes|no}
If this option is set to 'yes', a sender instance of
.B httpserver
is expected to generate HTTP responses. Implies
.B http_server_receive_full_request=yes.

An instance which receives RRR messages from
.B httpserver
containing requests may generate responses in an RRR array message with the following fields of which all are optional:
.sp
.Bl -tag -width -indent
.It http_response_code
The response code and text to use in the response, defaults to 200 or 204 depending on whether or not any data is present
(httpserver will implicitly force the usage of a 200 response if the status is 204 and a body is present).
Must be a value >= 100 and <= 599.
200 or 204 will be selected silently if the provided code is out of this range.
.sp
.It http_content_type
The content type to use for the response. If it is defined but is an empty string, no content type header will be sent.
If not defined, the content type sent will depend on the type of the
.B http_body
field.
In any case, a content type header will not be sent if there is no response body.

.It http_body
The response body to send. The content type set in the response header, unless specified explititly in 
.B http_content_type,
depends on the type of this field:
.sp
.Bl -tag -width -indent
.It blob
application/octet-stream
.It msg
application/rrr-message
.It str
text/plain (also used by other types convertible to strings (numbers etc.))
.It vain
No response body generated
.El
.sp
.El

Response messages from another instance may also be a plain data message in which the data of this message will be treated the same way as data from the
.B http_body
field with blob type. The other fields will in this case get default values per above rules.

If set to 'no' or left unset,
.B httpserver
will generate default responses.

.It http_server_test_page_default_response={yes|no}
Send a simple test HTML page with the RRR logo whenever an empty default response otherwise would have been sent. Defaults to 'no'.

.It http_server_favicon_not_found_response={yes|no}
Always respond with 404 Not Found to requests with
.B /favicon.ico
endpoint. If set to 'no' or left unset, these requests are treated as any other.

.It http_server_response_timeout=MILLISECONDS
How long to wait for a response from senders before timing out and generating a
.B 504 Gateway Timeout
response. Defaults to 2000.

.It http_server_allow_origin_header=STRING
If defined,
.B httpserver
will send an
.B Access-Control-Allow-Origin
header with the given string in all response headers.
The header is mainly used by web browsers, look online for documentation on what it does.
Using the header, in particualar setting it to * (which means to allow all origins), may have
.B security implications.

.It http_server_cache_control_header=STRING
If defined,
.B httpserver
will send a
.B Cache-Control
header with the given string in all response headers.

.It http_server_websocket_topic_filters=MQTT TOPIC FILTER[,MQTT TOPIC FILTER,...]
If specified, connection upgrades websocket version 13 will be supported if the endpoint of the URL received from the client matches
with one or more of the specified topic filters.
The full URL except from the first / of the URL and the query string (after ? inclusive) is used as the MQTT topic.

By default, the text from websocket text frames will be put into RRR messages for other modules to pick up.
These messages will have a topic identifying the current connection, like
.B httpserver/websocket/uuu/TOPIC
where
.B uuu
is a unique ID identifying the websocket connection and
.B TOPIC
is the topic set in the URL endpoint.
The unique ID will be the same as for any HTTP message received previously on the same connection, which might or might not have caused
RRR messages to be generated depending on other configuration options.
By default, no websocket connection upgrades are accepted.

If
.B httpserver
receives messages from it's senders beginning with
.B httpserver/websocket/uuu,
these messages will be forwarded to the active websocket connection with the ID specified in
.B uuu
as text frames.
Messages received in httpserver with IDs not matching any active connections will be dropped.

.It http_server_accept_websocket_binary={yes|no}
Allow binary websocket frames. Data from such frames are put into plain RRR messages.
If set to 'no' or left unset, received binary frames will be ignored. 

.It http_server_receive_websocket_rrr_message={yes|no}
If set to 'yes' and websocket frames of binary type is received, these are interpreted as being RRR messages of any type.
RRR message validation and endian conversion will be performed, and the socket will be closed if this fails.
Implies
.B http_server_accept_websocket_binary=yes.

Messages of text type are not affected by this parameter.

If set to 'no' or left unset, binary messages are either ignored or received as-is depending on the value of
.B http_server_accept_websocket_binary.

.It http_server_tls_*
Refer to the
.B TLS
part of the
.B COMMON CONFIGURATION PARAMETERS
section for descriptions of TLS parameters. All TLS parameters are optional.
.El
.PP
With default configuration, having no parameters specified, no RRR messages will be generated for received requests.
.PP
Note that all incoming request have to use
.B HTTP/1.1
as protocol version, any other versions will be rejected.

.SS httpclient (PAI)
This module takes RRR messages from other modules and sends them to an HTTP server. Array values in received messages
may be sent as HTTP form fields. GET and POST are supported using either HTTP or HTTPS. This module does not
use any data sent from the server, any data received is ignored.
.PP
The following configuration parameters are available in the
.B httpclient
module:
.PP
.Bl -tag -width -indent
.It http_server=SERVER OR IP
.It http_port=PORT
Server and port to send data to, defaults to 'localhost' and the default port depends on the
chosen transport type (TLS/Plain).
.B httpclient
will follow any redirects from the server, also to other servers.
To disallow redirection, use the
.B http_max_redirects
parameter.
 
.It http_endpoint=ENDPOINT
The endpoint to request from the server, e.g.
.B /index.php.
If the server responds with a redirect, this new endpoint will be used.
It is possible to specify a query string in the endpoint, like
.B /index.php?a=1&b=2.
If the server responds with redirect, this query string will not be included in the folling request.
If GET method is used, any query values from RRR messages will be appended to the query string, also if there are redirects.
.B httpclient
will detect whether a query string already exists in the URL and prefix the first parameter with either ? or &.
Defaults to
.B /.

.It http_transport_type={tls|plain|both}
If transport type is set to 'plain' or 'tls', HTTP or HTTPS will be
.B enforced,
which means that redirects fro the server to a different transport type than the chosen one will be rejected.
Use 'both' or leave unspecified for automatic transport type.

.It http_response_max_mb=MEGABYTES
Maximum size in megabytes for responses. A value of 0 indicates unlimited response size. Defaults to 10.

.It http_version_10={yes|no}
If set to yes, protocol version HTTP/1.0 is used when sending requests and upgrade to HTTP/2 will not be requested, also not using TLS ALPN.
If set to no or left unspecified, HTTP/1.1 will be used and upgrade to HTTP/2 will be requested to the server with all queries.

In case of an upgrade request, the server will either allow upgrade to HTTP/2 and continue using that or simply respond with HTTP/1.1 or HTTP/1.0.

Some HTTP servers always respond with either version HTTP/1.1 or HTTP/1.0 regardless of which version the client used in the request.
If the server responds with HTTP/1.0, the connection will be closed just after a response have been received.
If the server responds with HTTP/1.1, the connection will be kept alive for a few seconds before being closed if no other requests are to be sent

.It http_method={get|put|post|head|delete|options}
Which method to use when sending data to the server. Defaults to
.B get.

.It http_format={urlencoded|multipart|json|raw}
Control which body format to use for PUT, PATCH and POST requests. If the
.B raw
mode is set, messages which do not contain a body (specified in the tag named in
.B http_body_tag
) will trigger an error as they are processed.
An appropriate Content-Type header will be sent according to standards.
Messages with a body are otherwise not affected by this parameter.
Defaults to 'urlencoded'.

\(bu If
.B get
is used, any fields will be appended to the endpoint after a questionmark ?. GET requests have no body.
.br
\(bu If
.B post_urlencoded
is used, any fields will be made into a query string and sent in the POST body of type 'application/x-www-form-urlencoded'.
.br
\(bu If
.B post_multipart
is used, any fields will be made into separate mime parts and sent in the POST body of type 'multipart/form-data'. This method is recommended for large data fields.

.It http_endpoint_tag=ARRAY TAG
.It http_method_tag=ARRAY TAG
.It http_server_tag=ARRAY TAG
.It http_port_tag=ARRAY TAG
.It http_body_tag=ARRAY TAG
.It http_format_tag=ARRAY TAG
.It http_content_type_tag=ARRAY TAG
.It http_content_type_boundary_tag=ARRAY TAG

.It http_endpoint_tag_force={yes|no}
.It http_method_tag_force={yes|no}
.It http_server_tag_force={yes|no}
.It http_port_tag_force={yes|no}
.It http_body_tag_force={yes|no}
.It http_format_tag_force={yes|no}
.It http_content_type_tag_force={yes|no}
.It http_content_type_boundary_tag_force={yes|no}
These options allow the default endpoint, server and/or port to be overridden by array values in messages from senders of httpclient,
identified by the tag of the value.
If the
.B force
options are set to yes, the specified tags are required to be present in all messages and non-conforming messages will be dropped.

The parameter
.B http_meta_tags_ignore
controls whether or not these parameters are sent as-is along with queries in addition to their usual function.

If
.B http_content_type_boundary_tag_force
is set to yes, the tag is only required to be present if the active content type is
.B multipart/form-data.
Any value from
.B http_content_type_boundary_tag
will only be used if the active content type is multipart/form-data.

Values from the message, although they will be attempted converted, should be of the
.B str
type, event binary data. The
.Xt mangler (PA)
module can be used to convery values if needed.
The endpoint, method, server or port must not contain any NULL characters.

If the HTTP server responds with a redirect, the redirection will be followed and values from the messages will not be used except from the HTTP method.
To disallow redirection, use the
.B http_max_redirects
parameter.

Any endpoint from the message may contain a query string, in which any other parameters will be appended to this query string if GET method is used with array values.

If
.B http_body_tag
is used and an HTTP body is found in the message, any array tags specified will be ignored.
If the HTTP method being used does not have a body, like GET, the body data parameter is ignored silently.
The content-type of the resulting request will be 'application/octet-stream' unless overridden using
.B http_content_type_tag .

The parameter
.B http_content_type_tag
affects the Content-Type headers sent for queries with a body specified using
.B http_body_tag
and
.B raw
format.
The excact string specified in the array value with the matching tag will be used as Content-Type.
Other requests are not affected. 

The parameters
.B http_method_tag
and
.B http_format_tag
are used to override the request metod and body format of HTTP requests.
They correspond to the configuration parameters
.B http_method
and
.B http_format
resectively, and the same values may be used in the messages.

Any value specified for HTTP format in a message is ignored if a HTTP body is also present (precence of body implies 'raw' format).

.It http_taint_tag=ARRAY TAG
The specified tag of vain type will be added to generated response messages of array type.
In addition, any received messages from senders in which this tag is present will be ignored.
If left unset, no taint tag will be used.

.It http_report_tag=ARRAY TAG
If set, and the given tag is present in any received messages from senders,
the tag and its value will be added to any messages generated as a result of the query it produces.

The parameter
.B http_meta_tags_ignore
controls whether or not this parameter is sent as-is along with queries in addition its usual function.

The parameter
.B http_receive_ignore_error_part_data
controls whether or messages are generated for error responses.

.It http_meta_tags_ignore={yes|no}
Ignore any meta tags when array values to the HTTP query (controlled by)
.B http_tags.
If set to no, the meta fields may be added to query string or form data body as any other field. Defaults to yes. 

.It http_endpoint_from_topic={yes|no}
.It http_endpoint_from_topic_force={yes|no}
If
.B http_endpoint_from_topic
is set to yes, the MQTT topic of received messaged will be used as the HTTP endpoint. A slash / will be prepended to the topic.
If force is set to yes, messages without a topic will be dropped.
May not be used together with
.B http_endpoint_tag.

.It http_msgdb_socket=PATH
If this parameter is set with a path to the listening socket of the
.B msgdb
module (message DB), filesystem storage of any failed PUT requests will be activated.
The message DB module must also have an instance in the confiuration and listen on the same socket,
but it is not a requirement that it is run by the same instance of RRR.

Any stored messages will not be deleted from the database until a successful request has been performed.

The messages will be indexed by using the mqtt topic of the messages, and messages without topics cannot be stored.
If a message is to be stored in the message DB while a message with the same topic already exists, the old message will be overwritten.

Messages are guaranteed to be sent to the server
.B at least once
, and it is possible under certain server failure conditions and/or high load that some  messages may be sent twice to the server.

Note that if the same msgdb is used for multiple
.B httpclient
instances, an instance will find messages from the others.

Refer to the
.B msgdb
section for more details.

.It http_msgdb_poll_interval_s=SECONDS
Number of seconds between each index request to the message db server, defaults to 30.

.It http_fields=HTTP FIELD NAME[=VALUE][,...]
.It http_tags=ARRAY TAG[->HTTP FIELD NAME][,...]
.B http_tags
is a comma separated list of array tags to find in RRR messages from other modules.
If left unspecified, all array values found will be sent to the HTTP server in default configurations.
If a tag is postfixed with a
.B HTTP FIELD NAME,
this name instead of the array tag name when sending data to the HTTP server.
If tags are specified and an RRR message from a sender is missing one or more of the specified tags, an error is produced.

.B http_fields
is a set of fixed fields to send to the HTTP server, optionally with values. Values from
.B http_fields
are sent regardless of the configuration of
.B http_tags.

If a message is to have it's raw body sent in a PUT, PATCH or POST request, controlled by
.B http_body_tag,
fields from these parameters will not added to the query.

.It http_rrr_msg_to_array={yes|no}
Convert fields in RRR messages from other modules to array values. The fields used are
.B timestamp, topic
and
.B data.
These values may be used in the same way as any other array values from the messages, they may also be matched in the
.B http_tags
parameter. If
.B http_tags
is specified, values from the RRR message will only be sent if they are specified here. Defaults to 'no'.

.It http_no_data={yes|no}
Ignore all data in RRR messages from other modules. Only query values in
.B http_endpoint
and
.B http_fields
, if specified, will be sent to the server. Defaults to 'no'.

.It http_drop_on_error={yes|no}
If there is any error with sending a message while connecting to the server, drop it.
Errors will be logged regardless of this setting.
PUT messages which are stored in the message DB will be retried at the next message DB poll should they be dropped as a result of a connection error (see
.Xr http_msgdb_socket
).
Defaults to 'no' which means that connecting will be retried until a timeout is reached or indefinitely.

.It http_message_timeout_ms=MILLISECONDS
Timeout for deferred messages, defaults to 0 which means no timeout.
Messages being defered to fhe message DB (see
.Xr http_msgdb_socket
) will not get affected by this parameter, as the timer is reset every time they are read back from the DB.
Note that the timeout, if set too low, might cause messages to get dropped before any request has been produced.
If the timeout is set too high or is not set, messages may accumulate in memory.

.It http_low_priority_message_timeout_factor=FACTOR
If
.B http_low_priority_put
is set to "yes", this timeout will apply to low priority messages.
The factor given is multiplied with the value of
.B http_message_timeout_ms
to produce the timeout used.

If not given, a factor of 10 is assumed. The value may be set to 0 to disable timeout for low priority messages.

.It http_ttl_seconds=SECONDS
When the time timestamp of a message in the send queue becomes older than the specified amount of seconds, it is dropped.
The message will also get deleted from the message DB if used (see
.Xr http_msgdb_socket
).
Defaults to 0 which means that TTL check is not performed.

.It http_max_redirects=UNSIGNED INTEGER
The maximum number of redirects to allow from the server for a single message. May be set to 0 to disallow redirects. Defaults to 5, maximum is 500.

.It http_accept=STRING
If specified, an Accept: header field will be sent with all requests containing the given value. If
.B http_accept=application/json
is specified,
.B Accept: application/json
will be sent to the server. Note that it is not possible to specifiy a value with newlines.

.It http_receive_part_data={yes|no}
.It http_receive_json_data={yes|no}
Any combination of yes and no is allowed for the receive options. By default, no messages are generated by
.B httpclient

When receiving part data, HTTP response data is put into messages for other modules to read from httpclient.

When receiving JSON data, multiple RRR array messages may be generated for every response.
Every JSON object containing bare associative values will result in a separate RRR message, regardless of of it's position in the object tree.
A good solution might be to have the server send one or more JSON objects representing data records, all contained in a JSON array.
A maximum of four object tree levels are parsed.

Httpclient will attempt to parse any received data as JSON, regardless of what content type has been set.
Should the parsing fail, no error messages are printed unless debuglevel 2 is set.  

If the original message which caused the query had a topic set, this topic will be present in generated messages. 

.It http_receive_structured={yes|no}
If set to yes, generated messages will be RRR array messages. The following fields will be available in the messages:

.Bl -tag -width -indent
.It http_response_code
The HTTP response code.
.sp
.It http_content_type
The content type from the HTTP header, or empty string if not present.
.sp
.It http_body
The raw response body, or empty string if not present.
.El

The
.B http_body
tag will not be present for JSON messages.
Also, if the JSON data in the response contains any of the above fields, both will be present in the message
with the HTTP-response fields being placed first.

.It http_receive_ignore_error_part_data={yes|no}
If set to no, attempts will be made to create messages from the part data of any responses from the server, even
if they are error responses (HTTP response code is less than 200 or more than 299).
If set to yes or left unset, no messages will be generated from error responses.

.It http_receive_404_as_empty_part={yes|no}
If set to yes and a 404 NOT FOUND response is received, an empty RRR data message will be created.

If set to no or left unset, no such messages are created upon 404 responses.

This parameter is not affected by
.B http_receive_ignore_error_part_data
and does not affect any other parameters.

.It http_low_priority_put={yes|no}
If set to yes, messages which are to be sent using the PUT method will be prioritized behind other messages. This
can improve performance in certain applications if stores are slow.
If set to no or left unset, PUT messages will be treated as other messages.
	
.It http_silent_put_error_limit_s=SECONDS
If a PUT query fails due to the server returning an error code, do not print any error message about this before the message which generated the query has reached the specified age in seconds.
This is useful if failed PUT are stored in a message DB and an error messages need not be printed immediately as the store is attempted again later.
Defaults to 0 which means that all errors are printed regardless of the age of the messages.

.It http_plain_http2={yes|no}
In non-TLS mode, send requests using HTTP2 without upgrading through HTTP/1.1. Note that some servers may get confused by this (but the RRR httpserver module supports it). Defaults to no.
This parameter is ignored if
.B http_version_10
is set to yes.

.It http_no_http2_upgrade={yes|no}
If set to yes or left unset, An 'Upgrade: h2c' header, along with associated headers, will be sent with all HTTP/1.1 queries.
The server will usually either respond by confirming upgrade to HTTP/2 or simply continuing using HTTP/1.1.
If set to no, no such upgrade header will be sent.

.It http_concurrent_connections=UNSIGNED INTEGER
Maximum number of concurrent connections to open for each host/port combination. Defaults to 10, minimum value is 1 and maximum value is 65535.

.It http_tls_*
Refer to the
.B TLS
part of the
.B COMMON CONFIGURATION PARAMETERS
section for descriptions of TLS parameters. All TLS parameters are optional.
.El
.SS msgdb (N)
The message DB saves messages on the file system for persistence across program restarts.
Clients may connect to the message DB using a UNIX socket and perform REST-like (REpresentional State Transfer) queries to save and retrieve messages.

Messages are stored with their filename being the SHA-256 hash of their topic. Messages with empty topics cannot be stored.

Using the socket is the only way to communicate with the message DB, it cannot read from other modules nor can it be read from.

Currently only internal modules may use the message DB, and the methods GET, PUT, DEL and IDX are available to them. 

Messages are stored with all fields in network byte order. The may be deleted and moved in and out of the storage directory at any time, but any modifications
may render message checksums invalid. The utility
.Xr rrr_msg(1)
can be used to check and read messages which are stored on disk.

.B ANY FILES in the specified directory which cannot be read, will be interpreted as corrupt RRR-messages and WILL BE DELETED.

The following configuraton parameters are available in the
.B msgdb
module:

.Bl -tag -width -indent
.It msgdb_directory=DIRECTORY
The directroy to store files in. Defaults to '/var/lib/rrr/msgdb'.
Multiple instances of the Message DB should not use the same directory and the directory must not be used to store anything else.

.It msgdb_socket=FILENAME
The path to the socket to which clients connects. Defaults to '/var/run/rrr/msgdb.sock'.

.It msgdb_directory_levels=LEVELS
The number of directory levels to use when storing files. Each file will be placed into a directory corresponding to the first letters of its name.
A file beginning with 'af432...' will be placed in the directory 'a/f/' if LEVELS is set to be 2.
Must be in the range 0 to 4 inclusive, defaults to 2.
.El

.SS incrementer (PA)
Incrementer will append unique ID numbers to messages matching a specified topic filter.
If wildcards are present in the filter, an separate ID counter will be used for each unique topic matching the filter.
The ID counters may be initialized by passing in messages with a start ID value in a specific tag, or they may begin at
the lowest allowed value. If a message DB socket is specified, the latest used ID's will be stored on disk for
persistence across restarts.

When messages are allocated an ID, a number following a slash / is appended to the topic before the messages
are sent to the output buffer for other instances to pick up.

If a message with the topic
.B my/topic-a
is given to incrementer and matches the active configuration, the topic will be changed to
.B my/topic-a/UUU
where UUU is the allocated numberic ID. The allocated IDs are 32-bit unsigned integers which gives a maximum value of 4.294.967.295
which when reached wraps back to the minimum value.

.Bl -tag -width -indent
.It incrementer_subject_topic_filter=MQTT TOPIC FILTER
The topic filter for messages to process, required parameters. Wildcards # and + are allowed per MQTT standards.
Messages received which do not match will be passed through to the output buffer unmodified.
To prevent other messages from being received to incrementer all together, set the same filter in the general
.B topic_filter
parameter.

.It incrementer_msgdb_socket=PATH
If specified, used IDs will be stored on disk using Message DB. An instance of
.B msgdb (N)
must be running and listening on the socket.

.It incrementer_id_tag=TAG
If specified, all topics for which to allocate IDs must be pre-initialized. This is done
by passing a message to
.B incrementer
with the same topic 

.It incrementer_id_min=UNSIGNED INTEGER
The lowest ID to allocate, defaults to 1.

.It incrementer_id_max=UNSIGNED INTEGER
The maximum ID to allocate, default to 4.294.967.295.

.It incrementer_id_modulus=UNSIGNED INTEGER
The modulus (increment step) to use, defaults to 1 which is also the minimum value. Maximum value is 255.

.It incrementer_id_position=UNSIGNED INTEGER
The position within the modulus to use for IDs. Defaults to 0, maximum value is 254 and must be less than modulus.
.El

The max and min values must otherwise be set so that the modulus fits between them.
The consistency of the configuration parameters will be checked during startup.
Any ID which after incrementation gets a value less than min or more than max will
be reset to a low value matching the modulus and position parameters.

The algorithm used for calculating ID numbers:

\(bu IDo  = Old ID (last allocated)
.br
\(bu IDn  = New ID
.br
\(bu IDl  = Lowest ID
.br
\(bu IDh  = Highest ID
.br
\(bu m    = Modulus
.br
\(bu p    = Position

.nf
IDn1 = IDo - (IDo mod m) + m + p

If IDn1 < IDl or IDn1 > IDh, then IDn2 = IDl - (IDl mod m) + p
                             else IDn2 = IDn1

If IDn2 < IDl, then IDn = IDn2 + m
               else IDn = IDn2
.fi

\(bu If the modulus is set to 2 and position set to 0, only even IDs will be allocated.
.br
\(bu If the modulus is set to 2 and position set to 1, only odd IDs will be allocated.

.SS cacher (PA)
The
.B cacher
uses a message database to store messages on disk.
Messages received are stored into the database, and it is possible to have messages read back
by passing in request messages.

.Bl -tag -width -indent
.It cacher_msgdb_socket=PATH
An instance of
.B msgdb (N)
must be running and listening on this socket.
All messages received will be sent to the specified message database for storage, unless the messages
are request messages. Only one message per unique topic will be stored. Mandatory parameter.

.It cacher_request_tag=TAG
If the specified tag exists in a message, the message will be treated as a request message.
The topic of the message is used to search in the message database, and if a message exists with the same topic, this
message is passed to the output buffer.
Optional parameter.

.It cacher_forward_requests={yes|no}
If set to yes, messages which are treated as requests are passed to the output buffer.
Defaults to no.
See also
.B cacher_memory_consume_requests.

.It cacher_forward_data={yes|no}
If set to yes, messages which are not treated as requests (thus are to be stored) are passed to the output buffer.
Defaults to no.

.It cacher_forward_other={yes|no}
If set to yes, messages without topic are forwarded.
If set to no or left unset, messages without a topic are dropped and an error message is produced.

.It cacher_request_receivers=INSTANCE NAME,...
.It cacher_data_receivers=INSTANCE NAME,...
.It cacher_other_receivers=INSTANCE NAME,..
.It cacher_revive_receivers=INSTANCE NAME,...
Define a list of readers of this cacher instance to receive request, data, other or revived messages.
The instances defined must have this cacher instance defined as a sender.
Note that
.B
duplicate=yes
should be set when there are multiple readers of the cacher module.
If left undefined for one or more of the message types, all readers will receive this type.

These parameters may not be used if the
.B route
parameter is set for the cacher instance.

.It cacher_memory_consume_requests={yes|no}
If set to yes and a request matches a message in the memory cache, the request will not be forwarded regardless of the
.B cacher_forward_requests
parameter.
If set to no or left unset, the parameter
.B cacher_forward_requests
will control whether the request is forwarded or not.

.It cacher_empty_is_delete={yes|no}
If set to yes, an empty message which otherwise would be stored will instead cause deletion of any previously stored message with mathcing topic.
If set to no, empty messages will be stored.

.It cacher_no_update={yes|no}
If set to yes, no writes will be performed and all messages which are not requests will be treated as 'other'.
Defaults to no.

.It cacher_ttl_seconds=SECONDS
Any messages received from other modules with an age older than the set value is silently dropped.
In addition, the age of messages in the message database is checked whenever tidy is performed.
Defaults to 0 which means that TTL check is not performed.

.It cacher_memory_ttl_seconds=SECONDS
Messages which are to be stored in the message database will also be stored in the memory cache and deleted after this specified TTL expires.
When a request message is received and a matching message is found in the memory cache, the cached message will be passed to the output buffer and the message database will not be consulted.
The memory cache is checked for TTL when potential matches are found or every 5 minutes.
If set to 0 or left unset, memory cache is not used.

.It cacher_revive_age_seconds=SECONDS
Messages in the cache older than the specified age in seconds will be read out and put into the output buffer.
If set to 0 or left unset, message revive will be deactivated.

.It cacher_revive_interval_seconds=SECONDS
Specify how often cacher will check for messages to revive.
The interval is calculated from the last time the revive process completed.
Defaults to 60 seconds (1 minute), the minimum value is 1 second.

.It cacher_tidy_interval_seconds=SECONDS
Specify how often cacher will iterate through the cache for simple integrity checks and to look for expired messages.
The interval is calculated from the last time the tidy process completed.
Defaults to 300 seconds (5 minutes), the minimum value is 1 second.

.El

.SS mqttbroker (N)
An MQTT broker supporting V3.1(.1) and V5.
.PP
The following configuration parameters are available in the
.B mqttbroker
module:
.PP
.Bl -tag -width -indent
.It mqtt_broker_port=PORT
TCP port to listen on (listens on all interfaces). Defaults to 1883.

.It mqtt_broker_port_tls=PORT
TCP port to listen on for TLS connections (listens on all interfaces). Defaults to 8883.

.It mqtt_broker_transport_type={plain|tls|both}
The transport type to use when listening. Defaults to 'plain'.

.It mqtt_broker_tls_*
Refer to the
.B TLS
part of the
.B COMMON CONFIGURATION PARAMETERS
section for descriptions of TLS parameters. All TLS parameters are optional except from certificate file and private key.
.It mqtt_broker_max_keep_alive=SECONDS
Maximum keep-alive value for clients, defaults to 30.

.It mqtt_broker_retry_interval=SECONDS
Retry interval for QoS1 and QoS2 messages.

.It mqtt_broker_close_wait_time=SECONDS
After disconnect, wait this many seconds before closing the socket (make client close first to avoid TIME_WAIT). Defaults to 1 second.

.It mqtt_broker_v31_disconnect_on_publish_deny={yes|no}
If a V3.1 or V3.1.1 client sends a PUBLISH which is rejected by ACL rules, the client will be disconnected
if this option is set to yes. The default value is no, which means that the broker sends an acknowledgement packet
regardless of whether the PUBLISH was rejected or not. For V5, an acknowledgement with an error code is always sent,
disregarding this option.

.It mqtt_broker_password_file=FILENAME
Filename of an RRR password file created by
.Xr rrr_passwd(1)
with which users are authenticated. If left unspecified, all CONNECT packets containing a username will be rejected.
RRR does not allow CONNECT packets only containing usernames, a password must always be set.

.It mqtt_broker_permission_name=PERMISSION
The permission name to which a user must have been registered with by using
.Xr rrr_passwd(1)
to become authenticated with this broker. Defaults to
.B mqtt. 

.It mqtt_broker_require_authentication={yes|no}
Disallow anonymous logins. This defaults to 'yes' if a password file is set, otherwise it defaults to 'no'.

.It mqtt_broker_acl_file=FILENAME
ACL file to allow different users access to topics. If left unspecified, all access is granted. If a file is specified and a rule
is not found upon a PUBLISH or SUBSCRIBE from a client, access will be denied.
.PP
The ACL file consists of one or more
.B TOPIC {TOPIC STRING}
blocks. The
.B TOPIC STRING
value is an MQTT filter in which # and + are allowed according to the MQTT specifications. Curly brackets are not to be included.
.PP
A topic block may contain one or more lines beginning with one of the keywords
.B USER
or
.B DEFAULT
followed by one or more spaces or tabs. Keywords are case-insensitive.
.PP
The
.B DEFAULT
keyword takes one argument, an ACL action (DENY, READ or WRITE). If left unspecified, the default action is DENY.
.PP
The
.B USER
keyword takes two arguments, a username followed by one or more spaces or tabs and an ACL action (DENY, READ or WRITE).
.El
.PP
If
.B READ
access is granted, a user may SUBSCRIBE to the matching topics. If
.B WRITE
access is granted, a user may SUBSCRIBE and PUBLISH to the matching topics.
.B DENY
will block all access to the matching topics. 
.PP
The ACL file is parsed from top to bottom, and the bottom most matching rule will take precedence.
.PP
Comments may be placed on separate lines and begins with '#'. Spaces and tabs are allowed on the beginning of a line before keywords.
.PP
Below follows some example rules:
.PP
.nf
# BEGIN ACL FILE
# Allow access to everything from everyone
TOPIC #
	DEFAULT WRITE

# Allow only READ access on $SYS topics, but allow system_user to WRITE
TOPIC $SYS/#
	DEFAULT READ
	USER system_user WRITE
# END ACL FILE
.fi
.PP
The MQTT server follows the specifications from Oasis, but lacks support for the following (will be implemented shortly):
.PP
\(bu AUTH packet (simple username/password implemented)
.PP
.SS mqttclient (PA)
An MQTT client supporting V3.1.1 and V5. The client will publish RRR messages it receives from other modules, and
other modules can read messages the client receives on subscribed topics.
.PP
The following configuration parameters are available in the
.B mqttclient
module:
.PP
.Bl -tag -width -indent
.It mqtt_server=HOST
Host name or IP of the broker to connect to. Defaults to localhost.

.It mqtt_server_port=PORT
TCP port on the server for TLS connections, defaults to 1883 for plain transport and 8883 for TLS connection.

.It mqtt_transport_type={plain|tls}
The transport type to use when connecting to the server. Defaults to 'plain'.

.It mqtt_tls_*
Refer to the
.B TLS
part of the
.B COMMON CONFIGURATION PARAMETERS
section for descriptions of TLS parameters. All TLS parameters are optional.

.It mqtt_client_identifier=IDENTIFIER
Client identifier to use. If left unspecified, the broker picks one.

.It mqtt_v5_recycle_assigned_client_identifier={yes|no}
If we let the broker pick a client identifier and we are using protocol version 5, the broker will inform the client
about which client identifier it assigned. If this option is set to yes and the client needs to re-connect for some reason,
it will attempt to use this assigned client identifier. In version 3, the broker does not inform the client about the
picked client identifier and this option is then ignored. Defaults to 'yes'.

.It mqtt_connect_error_action={restart|retry}
Default action if connecting to the server failed. If set to
.B restart,
all RRR modules will be restarted after a few connection attempts (might cause messages to be lost). If set to
.B retry,
the client will keep trying to connect without any restart (messages will not be lost). Default action is to restart.

.It mqtt_connect_attempts=NUMBER OF ATTEMPTS
How many times we attempt connecting to the broker before giving up.
What we do when this number is reached depends on the setting
.B mqtt_connect_error_action.
One connection attempt lasts approximately 100ms. Must be 1 or more, defaults to 20.

.It mqtt_discard_on_connect_retry={yes|no}
With this option set to 'yes' while
.B mqtt_connect_error_action
is 'retry' and a connect retry is performed, queued messages will be read from all senders and discarded. This might be needed
to avoid non-processed messages filling up memory in situations where the broker is not available for a longer period. If however
.B  mqtt_connect_error_action
is 'restart', all messages will be cleared anyway when all instances restart after mqttclient fails to connect.
.B mqtt_discard_on_connect_retry
may not be set to 'yes' in this situation. Defaults to 'no'.
  
.It mqtt_username=USERNAME
.It mqtt_password=PASSWORD
Optional username and password to send in CONNECT packets. If a password is set, a username
.B must
also be set. Note that the RRR MQTT broker disallows connects with username only, other brokers might handle this differently.

.It mqtt_qos={0|1|2}
Default Quality of Service to use, defaults to 1.

.It mqtt_version={3.1.1|5}
Default MQTT protocol version to use, defaults to 3.1.1.

.It mqtt_publish_topic=TOPIC
Topic to use when publishing RRR messages without topic set in them.
If left unspecified, RRR messages without a topic will be dropped.

.It mqtt_will_topic=TOPIC
If set, a will topic will be set as MQTT client connects to the broker.
A PUBLISH message will be generated by the broker if the client unexpectedly disconnects.
Other will-related parameters require this parameter to be set.

.It mqtt_will_message=STRING
If set, any generated will message will have the given string as message body.

.It mqtt_will_qos={0|1|2}
Default Quality of Service to use for will message, defaults to 1.

.It mqtt_will_retain={yes|no}
If given and set to yes, the retain flag will be set for will messages.

.It mqtt_publish_topic_force={yes|no}
Force use of the topic specified in
.B mqtt_publish_topic
and disregard any topic in RRR messages. Cannot be used with
.B mqtt_publish_topic_prepend.
Defaults to no.

.It mqtt_publish_topic_prepend={yes|no}
The topic specified in
.B mqtt_publish_topic
is prepended to the topic RRR messages. No trailing or leading slashes are added. Cannot be used with
.B mqtt_publish_topic_force.
Messages without a topic are dropped if set to yes. Defaults to no.

.It mqtt_publish_rrr_message={yes|no}
If set to 'yes', the client will send full RRR messages. This may be used with
.B mqtt_receive_rrr_message
being set to 'yes' in the configuration of the client which subscribes to the messages.
If set to 'no' or left unset, one of the following data compositions are used given in order of precedence:

.Bl -tag -width -indent
.It Array data
If
.B mqtt_publish_array_values
is set, data formatted according to this parameter is published.

.It Raw data
If the data field of the RRR-message has a size greater than one, and it is not an array message, this raw data
is sent. This method should be used for passing simple text messages or other data.

.It Descriptive string
A string showing the type, class and timestamp of the RRR-message is put into the resulting PUBLISH message.

.El

.It mqtt_retain_tag={tag}
If set and an incoming array message has the tag present, the resulting PUBLISH message will have the retain flag set.

If the contents of the array value is the word "clear" without the quotes, an empty PUBLISH message will be sent to the broker instructing it to delete any pending retained message.
Any data will not be processed for this message.

If the contents of the array value is an unsigned number, this is used to set the expiry interval in seconds of the message.
The broker will delete the retained message after the specified amount of seconds has passed.
If the number is set to 0 or if the active protocol version is not 5, the retain message will never expire.

If the contents of the array value is anything else or not present, the contents is ignored. 

.It mqtt_publish_array_values={*|tag1[,tag2[,...]]}
Put all values from an array (*) or selected values (by tag) into the payload of PUBLISH messages. RRR
messages which do not contain an array are dropped. Any integer types will have big endianess in the resulting publish message.
Cannot be used with
.B mqtt_publish_rrr_message=yes.

.It mqtt_subscribe_topics=TOPIC1[,TOPIC2[,...]]
MQTT topic patterns to subscribe to (if any)

.It mqtt_receive_rrr_message={yes|no}
Expect to receive RRR messages from the broker.
If set to yes, any messages received which are not RRR messages are dropped.
If set to no and protocol version is V3.1.1, any data in messages received are put into a new RRR message.
If set to no and protocol version is V5, type of the received message is auto-detected.
Defaults to no.

.It mqtt_receive_publish_topic={yes|no}
When an RRR message is found inside a received PUBLISH and this parameter is set to 'yes',
modify the RRR message and replace its topic with the topic from the PUBLISH message.
If set to 'no' or left unset, the RRR message will retain is original topic, if any.

.It mqtt_receive_array=ARRAY DEFINITION
If set, expect to receive data arrays of specific formats in publish messages.
This option cannot be used with mqtt_receive_rrr_message=yes, however if protocol version is V5,
received RRR messages will still be auto-detected, and array parsing will not occur for these.
Multiple data array records may reside in a single PUBLISH message, one RRR message will be generated for each record. 
Refer to
.Xr rrr_post(1)
for syntax of array definitions.
.sp
.It mqtt_command_topic_filter=TOPIC FILTER
If set, messages in which the given topic filter match will be treated as command messages.
Command messages contains commands to the MQTT client itself which change its behaviour and do not result in any messages being published.

Any commands sent will override corresponding configuration parameters, but if RRR due to some error condition restarts, any parameters set using commands will be lost.

String-compatible values with special tag names are set in the array message.
The command to perform is set in the value
.B mqtt_command.
Other values to set is different depending on the command.
Debuglevel 1 may be activated to print information about command processing.

Possible commands are:
.sp
.Bl -tag -width -indent
.It subscribe
Topics to subscribe to are set in the field
.B mqtt_topic_filter.
The field may be set multiple times, do not separate topics with comma. The given topics are added to any existing topics currently subscribed to and a SUBSCRIBE packet is sent to the broker for all current subscriptions.
.It unsubscribe
Topic filters are set as with the
.B subscribe
command. The client will unsubscribe from the given topics. Error messages may be printed if subscriptions do not already exist.
.It disconnect
The client will disconnect from the broker after which an automatic reconnect occurs.
If the field
.B mqtt_disconnect_with_will
is present, any will message is activated (an abrubt disconnect is done for version 3.1.1 and disconnect with will is sent for version 5).
.El
.El

.SS journal (SA)
Picks up RRR journal log messages and places them into arrays for other modules to read. Please note that this is not possible
to do with certain debuglevels active as passing messages generated by
.B journal
would cause generation of even more messages at an exponential growth rate.
.PP
RRR log messages from
.B journal
will have their MQTT topic set to
.B rrr/journal/{log_prefix}
where {log_prefix} (without curly brackets) is set by the originating module. It is not possible to change this topic,
but it may be changed in other modules which use these messages if required. See more details further down.
.PP
If a global debuglevel other than 1 is active, ...
.PP
\(bu all messages with a loglevel other 1 will be suppressed.
.br
\(bu messages from custom scripts which generate log messages (regardless of debuglevel) on other loglevels than 1 will be suppressed.
.br  
\(bu all log messages are still delivered to
.Xr rrr_stats(1)
and printed out (and delivered to syslog if RRR is an systemd daemon).
.PP
The following array tags can be retrieved from messages generated by
.B journal:
.PP
.Bl -tag -width -indent
.It log_level_translated
RFC 5424 loglevel, small integer.
.It log_prefix
The log prefix, usually path to the current RRR configuration file.
.It log_message
The actual log message (including syslog-syntax for loglevel and prefix)
.It log_hostname
The hostname of the current host or overridden hostname from configuration file.
.El
.PP
Messages generated while RRR is processing a signal are not delivered to
.B journal.
.PP
The following configuration parameters are available:
.PP
.Bl -tag -width -indent
.It journal_generate_test_messages={yes|no}
Generate dummy messages for testing purposes. Defaults to no.

.It journal_hostname=HOSTNAME
Hostname to send along with log messages. Defaults to system hostname.
.El

.SS file (PA)
Reading and writing to or from files, character devices, block devices, sockets and FIFO pipes.
Full file contents may be read into RRR messages, or and array definition may be used to create RRR array messages from the data.
The
.B file
module periodically checks for new entries in the specified directory and tries to read from them.
.PP
.B THIS MODULE MAY READ AND WRITE ANYWHERE ON THE FILESYSTEM IN CERTAIN CONFIGRATIONS

When instructing the file module to write to a specific file path using a paths from array messages, ensure
that the paths used does not come directly from outside.
Note that when writing to a file, the file module may also start reading from the same file if configured to do so.
Make messages with paths within RRR only (in a script module).
.PP
Sockets, character devices and FIFO pipes are kept open until the other end closes them or EOF is encountered.
If disconnected,
.B
file
with attempt to reconnect with them in the next probe round unless they are deleted in the meantime.
FIFO pipes can be created with the
.Xr mkfifo(1)
command, and they can be written to easily with commands like
.B echo "blabla" > /tmp/rrr/my_rrr_fifo .
.PP
The
.B file
module can be used to manage a "drop" directory where other programs put files which are to be read into RRR.
When doing this, one must avoid that
.B file
tries to read files before they are completely written out.
This can be achieved by specifying a file prefix in the configuration and writing the files first with some temporary name
before finally, when writing is complete, renaming them to something matching the prefix.
.B file
may be configured to delete files after they are read.
.PP
There is no limit on how many files, sockets etc. which can be simultaneously open.
.PP
Messages read from sender instances contain data and information on where to store it.
Note that if files are written, these files may also be read back if their name matches the prefix.
Use different prefixes for written files to avoid this or disable probing using
.B file_no_probing
if reading need not be performed.

If any senders are specified for a file instance, making writing possible,
write access is required for all files to be opened regardless of whether writing is actually performed or not.
If no writing is possible, files will be opened read-only.

If a normal file is already open for reading when writing starts, seek will be performed to either the beginning or end of the file depending on the
.B file_write_append
parameter.
Any ongoing reading operation will stop, but the file may be read from at a later time depending on the configuration.

If writing is performed to a stream device, these will also be read from.

The following array fields are used in these messages:
.PP
.Bl -tag -width -indent
.It file_directory
If the configuration
.B file_write_allow_directory_override
is set to yes, this value may be present in the message to override the directory of where the file is located.
.It file_name
The name of the file to open to save the data.
The file must be located inside the directory being used and the name may not contain directories (e.g. slashes).
.El

.PP
The following configuration parameters are available in the
.B file
module:
.PP
.Bl -tag -width -indent
.It file_directory=DIRECTORY
Directory in which to probe for files to read from, must be set.
If the directory does not exist or cannot be opened, the file module will not start.

.It file_prefix=FILE PREFIX
Optional prefix for files to read from in the chosen directory. Non-matching files are ignored.

.It file_probe_interval_ms=MILLISECONDS
Probing for new files is done immediately after startup and then periodically every time the probe interval has passed.
A value of zero is allowed, this might be CPU intensive. Defaults to 5000 ms.

.It file_no_probing={yes|no}
If set to 'yes', no probing for files in the specified directory will be performed.
If set no 'no' or left unset, files will be read.

.It file_topic=MQTT TOPIC
Set an MQTT topic on generated messages. Optional parameter.

.It file_input_types=ARRAY DEFINITION
Parse array data from the entries found.
Reading will stop when there is an error or when EOF is encountered.
Cannot be used with
.B file_read_all_to_message=yes,
but one of them must be specified. No default value.

.It file_add_metadata={yes|no}
If
.B file_input_types
is set, this parameter may be set to 'yes' to add file metadata to messages produced.
The fields added will be the same as for the read all method 'structured' below except from the
.B data
and
.B size
values.
The fields will be added to the end of the array, after the parsed data values.
There is no checks for wether or not tags in the array definition are the same as any of the metadata tags, duplicate tags may exist in the array in such a situation.
Defaults to 'no' which means that metadata will not be added.

.It file_strip_array_separators={yes|no}
Disregard any separator items when creating RRR array messages. Defaults to no.

.It file_sync_byte_by_byte={yes|no}
If array parsing fails according to definition, keep skipping one byte forward in the stream until a match is found.
Defaults to no, which means to only sync on boundaries of incoming messages.

.It file_read_all_to_message={yes|no}
Read all data from the entries and put it into an RRR message.
Note that with this parameter active, reading is not performed for non-regular files with finite size. Cannot be used with
.B file_input_types,
but one of them must be specified. At most 32 MiB may be read per file. Defaults to 'no'.

.It file_read_all_method={simple|structured|file}
May be set if
.B file_read_all_to_message
is 'yes'.
If set to 'simple', the contents of the file is put into a plain message.

If set to 'structured', the contents of the file along with metadata is put into an array with the following fields:

.Bl -tag -width "aa" -indent
.It data
.It size
The raw data of the file and it's size.
.Pp
.It path_original
.It path_resolved
The original and resolved path (in case original is a symbolic link) of the file respectively.
.Pp
.It atime
.It mtime
.It ctime
Timestamps in epoch format with second resolution. Describe file access time, modification time and creation time. 
.El

If set to 'file', the contents of the file along with metadata is put into an array with the following fields:

.Bl -tag -width "aa" -indent
.It file_data
.It file_size
The raw data of the file and it's size.
.Pp
.It file_directory
.It file_name
The original path of the file before any symbolic link resolving.
.Pp
.It file_path_resolved
The resolved path (in case original is a symbolic link) of the file respectively.
.El

Messages produced using the 'file' method are appropriate for passing into another file module for writing.

.It file_unlink_on_close={yes|no}
After an open entry for any reason closes, attempt to unlink it. Note that
.B any type of file or socket will be deleted
as long as the user running RRR has permission to do that.
Files which were opened as a result of a write operation are not unlinked when closed regardless.
Defaults to 'no' which means that unlinking is never performed.

.It file_max_open=UNSIGNED INTEGER
Maximum number of simultaneously open files. If multiple files are open at the same time,
.B file
will iterate all the files and read read only one message from each of the files at a time.
If there is only one open file, all messages in this file will be processed in order before
a new one is opened.
Defaults to and has a maximum value (if set) of 65536.
May be set to 0 which means that there is no maximum number of open files.

.It file_try_serial_input={yes|no}
If set to yes, an attempt will be made to set serial port parameters on opened files. If left unset or set to no, any serial configuration parameters will be ignored.

.It file_serial_no_raw={yes|no}
If set to yes, do not disable any features on serial ports. If set to no or left unset, XON/XOFF, parity, canonical reading etc. will be disabled.
Note that other configuration options for the serial ports will override this option (features may be re-enabled).

.It file_serial_bps=UNSIGNED INTEGER
If set, set a speed int bits per second like 19200, 38400 etc. on serial serial ports. If left unset, speed settings will be left untoched.

.It file_serial_parity={even|odd|none}
If set and set to 'even' or 'odd', parity will be set accordingly on serial ports. If set to 'none', parity will be forced off. If left unset, parity settings will be left untouched.

.It file_serial_two_stop_bits={yes|no}
If set to yes, use two stop bits on serial ports. If set to no, force one stop bit to be used. If left unset, stop bit configuration is left untouched. 

.It file_try_keyboard_input={yes|no} (LINUX/FREEBSD ONLY)
If set to yes, and character devices are found in the directory,
.B file
will try to read from them as if they were keyboards.
This works with many barcode scanners and other devices which produce keyboard-like event data.
Any device which accept the
.Xr ioctl(3P)
EVIOCGRAB command will be used as a keyboard, and data will be run through a key to character map.
The EVIOCGRAB command, if it succeeds, will make
.B file
the only receiver of data from the opened devices, and due to this, keyboards which are opened will
become unusable.
Care should be taken to ensure that devices are not unintentionally opened by
.B file.
Only US keyboard layout is supported.
Defaults to no.

.It file_no_keyboard_hijack={yes|no}
After a keyboard device has been successfully hijacked thus identified as a keyboard, immediately
ungrab the device so that other applications also may receive events from it. 

.It file_max_messages_per_file=COUNT
After the specified amount of messages has been read rom a file, close it.
Cannot be used with file_read_all_to_message=yes.
Defaults to 0 which means that that any number of messages will be read and the file is only closed on EOF or error conditions.

.It file_max_read_step_size=BYTES
Read as most the specified number of bytes each round.
This parameter is not respected when file_read_all_to_message is 'yes', and having both these parameter specified is an error.
Must be greater than zero, defaults to 4096.

.It file_timeout_s=SECONDS
If no message is read or written in the specified amount of seconds, close the file.
Any messages not yet written are dropped.
Defaults to 0 which means no timeout. 

.It file_write_timeout_ms=MILLISECONDS
If a particular message to write is not written within this time, it is dropped.
Must be set to an interval shorter than
.B file_timeout_s.
Defaults to 0 which means no timeout.

.It file_ttl_seconds=SECONDS
Check the creation timestamp of messages and drop them if they are or become older than the specified amount of seconds.
Defaults to 0 which means that TTL check is disabled.   

.It file_write_array_values={*|tag1[,tag2[,...]]}
Put all values from an array (*) or selected values (by tag) into the file.
RRR messages which do not contain an array are dropped.
Any integer types will have big endianess in the resulting publish message.
If left unset, the field
.B file_data
will be used.

.It file_write_append={yes|no}
If set to 'yes', data will be appended to the given file if it already exists.
If set to 'no' or left unset, existing files will be truncated.
This parameter has no effect if the output file is a stream.

.It file_write_allow_directory_override={yes|no}
Allow usage of the array field
.B file_directory
in messages from sender instances, overriding the directory specified in the configuration.
If not given or set to no, any directory set in messages will be ignored.
Read about security considerations above before enabling this parameter.

.It file_write_multicast={yes|no}
If set to yes, any
.B file_name
and
.B file_directory
values in messages are ignored, and the data is written to all files already open.
If no files are open, the message is dropped.
If write error occurs during multicast, the file in question will be closed.
No attempt will be made to write the data again.
Defaults to 'no' which disables write multicast.

.El
.SS mysql (DAI)
This module will read in messages from other modules, possibly IP-capable, and save them to a myqsl or MariaDB 
database.
.PP
A column plan must be used to describe the table we are saving to. The received data must match this column plan. If
the data saving for any reason fails, like if the database is down or the table is misconfigured, we cache the failed messages
and try again later. It is not possible for the mysql module to know wether it's settings are at fault or if the database
is at fault. Messages which fails can regardless of this be set to be dropped instead upon errors.
.PP
The following configuration parameters are available in the
.B mysql
module:
.PP
.Bl -tag -width -indent
.It mysql_server=SERVER NAME
The server name of the MySQL or MariaDB server to use

.It mysql_port=PORT NUMBER
The port number used to connect to the server.

.It mysql_user=USER NAME
The username for logging into the server

.It mysql_password=PASSWORD
The password for logging into the server

.It mysql_db=DATABASE NAME
The name of the database to use

.It mysql_table=TABLE NAME
The table name to use for storing data

.It mysql_drop_unknown_messages={yes|no}
If a message fails to be saved into the specified table for any reason, simply delete it instead of trying again later. Defaults to no.

.It mysql_columns={column name 1,column name 2,...}
Specify the columns in the table to write data to. The column count must match the number of values received in array
messages from other modules. The data types only matters to some extent, the columns should be able to hold the data
types received. Integers are sent to the database as integers and blobs are sent as blobs.
If an array contains items with more than one value, one column should be specified for the whole item. These items are always sent
to mysql as blobs.
This option cannot be used with
.B mysql_column_tags.

.It mysql_column_tags=ARRAY TAG[->MYSQL COLUMN][,...]
A comma separated list of items to retrieve from the received array messages and to use as
columns in MySQL. If a tag name is specified on is own, the tag and the corresponding column in MySQL has the same name.
If the MySQL column name is different from the tag, an arrow followed by the MySQL column name is put after the tag name.
This option cannot be used with
.B mysql_colums.

.It mysql_blob_write_columns={column name 1,column name 2,...}
Used to force to send data as blob (raw data) to the database for the specified columns regardless of their type.

.It mysql_special_columns={column1=value1,column2=value2,...}
Used to write fixed values to the database.

.It mysql_add_timestamp_col={yes|no}
In addition to the other columns, write to a column named `timestamp` and save the timestamp from the message here.

.It mysql_strip_array_separators={yes|no}
Disregard any separator items in received array messages. Defaults to yes.
.El
.SS influxdb (DA)
This module receives array messages from other modules and sends their data to an Influx database using HTTP.
.PP
The following configuration parameters are available in the
.B influxdb
module:
.PP
.Bl -tag -width -indent
.It influxdb_server=HOSTNAME
The IP address or hostname of the host running an Influxdb database.

.It influxdb_database=DATABASE
The database name to use on the server.

.It influxdb_table=TABLE
The table in the database in which to store the data.

.It influxdb_port=PORT
The port to use when connecting to the server, defaults to 8086.

.It influxdb_transport_type={plain|tls}
The transport type to use when connecting to the server. Defaults to 'plain'.

.It influxdb_tls_*
Refer to the
.B TLS
part of the
.B COMMON CONFIGURATION PARAMETERS
section for descriptions of TLS parameters. All TLS parameters are optional.

.It influxdb_tags=ARRAY TAG[->INFLUXDB TAG][,...]
A comma separated list of items to retrieve from the received array messages and which should be used as
.B tags
in InfluxDB. If the tag of an
item in an array is not equal to the tag in InfluxDB, the tag may be followed by
.B ->INFLUXDB TAG
to translate the tag name. 
Items in an array message which are not tagged cannot be used.

.It influxdb_fields=ARRAY TAG[->INFLUXDB FIELD][,...]
A comma separated list of items to retrieve from the array and which are to be used as
.B fields
in InfluxDB. Otherwise same rules as for tags.

.It influxdb_fixed_tags=TAG[=VALUE][,...]
Optional comma separated list of fixed tags (and optionally with values) to save to InfluxDB.

.It influxdb_fixed_fields=FIELD[=VALUE][,...]
Optional comma separated list of fixed fields (and optionally with values) to save to InfluxDB.
.El
It is required to have at least one tag specified in either
.B influxdb_fields
or
.B influxdb_fixed_fields .
.SS voltmonitor (SA)
Read voltage readings from a USB device. For every reading, an array message is generated with the timestamp of the measurement
and the measurement itself.

The measurement will be stored as a signed 64-bit integer with the tag
.B measurement.
The time of the measurment in microseconds will be stored (duplicated) in
.B timestamp_from
and
.B timestamp_to.
.PP
.Bl -tag -width -indent
.It vm_calibration=FLOAT
Factor to calibrate the readings, defaults to 1.124.

.It vm_channel={1|2}
Which channel to use on two-channel devices.

.It vm_message_topic=TOPIC
MQTT topic to apply to generated messages.
.El
.PP
.SS averager (PA)
The averager module reads point measurements from it's senders and produces average measurments over a given timespan and
at a given rate. Other messages are simply passed through.
.PP
The averager module expects to find the tag
.B measurement
in array messages from it's senders. It will generate average measurements with the following values as unsigned 64-bit integers:

.Bl -tag -width -indent
.It average
The average of the measurements received in the timespan.
.It max
The maximum value of all the measurements received in the timespan.
.It min
The minimum value of all the measurements received in the timespan.
.It timestamp_from
The lowest timestamp of all the measurements received in the timespan.
.It timestamp_to
The highest timestamp of all the measurements received in the timespan.
.El
.PP
The following configuration parameters are available in the
.B avarager
module:
.PP
.Bl -tag -width -indent
.It avg_timespan=SECONDS
How long timespan to average over. Defaults to 15 seconds.

.It avg_interval=SECONDS
How often to produce average calculations. Defaults to 10 seconds.

.It avg_preserve_points={yes|no}
Preserve individual measurements and put them in output buffer. Defaults to no.

.It avg_discard_unknowns={yes|no}
Delete messages which are not point measurements and information messages. Defaults to no, which means to simply forward them.

.It avg_message_topic=TOPIC
MQTT topic to apply to generated messages and any forwarded point messages.
.El
.SH COMMON CONFIGURATION PARAMETERS
Replace the
.B X
with the configuration paramenter prefix of the module.
.PP
.SS cmodule parameters
.Bl -tag -width -indent
.It X_workers=UNSIGNED INTEGER
How many worker fork copies to spawn. If multiple forks are used, incoming messages will be given to
the fork having the least amount of messages waiting to be processed. Note that if sourcing is used,
each for will source messages according to given parameters. Defaults to 1, maximum is 16.

.It X_source_interval_ms=MILLISECONDS
How many milliseconds to wait between each call of the source function. Defaults to 1000, one second.

.It X_log_prefix=PREFIX
Set a custom log prefix to be prepended to any log messages printed out. Use the RRR_MSG_x and RRR_DBG_x (x is a number)
macros to print messages like the reset of RRR does.

.It X_drop_on_error={yes|no}
If there is an error during processing of a message, just drop it instead of restarting the program.
Defaults to no.
.El
.SS TLS parameters
.Bl -tag -width -indent
.It X_tls_certificate_file=FILENAME
The certificate to use for TLS connections. Optional for clients, required for servers.

.It X_tls_key_file=FILENAME
The private key to use for TLS connections. Optional for clients, required for servers.

.It X_tls_ca_path=PATH[:OTHER_PATH...]
An alternative directory in which to search for CA certificates used when validating certificates. Debuglevel 1 will expose the actual search path. Optional.

.It X_tls_ca_file=FILENAME
A CA certificate file to use when validating certificates. Optional.
.El
.SH CONVERSION METHODS
The list below describes the conversion methods available in the
.B mangler (PA)
module.

Note that
.B blob2*
and
.B str2*
may accept compatible types depending on configuration.

\(bu Types compatible with
.B blob : blob, sep, msg, str

\(bu Types compatible with
.B str : str, sep, stx

.TP 10
.B h2str
Converts any numbers to strings. If an array field contains multiple values, the resulting strings will be space-prefixed to a total length of 20 characters.

.TP 10
.B h2vain
Converts integer types which are zero to vain.

.TP 10
.B blob2str
Converts blob or blob-ish fields to strings. No data manipulation is performed.

.TP 10
.B blob2blob
Converts blob or blob-ish fields to blobs. No data manipulation is performed.

.TP 10
.B blob2hex
Converts blob or blob-ish fields to hexadecimal ASCII stored in str types. The output size will be exactly double the input size. 

.TP 10
.B str2str
Converts str or str-ish fields to strings. No data manipulation is performed.

.TP 10
.B str2blob
Converts str or str-ish fields to blobs. No data manipulation is performed.

.TP 10
.B str2h
Converts str or str-ish fields to numbers, if possible.
Input numbers may be prefixed with spaces.
Unsigned are used unless one or more values are negative, in which case all values of the fields will be signed.
Overflow is not handled, and numbers may become truncated.

.TP 10
.B str2vain
Converts str fields which are empty to vain.

.TP 10
.B msg2blob       
Converts msg fields to blobs. No data manipulation is performed.

.TP 10
.B vain2h
Converts vain fields to unsigned integers with value 0.

.TP 10
.B vain2str
Converts vain fields to empty str fields.

.TP 10
.B hchar2str
Treats any numbers as characters and stores them in a string value.
The value of any numbers may not exceed 255.
If an array value has multiple elements, all of their corresponding characters will be concatenated into a single string value.

.PP
.SH SEE ALSO
.Xr rrr(1),
.Xr rrr_post(1),
.Xr rrr_stats(1),
.Xr rrr_msg(1),
.Xr rrr_python3(5)<|MERGE_RESOLUTION|>--- conflicted
+++ resolved
@@ -1,8 +1,4 @@
-<<<<<<< HEAD
-.Dd 2023-09-13
-=======
 .Dd 2023-09-16
->>>>>>> aba9062f
 .TH RRR.CONF 5
 .SH NAME
 Read Route Record is a dynamic module-based message handling program
