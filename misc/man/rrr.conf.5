.Dd 2023-12-05
.TH RRR.CONF 5
.SH NAME
Read Route Record is a dynamic module-based message handling program
for collecting, buffering, processing and storing messages and measurements.
.SH DESCRIPTION
The
.B rrr
environment is set up with a configuration file. The file specifies any number
of
.B instances
of different
.B modules.
The different instances either get RRR messages from other
instances, creates new messages based on some external data or send messages out. A
complete list of all available modules can be found in the MODULES section.
.PP
RRR messages may contain RRR array data, timestamp, topic and raw data.
.PP
All the different modules can read messages from each other, except from
.B source
modules which only receives data form external sources.
.PP
Custom functionallity may be achieved by using using the Perl or Python module to
run scripts inside of an RRR environment. It is also possible to write custom C or
C++ modules.
.PP
Once started,
.B rrr
keeps running until it is signalled to stop.
.PP
.SH SYNTAX
Any number of instances may be specified. An instance specification begins with a [] containing
the user chosen name of the instance, like
.B [INSTANCE NAME].
A module to use must then be specified with
.B module=MODULE NAME
. The
.B senders=SENDERS
settings is set if the instance is to read from other instances. After this, any module-specific parameters follows.
The order of parameters inside an instance specification and the order of the instances inside the configuration file
do not matter. An instance section ends when a new begins or when we reach the end of the file.
.PP
Multiple instances of a module may co-exist as long as their settings don't collide, like if they try to use the same
network ports.
.PP
.EX
# Comment are like this, they must be on separate lines. The instance name
# and module name are the ony parameters which are always required. Spaces
# around the = are ignored as well as spaces at the end of a line.

# User chosen name of the instance
[INSTANCE_1_NAME]
# Which module to use for the instance
module=MODULE NAME

# Which other instances to read from (not for source modules)
senders=INSTANCE NAME,...

# On program startup, wait for these instances to start before starting (optional)
wait_for=WAIT FOR,...

# Enable or disable output duplication (optional). If set to yes, all readers of this instance will
# receive all messages. If set to no, the readers will compete over the messages (default mode).
duplicate=yes

# Set a route definition to apply on output messages to control which reader instance messages
# are destined for (optional). If not given, or the definition produces no result, all readers
# may receive any message.

# If a route definition is given, the duplicate keyword still controls wether or not messages may be
# read by only one or multiple reader instances. To refer to a route definition specified outside
# the block, enclose its name in angle brackets like <NAME>. Multiple names may be given, in which
# the definitions will be run in order.
route=ROUTE DEFINITION|<ROUTE DEFINITION NAME>[,<ROUTE DEFINITION NAME>]...

# Set a method definition to apply on inbound messages to set the method tags given to cmodule
# processor functions. The methods tags can be used to dispatch messages to respective functions
# within the cmodule code. If multiple methods are applied to a single method, the processor function
# will be called once for each method.

# If not given, the processor function will be called with a method argument indicating that no method
# is set. If given but execution produces no result for a particular message, the processor function
# will not be called.

<<<<<<< HEAD
# To refer to a method definition specified outside the block, enclose its name in parentheses like
# (NAME). Multiple names may be given, in which the definitions will be run in order.
=======
# To refer to a method definition specified outside the block, enclose its name in angle brackets like
# <NAME>. Multiple names may be given, in which the definitions will be run in order.
>>>>>>> 989d2f4c
methods=METHOD DEFINITION|(METHOD DEFINITION NAME)[,(METHOD DEFINITION NAME)]...

# When using methods, call a named processor function directly inside the cmodule program (optional). By
# default, and if set to no, the default processor function will be called instead with the resolved method
# name as argument.
methods_direct_dispatch=yes

# Enable or disable output buffer for this instance (optional, buffer is by default enabled).
buffer=yes

# Enable or disable backstop check (optional, backstop is by default enabled).
backstop=yes

# Drop all messages from senders which do not match the set topic (optional)
topic_filter=MQTT TOPIC FILTER

# Invert topic filter (optional). If set to yes, messages in which a topic
# matches any set topic_filter will be dropped (inverted filter).
topic_filter_invert=yes

# Module-specific arguments (module-dependant)
argument1 = value1

[INSTANCE_2_NAME]
module=...

# ##### ARRAY TREE DEFINITIONS

# Any number of named array trees may be specified
# Modules parsing array data may refer to these instead of having them defined inside each instance block
{ARRAY_TREE_DEFINITION_A}
be1#type,be1#one
IF ({type} == 1)
	;
ELSIF ({type} == 2)
	be2#two
	;
ELSIF ({type} > 0)
	blob{type}#x
	;
ELSE
	err
	;
sep1#separator
;

# ##### ROUTE DEFINITIONS

# Any number of named route definitions may be specified.
# Modules with defined output routes may refer to these instead of having them defined inside each instance block.
# Use tab, newline or carriage return characters (ASCII 0x0B, 0x0A, 0x0D) to separate statements. Spaces (ASCII 0x20)
# are interpreted as any other printable character, except from when occuring after an operator or a keyword.

# Postfix notation is used, and the route definition is processed from top to bottom.

# String values are pushed to a stack by placing one of the following keywords in front of them:
# - T - Topic      - Push the result of applying the given MQTT topic filter to the topic of a message. Note that
#                    spaces are valid characters in topic filters, end the string with newlines or tabs.
# - H - Has         - Push a boolean value indicating precence of a given array tag in a message
# - D - Destinaton  - Push an instance name to the stack

# Boolean values may be pushed to the stack:
# - TRUE    - Push a boolean true to the stack
# - FALSE   - Push a boolean false to the stack

# Operators are used after pushing elements to the stack. These require one or two values to be present
# on the stack. After an operator has been run, the values are consumed and the result of the condition is
# pushed onto the stack. The route definition must be constructed such that no values are present on the stack
# after processing, which means that a route definition usually ends with one or more POP operators. If BAIL is
# used, it also counts as a POP.

# The following operators may be used:
# - AND    - Apply boolean AND on the two preceeding values and push the result.
# - OR     - Apply boolean OR on the two preceeding values and push the result.
# - NOT    - Apply boolean NOT on the preceeding value and push the result.
# - APPLY  - Set the message to be routed to the given instance or not. Requires a boolean value
#            and an instance name to be present on the stack. Leaves the boolean value on the stack.
# - POP    - Remove one value from the stack.
# - BAIL   - Stop processing if the top value on the stack is true. The value is removed from the stack.

# Comments may be indicated by using #, they may be placed anywhere except from when a value is expected.

# The parsing of a definition ends where there would be no elements left on the stack.

# Example:

<ROUTE_DEFINITION_A>
	# Push two topic filters to the stack
	T my_topic_a/+
	T my_topic_b/+
	# Run OR operator on the two stack values, leaves a boolean value on the stack 
	OR
	# Set the reader instance_receier_1 to receive messages matching one of the filters
	D instance_receiver_1
	APPLY
	# Invert the result
		NOT
	# Set the reader instance_receier_1 to receive messages not matching ant of the filters
	D instance_receiver_2
		APPLY
	# Remove the remaining value from the stack
		POP

# ##### METHOD DEFINITIONS

# Any number of named method definitions may be specified.
# Modules supporting methods (cmodule, perl5, js and python) may refer to a definition by setting the methods=
# parameter. The method definition allows messages to be matched depending on their topic or what values they
# contain. The message is then tagged with a chosen method name which later can be retrieved in the processor
# function of the module.

# Method definitions are useful when a processor module receives messages from many other modules as they provide
# a structured way of identifying the type of a message. If the programming language of the module used supports it,
# the names used in the method definition may map directly to methods or functions inside a processor script.

# Refer to the module-specific documentation on how to use the method tags inside the modules.

# The syntax for a method definition is very much like a route definition. The only difference is that the D
# operator pushes a method name to the stack.

# If a method name is applied multiple times, the last name takes precedence. The BAIL operator may be
# used to bail out once a method has been applied.

# Example:

(METHOD_DEFINITION_A)
	# Push two topic filters to the stack
	T my_topic_a/+
	T my_topic_b/+
	# Run OR operator on the two stack values, leaves a boolean value on the stack 
	OR
	# Push a method name to the stack and apply the name. Bail out if a method was set.
	M method_topic
		APPLY
		BAIL
	# Check for an array value being present in the message and push a boolean to the stack.
	H value_a
	# Set a method on the message if the value was present
	M method_value
		APPLY
	# Invert the result
		NOT
	# Set the method name to be method_b
	D method_b
		APPLY
	# Remove the remaining value from the stack
		POP

.EE
.PP
Named array tree definitions begin with {NAME} and end with a semicolon.
In all module parameters for array definitions, it is possible to instead specify {NAME} to reference a definition
from configuration file. This is useful for more complex trees which are messy to write on a single line.
Array tree definitions may be defined above or below where they are used.
See
.Xr rrr_post(1)
for array tree syntax, and in the chapters of each module below on where they can be used.
.SH RRR MESSAGES AND ARRAYS
An RRR message consists of at least a timestamp (in microseconds) and either arbitary data or
and array of values. Messages may in addition contain an MQTT topic.
.PP
Messages can either contain arbitary data or a data array.
.PP
Modules which support parsing data arrays from externally or from other modules might require a list of expected data
types to be specified in their configuration. If the total size of the input does not match the received input, parsing
of the message will fail. Some modules also generate array messages internally, and they can be created within Perl and
Python scripts. Fields from an HTTP request can be mapped into an array, and an array can be mapped into database columns.
.PP
The general syntax for an array parsing specification (without branches) is a comma separated list of types with length and item count specifications. 
.PP
.Dl type1[length1][@count1][#tag1][,type2[length2][@count2][#tag2]][,...]
.PP
The arrays are special as it is possible to have multiple values at each position. Each position has one or more values
of the exact same type and length, and may or may not have a tag (string name) identifying the particular position. Tag
names are also not unique, multiple positions may have the same tag name also with different types.
.PP
The reason for having this "2D" like structure is to group data together when receiving in such a way that it is easy
to find the different values afterwards.
.PP
Below follows a graphical representation of an array with many values. Note that there for demonstration purposes
are two values named
.B same_tag,
and that the eight byte sequence with ASCII-characters is split into two values. The string type may be of any length
enclosed by quotes "". The quotes will be removed when the value is parsed. At the second array position, there are nine
values, and at the sixth position there are two values.
.PP
.EX
+--------+-----------------+---------------------------+----------+----------+-------------+----+
| my_int |   my_integers   |                           | same_tag | same_tag | split_blob  |    |
|   1    |1|2|3|4|5|6|7|8|9| "String data without tag" |    11    |    12    | blob | abcd | CR |
+--------+-----------------+---------------------------+----------+----------+-------------+----+
.EE
.PP
An array parsing specification to produce a dataset like this (assuming the integers are 1 byte wide):
.PP
.Dl be1#my_int,be1@9#my_integers,str,be1#same_tag,be1#same_tag,blob4@2#split_blob,sep1
.PP
Refer to the
.B ARRAY DEFINITION
section of
.Xr rrr_post(1)
for the complete specification of all the types, and the specification for array trees (branching with IF-blocks).
.SS IP MESSAGES
Some messages contain IP data, for instance messages created by a module which reads from the network. The address
of the sender will be contained within the message. All modules may use IP-messages, but not all of them use the IP-data. 
.SH BUFFERS
.PP
Each instance of a source or processor module has an output buffer from which other modules read. If buffer is
disabled, a "slot" is used instead which fits a single message.
.PP
.EX
                                     3 +------------+--------+
                                     __|  INSTANCE  | Buffer |
                Duplication off     |  |     B      | / Slot |
            +------------+--------+_|  +------------+--------+
 4 messages |  INSTANCE  | Buffer |
>---------->|     A      | / Slot |_ 1 +------------+--------+
            +------------+--------+ |  |  INSTANCE  | Buffer |
                                    |__|     C      | / Slot |
                                       +------------+--------+
.EE
.PP
If an instance is specified as sender in more than one other instance, these will compete about messages from it unless
duplication is enabled. If duplication is enabled, each reader of the duplicated instance gets it's own buffer which
is filled with copies of all messages. If the buffer is disabled, all readers must make a copy of the message in the slot
after which it is deleted.
.PP
.EX
                                       +------------+--------+
                                    4 _|  INSTANCE  | Buffer |
                Duplication on       / |     B      | / Slot |
            +------------+--------+ /  +------------+--------+
 4 messages |  INSTANCE  | Buffer |-
>---------->|            +--------| 4  +------------+--------+
            |     A      | Buffer |----|  INSTANCE  | Buffer |
            +------------+--------+    |     C      | / Slot |
                                       +------------+--------+

                                       +------------+--------+
              Duplication without   4 _|  INSTANCE  | Buffer |
                    buffer           / |     B      | / Slot |
            +------------+--------+ /  +------------+--------+
 4 messages |  INSTANCE  |        |-
>---------->|            |  Slot  | 4  +------------+--------+
            |     A      |        |----|  INSTANCE  | Buffer |
            +------------+--------+    |     C      | / Slot |
                                       +------------+--------+
.EE
.PP
If buffer is disabled, the instance will block if it has a new message to write to the output while the slot is busy,
and it will proceed once a reader has picked up the message (or all readers if duplication is enabled).

Disabling buffers may reduce latency for messages, but will decrease throughout.
For very strict throughput and/or latency requirements,
experiment with using different combinations of buffer on and off as well as duplication directly in instances or separately
in intermediate
.Xr buffer(P)
instances.
If there are not thousands of messsages per second and not high bursts, buffer may be disabled for all instances to achieve the best latency possible.

The
.Xr raw(DA)
module may be used to measure performance.

.SS BUS OPERATION, CIRCULAR OPERATION AND BACKSTOP
By default, RRR has a backstop mechanism enabled which stops messages originating from an instance to be read back into the same instance.
This allows creation of a message bus and to some extent control the direction of messages in certain situations.
.PP
.EX
     BUS            NODES
+----------+   +------------+
|          |<--|  INSTANCE  |
|          |-->| httpclient |
|          |   +------------+
|          |
|          |   +------------+
| INSTANCE |<--|  INSTANCE  |
|  buffer  |-->|  python_1  |
|          |   +------------+
|          |
|          |   +------------+
|          |<--|  INSTANCE  |
|          |-->|  python_2  |
+----------+   +------------+
.EE
.PP
In the example above, the buffer instance has the other three instances set as it's senders, and the other three has the buffer
set as their only sender. This setup allows nodes to be added and removed to the bus without the need for configuring senders on
other nodes. The Python modules may then generate HTTP requests for the httpclient to perform, and httpclient generates
responses. Backstopping prevents httpclient from receiving it's own responses back to itself. The Python will however receive
HTTP requests from each other, and they must handle this in some way, possibly just ignoring them.
.PP
.EX
     BAD BUS CONFIGURATION
+------------+   +------------+
|  INSTANCE  |<--|            |
| mqttclient |-->|  INSTANCE  |
+------------+   |   python   |
                 |            |
+------------+   |            |
|  INSTANCE  |<--|            |
| httpclient |-->|            |
+------------+   +------------+
.EE
.PP
Backstopping does not work through modules with internal buffers. In the example above, the python instance is supposed to receive
requests from the mqttclient and then make HTTP requests and convert responses back to mqttclient for it to publish. When the python
instance puts the modified message in it's output buffer, both mqttclient and httpclient will receive it even though it originated
from mqttclient. The configuration can be modified to mitigate this problem, either ny using some clever topic filtering (which
may or may not be difficult to maintain) or by using a circular configuration.
.PP
.EX
   GOOD CIRCULAR CONFIGRATION
+------------+     +------------+
|  INSTANCE  |---->|            |
| mqttclient |<-+  |  INSTANCE  |
+------------+  |  |   python   |
                |  |            |
+------------+  |  |            |
|  INSTANCE  |--+  |            |
| httpclient |<----|            |
+------------+     +------------+
.EE
.PP
In the modified example, a circular configuration is used as opposed to a star configuration. When responses are generated in the
httpclient, they are only received by the mqttclient. If the HTTP response still need to be modified before mqttclient receives it,
a separate python instance may be used in between those two.
.PP
Some modules, like the buffer module, supports examining the timestamp of a message and checking this against a TTL configuration
parameter. If modules ensure that timestamps are kept intact, which they usually are, this can mitigate any erronous loops
of messages which cannot be detected by the backstop check.
.SH MODULES AND CONFIGURATION PARAMETERS
.PP
Modules have different special capabilites, denoted by the following letters. The actual implementation may
vary between modules. Many modules can despite this handle all types of messages, more or less ignoring their contents.
.PP
.Bl -tag -width -indent
.It S
Source module, can't read from other modules
.It P
Processor module, can have senders specified to read from and may also be read from other modules
.It D
Dead-end module, can only read from other modules
.It N
Network-oriented module, cannot be used as sender nor have senders specified itself.
.It A
Module supports data arrays
.It I
Module supports IP messages
.El
.PP
All modules support array and/or IP-messages, also those who do not have  
.B A
or
.B I
specified. Array- and IP-capable modules may however use or modify data from such messages.
Messages may have both IP- and Array-data simultaneously. 
.PP
The following modules are available, they are discussed in detail further down.
.PP
.Bl -tag -width -indent
.It dummy (S)
Dummy module which generates messages.

.It raw (DA)
Dumps messages, used for debugging and performance measurements.

.It ip (PAI)
Handles IP communication, UDP and TCP.

.It exploder (PA)
Splits RRR array messages into multiple messages. 

.It mangler (PA)
Converts between data types in RRR arrays. 

.It buffer (P)
Buffers messages, may be used to duplicate messages to multiple readers.

.It ipclient (PI)
Implements the RRR assured single delivery protocol on UDP for unstable connections.

.It modbus (PA)
Implements a modbus client capable of getting coil status from a remote modbus server.

.It python3 (PAI)
Processes and generates messages with custom Python3 scripts.

.It perl5 (PAI)
Processes and generates messages with custom Perl5 scripts.

.It lua (PAI)
Processes and generates messages with custom Lua scripts.

.It js (PAI)
Processes and generates messages with custom JavaScript scripts.

.It cmodule (P)
Processes and generates messages with custom C modules.

.It socket (SA)
Creates a socket to which other programs or
.Xr rrr_post(1)
can deliver data.

.It httpserver (PAI)
Spins up an nHTTP server which can parse input data into RRR array messages and generate requests.

.It httpclient (PAI)
Sends records and requests to an HTTP server.

.It incrementer (PA)
Keeps track of unique IDs and appends them to topics of messages.

.It cacher (PA)
Intermediate message on disk storage for continuity across restarts.

.It msgdb (N)
Filesystem storage engine for RRR messages (message DB).

.It mqttbroker (N)
A TLS-capable V5/V3.1(.1) MQTT broker supporting TLS, authentication, ACL.

.It mqttclient (PA)
Subscribes to MQTT topics and/or publishes messages. TLS-capable V5/V3.1(.1) MQTT client.

.It journal (SA)
Traps log messages from all modules and saves them into RRR messages.

.It file (PA)
Reads from files, sockets, character devices and FIFO pipes.

.It mysql (DAI)
Saves records to a MySQL or MariaDB table.

.It influxdb (DA)
Saves data to an InfluxDB database.

.It voltmonitor (SA)
Reads from a USB voltmeter.

.It averager (PA)
Collects point measurements and calculates average values.
.El
.SS dummy (S)
This module constantly generates empty messages, optionally containing some dummy data.
.PP
The following configuration parameters are available in the
.B dummy
module:
.PP
.Bl -tag -width -indent
.It dummy_no_generation={yes|no}
No messages are generated, defaults to yes.

.It dummy_no_sleeping={yes|no}
Don't sleep between creating messages, but create as many messages as the reader can handle, limited by automatic ratelimiting. Defaults to no.

.It dummy_no_ratelimit={yes|no}
If set to yes, automatic ratelimiting will be disabled even if
.B dummy_no_sleeping
is set to yes. Defaults to no.

.It dummy_sleep_interval_us=MICROSECONDS
The interval to sleep between each generated message. Cannot be set to 0, defaults to 50000 (50 ms). The sleep time is an approximate value. This parameter is ignored if
.B dummy_no_sleeping
is set to yes.

.It dummy_max_generated={unsigned number}
Stop generating messages after this number is reached. 0 value or not defined means that generation will never stop.

.It dummy_random_payload_max_size={BYTES}
When generating messages, give them an empty payload with a random size in the range 0 to BYTES. Default is 0 (no payload for messages).
Cannot be set together with
.B dummy_array_tag.

.It dummy_topic={TOPIC}
Set an MQTT topic in generated messages.

.It dummy_array_tag={TAG}
If set, array messages will be created containing a single value of type vain with the specifed tag.
Cannot be set together with
.B dummy_random_payload_max_size.
.El

.SS raw (DA)
This module reads messages from senders and drops them possibly after collection information from them.
.PP
If debuglevel 1 is active, statistics will be printed every second for performance measurement.
The statistics will show the current throughput and the average message lifetime of all messages based on their timestamp.
If per-message debugging is active, the lifetime will be printed for each message possibly along with array dumps and other information.
.PP
Debuglevel 3 will make a short summary of each message received be printed.
.PP
.Bl -tag -width -indent
.It raw_print_data={yes|no}
Print the timestamp of each received message and dump any arrays present in the messages. The global debuglevel 2 must
be set for messages to be printed.
.El
.SS ip (PAI)
This module is capable of listening on an UDP or TCP port and read messages or arrays, as well as sending data to remote hosts.
A message is created for each received packet and a timestamp is added.
If the received data does not match the specified data array, the packet is dropped.
.PP
If an instance is configured to wait for this module before starting, the we will set up any listening sockets before the
waiting instance is started.
.PP
The following configuration parameters are available in the
.B ip
module:
.PP
.Bl -tag -width -indent
.It ip_udp_port=LISTEN PORT
.It ip_tcp_port=LISTEN PORT
Port to listen on on udp or tcp. Udp  is also source port for outbound messages. Range is 1-65535, default value is 0 which means we don't listen.
If left unspecified, no listening takes place.

.It ip_input_types=ARRAY DEFINITION
Specification of expected data to receive from remote. See
.Xr rrr_post(1)
for the syntax. 
To receive RRR messages, set the definition to
.B msg
and set
.B ip_extract_rrr_messages
to
.B yes.
Array data will be read from all open connections, both for accepted connections (on the listening port) and for outgoing connections.
Array data on UDP will only be read if an UDP listening port is set.

.It ip_strip_array_separators={yes|no}
If set to yes, any array fields of the
.B sep
type is stripped out before RRR array messages are created. Defaults to no.  

.It ip_extract_rrr_messages={yes|no}
Extract any RRR messages from the received data (if specified in ip_input_types) and save them in the buffer for other modules to pick up.
Causes any other data in the received arrays to be dropped.
If set to yes and no message field is specified in the array definition, an error will be produced.
Defaults to no.

.It ip_max_message_size=BYTES
Maximum size of a message when reading. This should be set to prevent messages with missing delimeters to fill up memory.
A value of 0 means unlimited message size.
Defaults to 4096.

.It ip_default_topic=MQTT-TOPIC
An optional MQTT topic to set on the generated messages.

.It ip_accept_topic=TOPIC
If set, and when a new incoming TCP connection is established, a message is generated.
The generated message will be an empty data message of type GET.
If left unset, no messages will be generated until actual data is received.

.It ip_sync_byte_by_byte={yes|no}
If array parsing fails according to definition, keep skipping one byte forward in the stream until a match is found.
Defaults to no, which means to only sync on boundaries of incoming messages.

.It ip_send_rrr_message={yes|no}
If set to yes, complete RRR messages encoded for network will be sent.
If set to no or left unset, messages with arrays will have their array packed and sent, and messages with other data will simply have their contents sent as is.

.It ip_preserve_order={yes|no}
Attempt to always send messages in order according to when they first arrived in the IP module.
If messages time out before they are sent, order is guaranteed for the remaining messages in the queue.
To ensure order in all situations, the parameter
.B ip_persistent_timeout_ms
should not be zero and
.B ip_send_multiple_per_connection
should be 'yes'.
Order preservation can impact performance when destinations are unreachable due to sorting.
Defaults to no which means that order is not guaranteed when there are connection problems and retries.

.It ip_send_multiple_per_connection={yes|no}
If set to no, TCP connections are forced to be closed after a single message has been sent. Defaults to 'yes'.

.It ip_persistent_timeout_ms=MILLISECONDS
After a packet is sent or data is read on a TCP connection, keep the connection alive for the specifed amout of milliseconds or until more data is sent or received.
If set to 0, connections are closed promptly. Default value if left unset is 5000.
This parameter has no effect if
.B ip_send_multiple_per_connection
is 'no'.

.It ip_close_grace_ms=MILLISECONDS
After a TCP connection has been closed, prevent new connections to the same destination for the specified amount of milliseconds.
This prevents "ghost connections" in some situations where a host will accept a new connection immediately after another one has been closed,
even though the application on the host is not actually ready to accept any data.
May be set to zero, defaults to 5 milliseconds.

.It ip_send_timeout=SECONDS
If messages are not successfully sent within this time, perform the action specified in
.B ip_timeout_action.
Default is no timeout (same as 0).

.It ip_smart_timeout={yes|no}
If set to yes and a message is successfully sent, reset the timeout counter for all other unsent messages destined for the same host, port and protocol currently in the queue.
If set to no, unsent messages will time out according to the current send timeout regardless of whether other messages to the same destination have been sent or not in the meantime.
Defaults to no. 

.It ip_timeout_action={retry|drop|return}
What do do when a message times out after being undeliverable. In case of
.B retry,
keep trying indefinitely (default).
.B drop
will cause the message to be dropped, and
.B return
will put the message into output queue for readers to pick up. The latter is useful if an application for instance wishes to change
the destination address if the target host is unreachable, and possibly log errors. If
.B retry
is used, then
.B ip_send_timeout
must be set to zero or left undefined. 

.It ip_graylist_timeout_ms=MILLISECONDS
If a TCP destination is unreachable, add it to the graylist and retry only after the specified  number of milliseconds has passed.
Defaults to 100 ms. A value of zero disables graylisting, and causes a high rate of connection attempts to unreachable destinations.
If graylisting is used in while
.B ip_preserve_order
is also enabled, messages waiting to be sent to a graylisted host may temporarily prevent messages to other hosts from being sent.

.It ip_ttl_seconds=SECONDS
Check the creation timestamp of messages and drop them if they are or become older than the specified amount of seconds.
The TTL check is not the same as the send timeout, it does not respect
.B ip_timeout_action
nor
.B ip_smart_timeout.
TTL expiration also applies to partially sent messages.
Defaults to 0 which means that TTL check is disabled.   
 
.It ip_target_host=HOST
.It ip_target_port=PORT
.It ip_target_protocol=PROTOCOL
Default target host, port and protocol for messages from other modules which do not contain address information.
If left unset and we recevie messages which do not contain address information, the messages are dropped
and warning messages are produced. Protocol may be udp or tcp, defaults to udp.

.It ip_force_target={yes|no}
Use the specified target host and port even if messages contain other address information. Default is no.

.It ip_array_send_tags=tag1[,tag2[,...]]
Look for the defined tags in array messages from other modules, and send these concatenated together to remote.
If this option is specified and a received message is not an array or does not have all of the tags defined,
the message is dropped and an error message is produced.
If this option is left unspecified, all values from arrays are sent, and messages which are not arrays will have their raw data sent if any.

.El
.PP
.SS exploder (PA)
The exploder takes individual values from array messages and creates individual messages for each value.
.PP
.Bl -tag -width -indent
.It exploder_non_array_passthrough={yes|no}
If set to 'yes' and a non-array message is received, the message is passed through without modification.
If set to 'no' or left unset, non-array messages will be dropped.

.It exploder_original_passthrough={yes|no}
If set to 'yes', all original array messages are passed through.
If set to 'no' or left unset, the original messages are dropped.

.It exploder_preserve_timestamp={yes|no}
If set to 'yes', the timestamp from the original message will be used in any new messages.
If set to 'no' or left unset, the current time will be used for new messages.
In any case, any messages generated from a single message will have the same timestamp and the timestamp of the original message will not be modified.

.It exploder_preserve_topic={yes|no}
If set to 'yes', any topic from the original message will be used when the topics for new messages are created.
If set no 'no' or left unset, the topic will not be used.

.It exploder_topic=MQTT-TOPIC
Sets an optional static topic for new messages. If
.B exploder_preserve_topic
is 'yes', this topic specified will be appended to the original topic. No extra slashes will be added.

.It exploder_topic_append_tag={yes|no}
If set to yes, the tag of each value will be appended to topic of the generated messages.
The prefix to which the tag is added depends upon the configuration of options
.B exploder_preserve_topic
and
.B exploder_topic.
If none of those options are use, the tag will become the whole topic.
If set to 'no', the tag will not be appended to the message topic.

.El

.SS mangler (PA)
The mangler takes values from RRR arrays and converts them to different types. One RRR message with
converted values is generated for every received RRR message. Non-RRR array messages are by default
dropped.
.PP
.Bl -tag -width -indent
.It mangler_topic=MQTT-TOPIC
If set, the specified topic is set on all outgoing messages.
If left unset, any topic from the original messages is used.

.It mangler_clear_tags=TAG[,TAG...]
Values in input arrays which match one of the specified tags are deleted.
The deletion is performed prior to any conversion.
Optional parameter.

.It mangler_conversions={h2str|h2vain|blob2str|blob2blob|blob2hex|str2str|str2blob|str2h|msg2blob|hchar2str}[,...]
A comma separated list of conversion methods which provides a conversion recipe.
For every value of input arrays, all conversions are applied from left to right.
If a conversion fails or is not possible, it is skipped and the next method is attempted.

For instance if
.B h2str,str2h
is specifed, any numeric values are converted to strings and then back again.
Should the input array contain any string values, these will fail the first conversion,
but the second conversion will convert them to to numbers. A recipe like
.B str2h
would give the same result in which case any numbers would fail to convert and would
be left as numbers in the output.

Debuglevel 4 will generate step-by-step information during conversion, and debuglevel 2 will
cause the resulting arrays to be dumped (both of these combines to debuglevel 6).

By default,
.B str
values will be quoted using double quotes when exported in modules like
.B ip (PAI)
and
.B mqttclient (PA)
to allow separation.
If strings instead are converted to blobs using
.B str2blob,
they will be exported without quotes.

Refer to the
.B CONVERSION METHODS
section for descriptions of all conversions and type compatibility.

If this parameter is not set, no conversion is performed.

.It mangler_non_array_passthrough={yes|no}
If set to 'yes', non RRR-array messages are passed through to readers. Defaults to 'no' which will cause
such messages to be dropped.

.It mangler_convert_tolerant_blobs={yes|no}
If set to 'yes', any types compatible with the
.B blob
type will be accepted in any
.B blob2*
conversions. The conversion method
.B blob2blob
will have no effect unless this parameter is used.
Defaults to 'no' which means that only values of the excact type
.B blob
are accepted.

.It mangler_convert_tolerant_strings={yes|no}
If set to 'yes', any types compatible with the
.B str
type will be accepted in any
.B str2*
conversions. The conversion method
.B str2str
will have no effect unless this parameter is used.
Defaults to 'no' which means that only values of the excact type
.B str
are accepted.
.El

.SS buffer (P)
The buffer collects all messages from all senders and wait for them to be collected by other instances.
.PP
.Bl -tag -width -indent
.It buffer_ttl_seconds=SECONDS
Any message received with timestamp older than the specified amount of seconds will be dropped. Useful in situations
where messages circulate between modules.
.El
.SS ipclient (PI)
The ipclient module collects any messages from senders and sends them over the network to another 
.B RRR
environment's ipclient module using UDP. It may also accept connections from other clients and receive data,
or a combination of these. An underlying UDP stream protocol ensures single delivery of
all messages (similar design as MQTT QOS2), and messages are checksummed with a CRC32 algorithm.
.PP
.B ipclient is not secure in any way and must only be used on closed networks!
.PP
After an ipclient instance has connected to a remote ipclient, the remote will accept packets, and the connection
persists even if the connecting clients IP-address changes unless specified otherwise in the configuration.
.PP
Please note that ipclient is not designed to receive connections and packets from arbitary remote hosts.
If a remote sends packets and does not complete the acknowledgement handshakes, the packets will persist in memory.
.PP
If a remote host becomes unavailable for a longer period of time, unfinished acknowledgement handshakes
are re-initiated when it becomes available again, even if it has been re-started in the mean time.
.PP
ipclient will not accept incoming connections from other clients unless explicitly told to in the configuration file.
.PP
The following configuraton parameters are available in the
.B ipclient
module:
.PP
.Bl -tag -width -indent
.It ipclient_client_number=NUMBER
Each ipclient instance in a set of instances which communicate together must have a unique ID number in the range 1-4294967295.
If you have two instances running, set one of them to 1 and the other one to 2.

.It ipclient_default_remote=REMOTE NAME OR ADDRESS
The name or address of the client which we send packets without address information to.

.It ipclient_default_remote_port=PORT NUMBER
The port number of the default remote, defaults to 5555.

.It ipclient_src_port=PORT NUMBER
Source port used for sending and receiving packtes, defaults to 5555.

.It ipclient_listen={yes|no}
Accept incoming connections if set to yes. Default is no.

.It ipclient_ipv4_only={yes|no}
If set to yes, start IPv4 networking only. If left unset or set to no, IPv6 will be attempted first, and IPv4
will only be attemted if IPv6 fails.
If IPv6 succeeds, both IPv4 and IPv6 might actually be active depending on the operating system.

.It ipclient_disallow_remote_ip_swap={yes|no}
If yes and a remote changes its IP-address, RRR must restart before the new address can be accepted. Default is no. 
.El
.SS modbus (PA)
This module implements a modbus client capable of getting coil status from a remote modbus server.
.PP
The module is controlled using array command messages from sender instances, and there are no configuration parameters.
.PP
When a command is received, a connection is established with the specified modbus server and polling starts.
The command may be repeated at a specified interval, and stops when an equal command has not been received for two seconds.
.PP
The interval for a command may be changed by passing a command message with all other parameters being equal as another active command.
.PP
If different commands are used on the same server, they will share connection.
.PP
Please refer to the
.B Modbus Application Protocol
for details on the different modbus commands and responses.
.PP
The following array fields may be used in the command messages:
.PP
.Bl -tag -width -indent
.It modbus_server
The IP address of the modbus server to use. If not given,
.B localhost
is used. The maximum length of this field is 255 characters.
.It modbus_port
The port on the modbus server. If not given,
.B 502
is used.
.It modbus_response_topic
If given, any messages generated as a result of the command will have this topic set.
.It modbus_function_code
The modbus command to send, the commands
.B 0x01 Read Coils, 0x02 Read Discrete Inputs, 0x03 Read Holding Registers
are supported. If not given,
.B 0x01
is used.
The function code must be stored in the array field in decimal form.
.It modbus_starting_address
The starting address for applicable commands. Defaults to 0, and must be in the range 0 - 65535.
.It modbus_quantity
The quantity (e.g. number of coils or registers) to use. Defaults to 8  and must be in the range 1 - 2000 for coil functions, and defaults to 1 and must be in the range 1 - 125 for register functions.
.It modbus_interval_ms
If given, the command is repeated at the given interval for two seconds. Defaults to 0 which means that repeat is not performed.
.El
.PP
The following response messages and array fields are generated as a result of the modbus server
responding to commands, and these must be read by reader instances.
.PP
Data fields are in big endian where applicable (it is not manipulated in any way by the modbus module),
and they correspond to fields given in the protocol standard.
.PP
.Bl -tag -width "a" -indent
.It Error
.LI
.B modbus_server, modbus_port, modbus_function_code, modbus_exception_code
.It Read Coils (0x01), Read Discrete Inputs (0x02), Read Holding Registers (0x03)
.LI
.B modbus_server, modbus_port, modbus_function_code, modbus_bytes, modbus_status
.El
.PP
The array fields have the following contents:
.PP
.Bl -tag -width -indent
.It modbus_function_code
A one byte unsigned integer indicating a function code
.It modbus_exception_code
A one byte unsigned integer indicating an exception code
.It modbus_bytes
A one byte unsigned integer indicating the size of a data field
.It modbus_status
A blob containing response data of a length indicated by
.B modbus_bytes
.El
.PP
.SS python3 (PAI)
This module can send messages to a custom python program and read them back.
All messages read from the senders are sent to the python program to the process function specified.
A read-only source function may also be specified if the python program should only generate messages by itself and not receive any.
It is possible to specify both source- and process-functions at the same time.
Functions should return 0 on success and put any messages into the result class provided in the argument.
If something goes wrong, the functions can return 1 or raise an exception which makes RRR stop all running instances and restart.
.PP
The RRR module should be imported by the custom python program, but is in only available when the python script is called from RRR.
.PP
The following configuration parameters are available in the
.B python3
module:
.PP
.Bl -tag -width -indent
.It python3_module=MODULE NAME
The module name for the python3 program to be executed. Imported by 'from MODULE NAME import *'

.It python3_module_path=MODULE NAME
An extra path in which to search for the module.

.It python3_source_function=FUNCTION NAME
The name of the source function in the python program which we read from continously.

.It python3_process_function=FUNCTION NAME
The name of the processing function in the python program which we send packets from other modules to. We also read any messages sent back.

.It python3_config_function=FUNCTION NAME
The name of the function in the python program to which we send settings form the configuration file.
All settings defined inside the python block in the configuration file are sent in here.

.It CUSTOM SETTING=VALUE
Any number of custom settings for the python program may be set as needed.
.El
.PP
Refer to the
.B cmodule
part of the
.B COMMON CONFIGURATION PARAMETERS
section for descriptions of the following parameters:
.PP
.Bl -tag -width -indent
.It python3_workers=UNSIGNED INTEGER
.It python3_source_interval_ms=MILLISECONDS
.It python3_log_prefix=PREFIX
.It python3_drop_on_error={yes|no}
.El
.PP
Below follows an example python message processing and generating program. A socket is used to
post messages. The process and source functions have their own environments, and they will not
share any global variables set by the config function. The config function is called first in
the process environment, then in the source environment.
.PP
.EX
from rrr_helper import *
import time

my_global_variable = ""

def config(rrr_config : config):
	global my_global_variable

	# retrieve a custom setting from the configuration file. The get()
	# will update the "was-used" flag in the setting which stops a
	# warning from being printed.
	print ("Received configuration parameters")
	my_global_variable = config.get("my_global_variable")

	return True

def process(socket : rrr_socket, message: rrr_message, method: str):
	if (method is None):
		print("No method given to python3 processor function\n")
	else:
		print("Method given to processor function is " + method + "\n")

	# Return False if something is wrong
	if my_global_variable == "":
		print("Error: configuration failure\n")
		return False
		
	# modify the retrieved message as needed
	message.timestamp = message.timestamp + 1
	
	# queue the message to be sent back (optional) for python to give to readers
	socket.send(message)
	
	return True

def source(socket : rrr_socket, message : rrr_message):
	# Set an array value in the template message
    my_array_value = rrr_array_value()
    my_array_value.set_tag("my_tag")
    my_array_value.set(0, "my_value")

    my_array = rrr_array()
    my_array.append(my_array_value)

    message.set_array(my_array)

	# queue the message to be sent back (optional) for python to give to readers
	# skip this step if the message are not to be sent, it is then simply discarded
	# may be called multiple times with the same message
	socket.send(message)
	
	# sleep to limit output rate
	time.sleep(1)

	return True
	
.EE
More details about Python in 
.Xr rrr_python3(5)
.PP
.SS perl5 (PAI)
The perl5 module makes it possible to process and generate messages in a custom 
perl script. The first and only argument to the source- and process-subs
is the RRR message in the form of an object/hash reference of type
.B rrr_message
with different parameters which may be modified as needed. To pass the message back to RRR, the
.B $message->send()
is called. If the message should not be passed on, simply skip
the call to this method. The method may be called multiple times if required.
.PP
It is not possible to create new
.B rrr_message
objects from within the perl script. To send multiple messages in a single subroutine call,
the object passed in must be re-used. IP-, array- and data information in the message may be
cleared as needed when the message object is re-used.
.PP
It is possible to work with RRR array messages in the Perl script. This is done
through calling dedicated functions on the
.B rrr_message
object received by source and process functions. The functions available are listed in the example scripts with comments.
More details about types are found in 
.Xr rrr_post(1)
.PP
The following configuration parameters are available in the
.B perl5
module:
.PP
.Bl -tag -width -indent
.It perl5_file=FILENAME
Path and filename of the perl script to use. The script is run once when the program starts,
which means that code may be added outside the three subroutines mentioned below.

.It perl5_source_sub=SUBROUTINE NAME
Optional name of a subroutine which receives an rrr::rrr_helper::rrr_message object and modifies
it to generate a new message. Called at specified interval.

.It perl5_process_sub=SUBROUTINE NAME
Optional name of a subroutine which receives an rrr::rrr_helper::rrr_message object from the senders
of the current instance. The message may be modified or left alone.

.It perl5_config_sub=SUBROUTINE NAME
Optional name of a subroutine which receives an rrr::rrr_helper::rrr_settings object when the program
is started. Any settings from the instance definition in the configuration file can be read from
this object, also custom settings. Settings may also be modified and new settings can be added. The
settings object may also be stored in the script to be read from or modified from the source- and 
generate-subroutines.

.It CUSTOM SETTING=VALUE
Any number of custom settings for the Perl script may be set as needed.
.El
.PP
Refer to the
.B cmodule
part of the
.B COMMON CONFIGURATION PARAMETERS
section for descriptions of the following parameters:
.PP
.Bl -tag -width -indent
.It perl5_workers=UNSIGNED INTEGER
.It perl5_source_interval_ms=MILLISECONDS
.It perl5_log_prefix=PREFIX
.It perl5_drop_on_error={yes|no}
.El
.PP
.B NOTE:
Any modified settings will currently not be visible in the perl5 RRR module, only in the perl5 script.
.PP
There must always be either a source- or process subroutine specified, or both. If a process subroutine
is specified, there must also be at least one sender specified.
.PP
If a Perl instance receives messages from an IP-capable module, like
.B ip or httpserver,
the address information of the original sender of a message is accessible in the
.B rrr_message
object. Other IP-capable modules may
then use this information if they read data from the Perl instance, for example if you wish to use
a Perl script to generate a reply message to some remote host.
The values
.B $message->{'ip_addr'}
and
.B $message->{'ip_addr_len'}
are to be found in the message hash. The values are filled with data from
.B struct sockaddr
and
.B socklen_t
which is provided by the operating system. These two values may be saved and re-used in later messages,
or they may be modified if you know how to do that (not documented here).
In addition,
.B $message->{'ip_so_type'}
can be either "udp" or "tcp" to describe a protocol type. Some modules may use this parameter. It can also be empty.
.PP
The IP information in a message can also be accessed and modified through helper functions. IPv4 and IPv6 both work
with these transparently.
.PP
.Bl -tag -width -indent
.It my ($ip, $port) = $message->ip_get();
Get IP (as text) and port from the message. Returns undefined if there is no IP information in the message.

.It $message->ip_set($ip, $port);
Set IP and port in a message. The $ip is in string representation (like 2a0a::1 or 4.4.4.4). Returns 1 on success and 0 on failure.

.It $message->ip_clear();
Delete IP information from a message. Always returns 1.
.El
.PP
The following additional parameters are available in the
.B rrr_message
object:
.PP
.Bl -tag -width -indent
.It $message->{'topic'}
The MQTT topic of the messsage.

.It $message->{'timestamp'}
The timestamp of the message.

.It $message->{'data'}
The raw data of the message (ignored when array is being used). Updates to the message array will not affect this field, but data
will be cleared if the message is sent with array fields set.

.It $message->{'data_length'}
The length of the data.

.It $message->{'type_and_class'}
Type and class of message, for internal use.
.El
.PP
If the
.B rrr_message
object contains an array, helper functions must be used to access these. A non-array message will
be treated as an array message if fields are added to it, and any data set in the message will be ignored when the message is sent.
.PP
The following functions are available for array field manipulation:
.PP
.Bl -tag -width -indent
.It $message->clear_array()
Clears all array fields, the message becomes a non-array message.

.It $message->push_tag_blob(tag, data, size)
Pushes a blob type. Caller must ensure that the data hase the specified size or more.

.It $message->push_tag_str(tag, string)
Pushes a string type.

.It $message->push_tag_h(tag, number)
Pushes a 64-bit integer. If the given number is unsigned, it will be stored as unsigned 64-bit in the array, otherwise it will be signed 64-bit.

.It $message->push_tag_fixp(tag, fixed_pointer)
Pushes an RRR fixed pointer type. If a string is given, string notation like
.B /^(10#|16#|)-?\\d+\\.\\d+$/
is assumed.  If a double is given, it is converted directly from double to fixed point. If the value given will be stored as a 64-bit integer internally in perl, native fixed point will be assumed (this is difficult to control in a script).

.It $message->push_tag(tag, value)
Push a value or on array of values. The type will be identified automatically. Array values are passed by using a reference like 
\\@my_array. If multiple values are given in an array, the must all have equal length.

.It $message->clear_tag(tag)
Deletes all array positions with the specified tags

.It $message->set_tag_blob(tag, data, size)
.It $message->set_tag_str(tag, string)
.It $message->set_tag_h(tag, values)
.It $message->set_tag_fixp(tag, fixed_point)
Using these functions is the same as calling clear_tag(tag) and then the corresponding push_tag function.

.It $message->get_tag_all(tag)
Retrieve all values corresponding to the specified tag. Returns a list with one or more values or undefined.

.It $message->get_position(position_number)
Retrieve the value at the specified position. Returns a list with one or more values or undefined.

.It $message->count_positions()
Count the number of positions in the array.

.It $message->get_tag_names()
Get all tag names from the array. Returns a list with zero or more values.
Always returns the same number of element as count_positions(). An empty string is used for positions without a tag.

.It $message->get_tag_counts()
Get the value count at each position of the message. Returns a list with zero or more values.
Always returns the same number of element as count_positions().
.El
.PP
The
.B rrr_debug
object can be used to print out debug messages just like RRR does internally. Use these instead of perl print functions
if you wish to have your program output messages in a tidy controlled fashion. There are three different functions in this class:
.PP
.Bl -tag -width -indent
.It $debug->msg(level, message)
Messages to this function are always printed prefixed with the specified loglevel (a number 0, 1, 2 etc.).

.It $debug->dbg(level, message)
Messages to this function are printed only if the specified loglevel (debuglevel) is active. If loglevel is 0 however,
the message is always printed.

.It $debug->err(message)
Messages to this function are always printed with loglevel 0 and to STDERR output. Do not overuse this as it might
cause broadcast messages on the system when RRR is run for instance by systemd. Error messages should usually be
printed using the
.B msg
function with loglevel 0.
.El
.PP
A variable must be blessed with the
.B rrr_debug
class to use the debug functions, look at the code below on how to do this. There are also commented out example
calls to message print functions. 
.PP
Below follows an example perl script.
.PP
.EX
#!/usr/bin/perl -w

package main;

use rrr::rrr_helper;
use rrr::rrr_helper::rrr_message;
use rrr::rrr_helper::rrr_settings;
use rrr::rrr_helper::rrr_debug;

my $debug = { };
bless $debug, rrr::rrr_helper::rrr_debug;

my $global_settings = undef;

sub config {
	# Get the rrr_settings-object. Has get(key) and set(key,value) methods.
	my $settings = shift;

	# If needed, save the settings object
	$global_settings = $settings;

	# Custom settings from the configuration file must be read to avoid warning messages
	# $debug->msg(1, "my_custom_setting is: " . $settings->get("my_custom_setting") . "\\n");

	# Set a custom setting
	$settings->set("my_new_setting", "5");

	# Return 1 for success and 0 for error
	return 1;
}

sub source {
	# Receive a newly generated template message
	my $message = shift;

	# Do some modifications
	$message->{'timestamp'} = $message->{'timestamp'} - $global_settings->get("my_custom_setting");

	# $debug->msg(1, "source:  new timestamp of message is: " . $message->{'timestamp'} . "\\n");

	# Pass on the new message
	$message->send();

	# Return 1 for success and 0 for error
	return 1;
}

sub process {
	# Get a message from senders of the perl5 instance
	my $message = shift;

	# Get any method set by method definition
	my $method = shift;

	if (defined $method) {
		print "Method given to processor function: $method\n";
	}
	else {
		print "No method given to processor function\n";
	}

	# Do some modifications to the message
	$message->{'timestamp'} = $message->{'timestamp'} - $global_settings->get("my_custom_setting");

	# $debug->msg(1, "process: new timestamp of message is: " . $message->{'timestamp'} . "\\n");

	# NOTE ! To understand how message arrays work, look in the MESSAGES section in the
	# man page of rrr.conf for a graphical representation (furter up if you're already in the man page).

	# An RRR array consits of several positions which each may have one or more value of a certiain
	# type and length. A position may or may not have an identification tag, and several positions
	# may have the same tag. An RRR message either contains raw data of some sort or an RRR array.

	# If array values are pushed to the message in a Perl5 script, any data in the message
	# will not be forwarded.

	# Push some values of dirrent types onto the message array. Since
	# we use the same tag name "tag" for many values, multiple values
	# with the same tag will exist within the array.
	$message->push_tag_blob ("tag", "blob", 4);
	$message->push_tag_str ("tag", "str");
	$message->push_tag_h ("tag", 666);
	$message->push_tag_fixp ("tag", 666);

	# Set some integer values
	my @my_integers = (1, 2, 3, 4);

	# The following function will accept both array values and other values.
	# If an array reference is passed, like here, the values will be added
	# to the same tag. If they are strings, their length -must- be equal.

	# If different length strings are required, push them into separate
	# tags like above. The RRR type is chosen based on the first value
	# in the array, type h (host endian integer) will be chosen here.
	$message->push_tag ("tag", \@my_integers);

	# This will get all matching values for a particular tag. Regardless
	# of wether duplicate tags have more than one element in the or not,
	# they will all be put into the same result array. Here, all the values
	# added above (four added one by one and four from the array) will
	# be put into @values_result which will end up having eight elements.
	my @values_result = $message->get_tag ("tag");

	# The set_* functions will delete all matching tag names from the array
	# and then push the new value. The type of any existing does not matter,
	# all tags with matching tag name in the array will be removed.
	$message->set_tag_blob ("tag", "blob", 4);
	$message->set_tag_str ("tag", "str");
	$message->set_tag_fixp ("tag", 666);
	$message->set_tag_h ("tag", 1);

	# It is allowed to have empty tag names, just use "" as tag
	$message->set_tag_h("", 0);

	# Since set_tag_h is the last value, the number '1' is the only
	# element in the array now with the tag "tag". The get_tag_all
	# function will otherwise retrieve all values at all matching tags.
	my @array_with_only_one_value = $message->get_tag_all ("tag");

	# It is possible to retrieve a particular element at a certain position
	# if the position of a value is known. Since we know there is a
	# number with the tag "tag" in the array, we can get the first element
	# returned.
	my $value = ($message->get_tag_all("tag"))[0];

	# These two functions returns arrays containing the tag names
	# at each array position, or the value count at each position. If
	# there is no tag name at a position, an empty "" value is returned.
	# All array position always has at least one element.
	print "Tag names: " . join(",", $message->get_tag_names ()) . "\n";
	print "Tag counts: " . join(",", $message->get_tag_counts ()) . "\n";

	# Get all values at a particular position
	print "Get a position: " . join (",", $message->get_position(0)) . "\n";
	print "Array position count: " . $message->count_positions() . "\n";

	# This will clear all values from the array which has the specified tag
	$message->clear_tag("tag");

	# This will clear all values from the array
	# $message->clear_array();

	# Pass on the modified message
	$message->send();

	# Return 1 for success and 0 for error
	return 1;
}
.EE
.SS lua (PAI)
The Lua module makes it possible to process and generate messages in a custom 
Lua script. The source function in the scripts receives an empty message object,
and the process function receives populated messages from another module.
Additional message objects may be created as well.

Messages may be passed on using the
.B send()
method on the message object.

The following configuration parameters are available in the
.B lua
module:

.Bl -tag -width -indent
.It lua_file=FILENAME
The file containing the Lua script to run. The script will be run once when the program starts, and global code outside of functions will be executed.
If multiple workers are used by setting the parameter
.B lua_workers,
the script will run once for each worker and global variables will not be accessible between different workers.

The functions must return a boolean value where true indicates success and false indicates failure.

.It lua_config_function=NAME
The function to call before sourcing and processing starts.

.It lua_source_function=NAME
The function to call regularely.
The source function receives an empty message object which may be populated with data.

.It lua_process_function=NAME
The function to call when a message from another module should be processed.
The process function receives a populated message object from another module.
If methods are used (without direct dispatch), the method name is passed as a string as the second argument.

.It lua_precision_loss_warnings={yes|no}
If set to yes or left unset, warnings will be printed if precision loss occurs when converting numbers to fixed point.

.It CUSTOM SETTING=VALUE
Any number of custom settings for the Lua script may be set as needed.
.El

Refer to the
.B cmodule
part of the
.B COMMON CONFIGURATION PARAMETERS
section for descriptions of the following parameters:
.PP
.Bl -tag -width -indent
.It lua_workers=UNSIGNED INTEGER
.It lua_source_interval_ms=MILLISECONDS
.It lua_log_prefix=PREFIX
.It lua_drop_on_error={yes|no}
.El
.PP
There must always be either a source- or process function specified, or both. If a process function
is specified, there must also be at least one sender specified.
.PP
Logging, retrieval of configuration parameters and sending of messages is done through the
.PP
The Debug object, which is used to print debug and log messages, has the following functionallity:
.PP
.Bl -tag -width -indent
.It debug = RRR.Debug.new()
Create a new debug object. This is required before any messages can be printed.

.It debug:msg(level, message)
Messages to this function are always printed prefixed with the specified loglevel (a number 0, 1, 2 etc.).

.It debug:dbg(level, message)
Messages to this function are printed only if the specified loglevel (debuglevel) is active. If loglevel is 0 however, the message is always printed.

.It debug:err(message)
Messages to this function are always printed with loglevel 0 and to STDERR output. Do not overuse this as it might cause broadcast messages on the system when RRR is run for instance by systemd. Error messages should usually be printed using the msg function with loglevel 0.
.El
.PP
The Message object, which is used to modify and create RRR messages, has the following functionallity:
.PP
.Bl -tag -width -indent
.It message = RRR.Message.new()
Create a new message.

.It message:send()
Pass the message to reader instances.

.It message:ip_set(ip, port)
Set IP address parameters.

.It ip, port = message:ip_get()
Get IP address parameters (returns empty string for IP if no IP is set).

.It message:ip_clear()
Clear IP address parameters (same as calling ip_set("", 0)).

.It message:ip_so_type = "UDP"
Set or get IP protocol to UDP or TCP (string). May be empty.

.It message:topic = "TOPIC"
Set or get message topic (string). May be empty or otherwise a valid MQTT topic.

.It message:timestamp = 1696752424000000
Set or get message timestamp (integer) in microseconds. Not available for manipulation if Lua was built with less than 64 bit integers.

.It message:data = ""
Set or get message data. The data field is ignored if the message has any array fields set.

.It message:type = RRR.Message.MSG_TYPE_MSG
Set or get message type, use one of the constants from the Message object:
.sp

.Bl -tag -width "aa"
.It \(bu
RRR.Message.MSG_TYPE_MSG
.It \(bu
RRR.Message.MSG_TYPE_TAG
.It \(bu 
RRR.Message.MSG_TYPE_GET
.It \(bu 
RRR.Message.MSG_TYPE_PUT
.It \(bu
RRR.Message.MSG_TYPE_DEL
.El

.It message:class = RRR.Message.MSG_CLASS_DATA
Set or get message class.
Changing this field has no effect as ARRAY or DATA is implicitly set depending on whether
or not the message has array fields set.
Use one of the constants from the Message object:
.sp
.Bl -tag -width "aa"
.It \(bu
RRR.Message.MSG_CLASS_DATA
.It \(bu
RRR.Message.MSG_CLASS_ARRAY
.El

.It message:clear_array()
Remove any array fields, message becomes DATA type.

.It message:clear_tag("my_tag")
Clear any array fields with the given tag.

.El
.PP
All push and set functions accept arrays as well. The first element in the array
will determine the type of the value unless a type specific method is used.

Note that if an array is passed to set_tag or push_tag in which the first value
is a boolean, all values in the array will be converted to booleans which means
that all values apart from 'false' and 'nil' will be converted to 'true'.

Lua typically only supports 64 bit signed values, while RRR h type may hold 64 bit unsigned.
To push a large unsigned integer which does not fit in a Lua integer, pass the number as a
string to push_tag_h or set_tag_h.
.PP
.Bl -tag -width -indent
.It message:push_tag_str("my_tag", "my_value")
Push an array value of string type.

.It message:push_tag_blob("my_tag", "my_value")
Push an array value of blob type.

.It message:push_tag_h("my_tag", 1)
Push array value of type host (integer).

.It message:push_tag_fixp("my_tag", 3.5)
.It message:push_tag_fixp("my_tag", "3.5")
.It message:push_tag_fixp("my_tag", "16#a.cde")
Push array value of fixed pointer type.

.It message:push_tag("my_tag", 1)
Push a value with automatic type detection.
Depending on the type of the value, the following will happen:
.Bl -tag -width "aa" -indent
.It Decimal number
Will be converted to fixp unless precision loss occurs, in which case it will be converted to a string while also printing a warning message
.It Number without decimals
Will be converted to h (host endian integer signed or unsigned)
.It String
Will be converted to str
.It Nil
Will be converted to vain
.It Boolean
Will be converted to h (set to 1 or 0)
.El

.It set_tag_str("my_tag", "my_value")
.It set_tag_blob("my_tag", "my_value")
.It set_tag_h("my_tag", 1)
.It set_tag_fixp("my_tag", 3.5)
.It set_tag("my_tag", 1)
Set values (same as push functions, but any matching tags are cleared first).

.It message:get_position(position_number)
Retrieve the value at the specified position. Returns a list with one or more values or nil.

.It message:count_positions()
Count the number of positions in the array.

.It message:get_tag_names()
Get all tag names from the array. Returns a list with zero or more values.

.It message:get_tag_counts()
Get the value count at each position of the message. Returns a list with zero or more values.
.El
.PP
The Config object, which is used to retrieve settings from the RRR configuration file,
may not be instantiated but is received as argument to any specified configuration method.
It has the has the following functionallity:
.PP
.Bl -tag -width -indent
.It config:get(key)
Retrieve a setting from the configuration file. Returns a string or nil if the setting is not found.
.It config:set(key, value)
Set a setting in the configuration file. The setting will only be visible to the current Lua script.
.El
.PP
Below follows an example Lua script.
.PP
.EX
-- Create a debug object
local debug = RRR.Debug.new()

-- Create a configuration table
local my_config = { }

-- Configuration function
function config(config)
	-- Read configuration parameters and store them in the config table
	for _, key in ipairs({"param_a", "param_b", "param_c"}) do
		if not config:has(key) then
			debug:msg(0, "Configuration parameter '" .. key .. "' was not found")
			return false
		end
		my_config[key] = config:get(key)
	end

	-- Set a custom setting
	config:set("my_custom_setting", "5")

	-- Retrieve a custom setting
	debug:msg(1, "my_custom_setting is: " .. config:get("my_custom_setting"))

	return true
end

-- Process function
function process(message, method)
	-- Get any method set by method definition
	if method then
		debug:msg(1, "Method given to Lua processor function: " .. method)
	else
		debug:msg(1, "No method given to Lua processor function")
	end

	-- Print some information about the message
	debug:msg(1, "Processing a message\n")
	debug:msg(1, "- The timestamp of the message is: " .. message:timestamp .. "\n")
	debug:msg(1, "- The topic of the message is: " .. message:topic .. "\n")
	debug:msg(1, "- The message has " .. message:count_positions() .. " array positions\n")

	-- Do some modifications
	message:topic = message:topic .. "/" .. my_config["param_a"]

	-- Remove any array values
	message:clear_array()

	-- Set data in the message
	message:data = "Hello world"

	-- Pass on the modified message
	message:send()

	return true
end

-- Source function
function source(message)
	-- Do some modifications
	message.push_tag("my_param_a", my_config["param_a"])
	message.push_tag("my_param_b", my_config["param_b"])
	message.push_tag("my_param_c", my_config["param_c"])

	-- Pass on the new message
	message:send()

	return true
end






















.SS js (PAI)
The js module makes it possible to process and generate messages in a custom  JavaScript.

The following configuration parameters are available in the
.B js
module:

.Bl -tag -width -indent
.It js_file=FILENAME
The file containing the JavaScript to run. The script will be run once when the program starts, and global code outside of functions will be executed.
If multiple workers are used by setting the parameter
.B js_workers,
the script will run once for each worker and global variables will not be accessible between different workers.

.It js_module_name=NAME
Load the file given
.B js_file
as a module. This allows the usage of the
.B import
keyword to load other modules.
If not given, the file will be loaded as a plain script.

.It js_config_function=NAME
The function to call before sourcing and processing starts.

.It js_source_function=NAME
The function to call regularely.

.It js_process_function=NAME
The function to call when a message from another module should be processed.

.It CUSTOM SETTING=VALUE
Any number of custom settings for the JavaScript script may be set as needed.
.El

Refer to the
.B cmodule
part of the
.B COMMON CONFIGURATION PARAMETERS
section for descriptions of the following parameters:
.PP
.Bl -tag -width -indent
.It js_workers=UNSIGNED INTEGER
.It js_source_interval_ms=MILLISECONDS
.It js_log_prefix=PREFIX
.It js_drop_on_error={yes|no}
.El

A scripts with all three function types defined may look like this:

.EX
let my_parameter = undefined;

function config(config) {
	// Read configuration parameter
	if (!config.has("my_parameter")) {
		throw "Configuration parameter 'my_parameter' was not found";
	}
	my_parameter = config.get("my_parameter");
}

function source(message) {
	// Send a new message from the source function
	console.log("Sourcing a message\n");
	message.send();
}

function process(message, method) {
	// Process a message from another module
	// and add the value previously retrieved
	// from the configuration file.

	if (method !== undefined) {
		console.log("Method given to JS processor function: " + method + "\n");
	}
	else {
		console.log("No method given to JS processor function\n");
	}

	console.log("Processing a message\n");
	message.push_tag("my_parameter", my_parameter);
	message.send();
}
.EE

The
.B config
function receives a Config object from which configuration parameters can be read.
Config objects cannot be created using the
.B new
operator.

The
.B source
and
.B process
functions both receive a Message object whenever called.
An empty Message object is passed to the
.B source
function.

Additional Message objects may be created using the
.B new
operator.

The Config and Message objects have the following members:

.EX
// Data type Config
{
  has: function(parameter){},   // Returns true if the parameter exists, and false otherwise
  get: function(parameter){}    // Returns the value of the configuration parameter
}

// Data type Message
{
  // Message header manipulation
  ip_addr: new ArrayBuffer(),    // Operating system raw IP address information (struct sockaddr)
  ip_so_type: "",                // Protocol, set to UDP or TCP. May also be empty.
  topic: "",                     // MQTT topic of the message
  timestamp: BigInt(0),          // The timestamp of the message in microseconds
  data: new ArrayBuffer(),       // The raw data of the message (ignored when arrays are used)
  type: MSG_TYPE_MSG,            // Message type. Alternatives are MSG, TAG, GET, PUT, DEL
  class: MSG_CLASS_DATA,         // Message class (immutable, automatically set to ARRAY if array is used)

  ip_set: function(ip, port){},             // Helper function to set adddress of ip_addr field
  ip_get: function(){ return [ip, port]; }, // Helper function to retrieve adddress of ip_addr field

  // Constants for the type field
  MSG_TYPE_MSG: 1,
  MSG_TYPE_TAG: 2,
  MSG_TYPE_GET: 3,
  MSG_TYPE_PUT: 4,
  MSG_TYPE_DEL: 5,

  // Constants for the class field
  MSG_CLASS_DATA:  1,
  MSG_CLASS_ARRAY: 11,

  // Array data manipulation. When tag argument is not given, value(s) without tag is assumed
  clear_array:     function(){},                  // Clear all array data
  clear_tag:       function(tag=null){},          // Clear all array values with the given tag
  push_tag_blob:   function(tag=null, data){},    // Push array value of type blob
  push_tag_str:    function(tag=null, data){},    // Push array value of type string
  push_tag_h:      function(tag=null, data){},    // Push array value of type host (integer)
  push_tag_fixp:   function(tag=null, data){},    // Push array value of type fixp (fixed pointer)
  push_tag_object: function(tag=null, data){},    // Push an object which will be converted to an string with JSON-representation of the object
  push_tag:        function(tag=null, data){},    // Push array value and identify type automatically
  set_tag:         function(tag=null, data){},    // Clear values with the given tag and push a new array value and identify type automatically
  get_tag_all:     function(tag=null){return [];},// Get array of values with the given tag
  send:            function(){}                   // Send the message to the output buffer for other instances to receive
}
.EE

When using
.B push_tag_object
, any resulting JSON must begin with either [ or {, and an exception will be thrown otherwise.
The function is thus less permissive than the default stringify function in JS.

If an object is added using
.B push_tag_object
and another instance of the
.B js
module accesses this value, the JSON will be parsed and de-serialized into the original object structure.
Modules not compatible with JSON strings will treat such values just as other strings.

The following special global Objects are available:

.EX
// Data type Console (accessed through global name console)
{
  log(message);                 // Log a message using debuglevel 7
  error(message);               // Log a message using debuglevel 0 (error)
  assert(assertion, message);   // Log a message using debuglevel 0 if assertion is false and crash program
  critical(message);            // Log a message using debuglevel 0 (error) and crash program
}

// Data type Timeout (run a scheduled function once). Syntax is shown. The
// timeout object need not be stored in a variable unless it might be required
// to run clear() at a later time. If the timeout is 0 milliseconds, the function
// will run immediately after the script returns. Any additional arguments will be
// passed to the function.

// Create a timeout
const timeout = new Timeout(function, timeout_ms = 0, arg1 = undefined, ...)

// Prevent the timeout from ever running (regret)
timeout.clear();

// Create an operating system object
const os = new OS();

// Retrieve the hostname of the host on which the script runs
const hostname = os.hostname();

.EE

.SS cmodule (P)
This module allows usage of custom cmodules (C-modules) in a simplified framework. To use this, a module must first be
written in the RRR source in the directory /src/cmodules/ and then compiled (just compile RRR as usual and
directions will be given). There is an example file with appropriate licenses in the cmodules directory
which may be used as a template for custom cmodules.
.PP
RRR will deal with communication with other modules and many other tasks, which makes it simpler to write a
cmodule than to write a native RRR module.
.PP
All custom cmodules will be run in separate forks.
.PP
The following confgiuration parameters are available in the
.B cmodule
module: 
.PP
.Bl -tag -width -indent
.It cmodule_name=NAME
The name of the cmodule. If the name is
.B dummy,
RRR will look for the module
.B dummy.so
and the source file for this module should be called
.B dummy.c.

.It cmodule_config_function=NAME
The function to which to pass configuration parameters, called at program startup. Optional.

.It cmodule_source_function=NAME
The function to which to call to source new messages. Optional, but at least one of source and processor must be set.

.It cmodule_process_function=NAME
The function to which to call to process messages from senders. Optional, but at least one of source and processor must be set.

.It cmodule_cleanup_function=NAME
The function to call before the program shuts down. Optional.

.It CUSTOM SETTING=VALUE
Any number of custom settings for the C-module may be set as needed.
.El
.PP
Refer to the
.B cmodule
part of the
.B COMMON CONFIGURATION PARAMETERS
section for descriptions of the following parameters:
.PP
.Bl -tag -width -indent
.It cmodule_workers=UNSIGNED INTEGER
.It cmodule_source_interval_ms=MILLISECONDS
.It cmodule_log_prefix=PREFIX
.It cmodule_drop_on_error={yes|no}
.El
.PP
The source and process functions receives a new message which of they must manage the memory. The message must
either be passed on to other modules by calling
.B rrr_send_and_free(...)
or be freed (if the message is to be discarded) by calling
.B rrr_free(...).
A message, if it must be sent several times, may be duplicated by using.
.B rrr_message_duplicate(...).
.PP
Please refer to the source code on how these functions work. Some headers which
might be useful when working with for instance array messages are included in /src/cmodules/cmodule.h .
It is not a priority at this time to document these, but they are easy to use and usage examples are to
be found throughout the RRR source code (which is human- and machine readable).
.PP
Functions must return 0 on success and 1 if there are errors.  
.SS socket (SA)
The socket module listens on a UNIX socket for RRR messages or custom data records.
.PP
The following configuration parameters are available in the
.B socket
module:
.PP
.Bl -tag -width -indent
.It socket_path=FILENAME
Path and file name to use for the socket. The file cannot exist when the program starts.

.It socket_unlink_if_exists={yes|no}
If set to yes and the socket defined in `socket_path` exists when we start, unlink it. If set to no, we produce an error if
the socket exists. Defaults to no.

.It socket_default_topic=MQTT-TOPIC
An optional MQTT topic to set on the generated messages.

.It socket_receive_rrr_message={yes|no}
If set to 
.B yes
, complete RRR messages are expected to be received on the socket. No array definition is to be specified. 
.Xr rrr_post(1)
may generate such messages. If set to 
.B no
, an array definition must be specified, and RRR array messages will be produced from the received data. Defaults to no.

.It socket_input_types=ARRAY DEFINITION
Format of data received on the socket, see
.Xr rrr_post(1)
for syntax.

.It socket_sync_byte_by_byte={yes|no}
If array parsing fails according to definition, keep skipping one byte forward in the stream until a match is found.
Defaults to no, which means to only sync on boundaries of incoming messages.
.El
.SS httpserver (PAI)
This module accepts connections from HTTP clients, extracts data fields and saves them into RRR array messages for other modules to use.
The query string from the URI is parsed in all request types. Duplicate field names are allowed.

.B DO NOT USE
this HTTP server openly on the Internet. It has
.B NO PROTECTION MECHANISMS
against DoS attacks, flooding etc. There is also
.B NO AUTHENTICATION.
Use a server like Apache to run a public server.

The following request methods are supported which may or may not have a body according to standards:

.Bl -dash -offset indent -compact
.It
GET
.It
OPTIONS
.It
POST
.It
PUT
.It
PATCH
.It
HEAD
.It
DELETE
.El

Generated  messages will have the topic
.B httpserver/request/uuu
set, where
.B uuu
is a unique unsigned decimal number which increase by 1 for every received request.
Messages will not be generated for the 
.B OPTIONS
method, only default 204 responses will be sent to these requests.

For PUT, PATCH and POST request which have a body, value fields will be extracted from bodies with the following content types:

.Bl -dash -offset indent -compact
.It
multipart/form-data
.It
application/x-www-form-urlencoded
.It
application/json
.El

If other formats are to be parsed,
.B http_server_receive_full_request
can be used and the body can then be parsed by a script in the python3 or perl5 modules.

Structural fields set due to
.B http_server_receive_full_request
being active, fields from the URI and field from PUT/PATCH/POST data will all be added to the same array in the following pre-defined order.
Duplicate value field names are allowed.

.Bl -enum -offset indent -compact
.It
Structural fields
.It
Fields from request URI
.It
Fields from PUT/PATCH/POST data
.El

When receiving JSON data, one RRR array message will be generated for every JSON object containing bare associative values regardless of nesting.
In each of the messages, an additional value named
.B http_request_partials
describing the total number of messages for this request is placed at the beginning of the array followed by the structural fields and any fields from the URI before fields from the JSON object.
.PP
This module does not respond with any data by default.
If a request was successfully processed, a
.B 204 No Content
response is returned to the client. If there were any errors,
.B 400 Bad Request
or
.B 500 Internal Server Error
response may be returned.
If a response is expected to be generated by a sender instance of
.B httpserver, a
.B 504 Gateway Timeout
response will be generated if the response timeout is reached.
.PP
The following configuration parameters are available in the
.B httpserver
module:
.PP
.Bl -tag -width -indent
.It http_server_transport_type={tls|plain|both}
Listen with TLS mode, plaintext mode or both. Defaults to 'plain'.

.It http_server_port_tls=PORT
Port to use for TLS listening, defaults to 443.

.It http_server_port_plain=PORT
Port to use for plaintext listening, defaults to 80.

.It http_server_request_max_mb=MEGABYTES
Maximum size in megabytes for requests. A value of 0 indicates unlimited request size. Defaults to 10.

.It http_server_fields_accept=HTTP FIELD[->ARRAY TAG][,...]
Specify a comma separated list POST and GET fields to allow from clients. Fields not specified here are ignored unless
.B http_server_fields_accept_any
is set to 'yes'.
An optional array tag may be specified for each field if the field name should be translated when added to the RRR array message.
This parameter is optional.

.It http_server_fields_accept_any={yes|no}
Accept any field names from incoming requests. May not be used with
.B http_server_fields_accept. 
Defaults to 'no'.

.It http_server_no_body_parse={yes|no}
Disable any parsing and field extraction of the request body regardless of its content type.
Defaults to 'no'.

.It http_server_allow_empty_messages={yes|no}
Allow messages with no array values to be generated. This option also affects
.B http_server_receive_full_request.
If set to 'no' or left unset, messages will not be generated unless they would contain at least one array value.

.It http_server_receive_full_request={yes|no}
Get structural HTTP data from the request and add it to an RRR array message along with any fields. 
The following array values will be present in generated messages:
.sp
.Bl -tag -width -indent
.It http_method
Always present.
.It http_protocol
Always present with the value 1 or 2.
.It http_endpoint
Always present, given in uppercase letters.
.It http_body
Added if a body of non-zero length is present.
.It http_content_transfer_encoding
Added if the header value
.B content-transfer-encoding
is present in the header.
.It http_content_type
Added if the header value
.B content-type
is present in the header.
.It http_content_type_boundary
Added if
.B content-type
is present in the header and has the value 'multipart/form-data'.
.El
.sp
Note that if
.B http_server_allow_empty_messages
is active, no messages without body will be generated.

If set to 'no' or left unset, only fields from the HTTP request will be present in generated messages.

.It http_server_get_response_from_senders={yes|no}
If this option is set to 'yes', a sender instance of
.B httpserver
is expected to generate HTTP responses. Implies
.B http_server_receive_full_request=yes.

An instance which receives RRR messages from
.B httpserver
containing requests may generate responses in an RRR array message with the following fields of which all are optional:
.sp
.Bl -tag -width -indent
.It http_response_code
The response code and text to use in the response, defaults to 200 or 204 depending on whether or not any data is present
(httpserver will implicitly force the usage of a 200 response if the status is 204 and a body is present).
Must be a value >= 100 and <= 599.
200 or 204 will be selected silently if the provided code is out of this range.
.sp
.It http_content_type
The content type to use for the response. If it is defined but is an empty string, no content type header will be sent.
If not defined, the content type sent will depend on the type of the
.B http_body
field.
In any case, a content type header will not be sent if there is no response body.

.It http_body
The response body to send. The content type set in the response header, unless specified explititly in 
.B http_content_type,
depends on the type of this field:
.sp
.Bl -tag -width -indent
.It blob
application/octet-stream
.It msg
application/rrr-message
.It str
text/plain (also used by other types convertible to strings (numbers etc.))
.It vain
No response body generated
.El
.sp
.El

Response messages from another instance may also be a plain data message in which the data of this message will be treated the same way as data from the
.B http_body
field with blob type. The other fields will in this case get default values per above rules.

If set to 'no' or left unset,
.B httpserver
will generate default responses.

.It http_server_test_page_default_response={yes|no}
Send a simple test HTML page with the RRR logo whenever an empty default response otherwise would have been sent. Defaults to 'no'.

.It http_server_favicon_not_found_response={yes|no}
Always respond with 404 Not Found to requests with
.B /favicon.ico
endpoint. If set to 'no' or left unset, these requests are treated as any other.

.It http_server_response_timeout=MILLISECONDS
How long to wait for a response from senders before timing out and generating a
.B 504 Gateway Timeout
response. Defaults to 2000.

.It http_server_allow_origin_header=STRING
If defined,
.B httpserver
will send an
.B Access-Control-Allow-Origin
header with the given string in all response headers.
The header is mainly used by web browsers, look online for documentation on what it does.
Using the header, in particualar setting it to * (which means to allow all origins), may have
.B security implications.

.It http_server_cache_control_header=STRING
If defined,
.B httpserver
will send a
.B Cache-Control
header with the given string in all response headers.

.It http_server_websocket_topic_filters=MQTT TOPIC FILTER[,MQTT TOPIC FILTER,...]
If specified, connection upgrades websocket version 13 will be supported if the endpoint of the URL received from the client matches
with one or more of the specified topic filters.
The full URL except from the first / of the URL and the query string (after ? inclusive) is used as the MQTT topic.

By default, the text from websocket text frames will be put into RRR messages for other modules to pick up.
These messages will have a topic identifying the current connection, like
.B httpserver/websocket/uuu/TOPIC
where
.B uuu
is a unique ID identifying the websocket connection and
.B TOPIC
is the topic set in the URL endpoint.
The unique ID will be the same as for any HTTP message received previously on the same connection, which might or might not have caused
RRR messages to be generated depending on other configuration options.
By default, no websocket connection upgrades are accepted.

If
.B httpserver
receives messages from it's senders beginning with
.B httpserver/websocket/uuu,
these messages will be forwarded to the active websocket connection with the ID specified in
.B uuu
as text frames.
Messages received in httpserver with IDs not matching any active connections will be dropped.

.It http_server_accept_websocket_binary={yes|no}
Allow binary websocket frames. Data from such frames are put into plain RRR messages.
If set to 'no' or left unset, received binary frames will be ignored. 

.It http_server_receive_websocket_rrr_message={yes|no}
If set to 'yes' and websocket frames of binary type is received, these are interpreted as being RRR messages of any type.
RRR message validation and endian conversion will be performed, and the socket will be closed if this fails.
Implies
.B http_server_accept_websocket_binary=yes.

Messages of text type are not affected by this parameter.

If set to 'no' or left unset, binary messages are either ignored or received as-is depending on the value of
.B http_server_accept_websocket_binary.

.It http_server_tls_*
Refer to the
.B TLS
part of the
.B COMMON CONFIGURATION PARAMETERS
section for descriptions of TLS parameters. All TLS parameters are optional.
.El
.PP
With default configuration, having no parameters specified, no RRR messages will be generated for received requests.
.PP
The following protocols are supported by
.B httpserver,
and may be used at the clients discretion:
.PP
\(bu HTTP/1.0 and HTTP/1.1 where the latter implies keepalive connection
\(bu Websocket through upgrade from HTTP/1.1
\(bu HTTP/2 through upgrade from HTTP/1.1
\(bu HTTP/2 plain mode using HTTP/2 magic
\(bu HTTP/2 negotiated using TLS/ALPN
.PP
.SS httpclient (PAI)
This module takes RRR messages from other modules and sends them to an HTTP server. Array values in received messages
may be sent as HTTP form fields. GET and POST are supported using either HTTP or HTTPS. This module does not
use any data sent from the server, any data received is ignored.
.PP
The following configuration parameters are available in the
.B httpclient
module:
.PP
.Bl -tag -width -indent
.It http_server=SERVER OR IP
.It http_port=PORT
Server and port to send data to, defaults to 'localhost' and the default port depends on the
chosen transport type (TLS/Plain).
.B httpclient
will follow any redirects from the server, also to other servers.
To disallow redirection, use the
.B http_max_redirects
parameter.
 
.It http_endpoint=ENDPOINT
The endpoint to request from the server, e.g.
.B /index.php.
If the server responds with a redirect, this new endpoint will be used.
It is possible to specify a query string in the endpoint, like
.B /index.php?a=1&b=2.
If the server responds with redirect, this query string will not be included in the folling request.
If GET method is used, any query values from RRR messages will be appended to the query string, also if there are redirects.
.B httpclient
will detect whether a query string already exists in the URL and prefix the first parameter with either ? or &.
Defaults to
.B /.
Any provided endpoint by means of this parameter or otherwise must contain only characters which are valid for URIs;
If for instance spaces are to be used in an endpoint, these must be encoded as %20.

.It http_transport_type={tls|plain|both}
If transport type is set to 'plain' or 'tls', HTTP or HTTPS will be
.B enforced,
which means that redirects fro the server to a different transport type than the chosen one will be rejected.
Use 'both' or leave unspecified for automatic transport type.

.It http_response_max_mb=MEGABYTES
Maximum size in megabytes for responses. A value of 0 indicates unlimited response size. Defaults to 10.

.It http_version_10={yes|no}
If set to yes, protocol version HTTP/1.0 is used when sending requests and upgrade to HTTP/2 will not be requested, also not using TLS ALPN.
If set to no or left unspecified, HTTP/1.1 will be used and upgrade to HTTP/2 will be requested to the server with all queries.

In case of an upgrade request, the server will either allow upgrade to HTTP/2 and continue using that or simply respond with HTTP/1.1 or HTTP/1.0.

Some HTTP servers always respond with either version HTTP/1.1 or HTTP/1.0 regardless of which version the client used in the request.
If the server responds with HTTP/1.0, the connection will be closed just after a response have been received.
If the server responds with HTTP/1.1, the connection will be kept alive for a few seconds before being closed if no other requests are to be sent

.It http_method={get|put|post|head|delete|options}
Which method to use when sending data to the server. Defaults to
.B get.

.It http_format={urlencoded|multipart|json|raw}
Control which body format to use for PUT, PATCH and POST requests. If the
.B raw
mode is set, messages which do not contain a body (specified in the tag named in
.B http_body_tag
) will trigger an error as they are processed.
An appropriate Content-Type header will be sent according to standards.
Messages with a body are otherwise not affected by this parameter.
Defaults to 'urlencoded'.

\(bu If
.B get
is used, any fields will be appended to the endpoint after a questionmark ?. GET requests have no body.
.br
\(bu If
.B post_urlencoded
is used, any fields will be made into a query string and sent in the POST body of type 'application/x-www-form-urlencoded'.
.br
\(bu If
.B post_multipart
is used, any fields will be made into separate mime parts and sent in the POST body of type 'multipart/form-data'. This method is recommended for large data fields.

.It http_endpoint_tag=ARRAY TAG
.It http_method_tag=ARRAY TAG
.It http_server_tag=ARRAY TAG
.It http_port_tag=ARRAY TAG
.It http_body_tag=ARRAY TAG
.It http_format_tag=ARRAY TAG
.It http_content_type_tag=ARRAY TAG
.It http_content_type_boundary_tag=ARRAY TAG

.It http_endpoint_tag_force={yes|no}
.It http_method_tag_force={yes|no}
.It http_server_tag_force={yes|no}
.It http_port_tag_force={yes|no}
.It http_body_tag_force={yes|no}
.It http_format_tag_force={yes|no}
.It http_content_type_tag_force={yes|no}
.It http_content_type_boundary_tag_force={yes|no}
These options allow the default endpoint, server and/or port to be overridden by array values in messages from senders of httpclient,
identified by the tag of the value.
If the
.B force
options are set to yes, the specified tags are required to be present in all messages and non-conforming messages will be dropped.

The parameter
.B http_meta_tags_ignore
controls whether or not these parameters are sent as-is along with queries in addition to their usual function.

If
.B http_content_type_boundary_tag_force
is set to yes, the tag is only required to be present if the active content type is
.B multipart/form-data.
Any value from
.B http_content_type_boundary_tag
will only be used if the active content type is multipart/form-data.

Values from the message, although they will be attempted converted, should be of the
.B str
type or binary data. The
.Xt mangler (PA)
module can be used to convery values if needed.
The endpoint, method, server or port must not contain any NULL characters.

If the HTTP server responds with a redirect, the redirection will be followed and values from the messages will not be used except from the HTTP method.
To disallow redirection, use the
.B http_max_redirects
parameter.

Any endpoint from the message may contain a query string, in which any other parameters will be appended to this query string if GET method is used with array values.

If
.B http_body_tag
is used and an HTTP body is found in the message, any array tags specified will be ignored.
If the HTTP method being used does not have a body, like GET, the body data parameter is ignored silently.
The content-type of the resulting request will be 'application/octet-stream' unless overridden using
.B http_content_type_tag .

The parameter
.B http_content_type_tag
affects the Content-Type headers sent for queries with a body specified using
.B http_body_tag
and
.B raw
format.
The excact string specified in the array value with the matching tag will be used as Content-Type.
Other requests are not affected. 

The parameters
.B http_method_tag
and
.B http_format_tag
are used to override the request metod and body format of HTTP requests.
They correspond to the configuration parameters
.B http_method
and
.B http_format
resectively, and the same values may be used in the messages.

Any value specified for HTTP format in a message is ignored if a HTTP body is also present (precence of body implies 'raw' format).

.It http_taint_tag=ARRAY TAG
The specified tag of vain type will be added to generated response messages of array type.
In addition, any received messages from senders in which this tag is present will be ignored.
If left unset, no taint tag will be used.

.It http_report_tag=ARRAY TAG
If set, and the given tag is present in any received messages from senders,
the tag and its value will be added to any messages generated as a result of the query it produces.

The parameter
.B http_meta_tags_ignore
controls whether or not this parameter is sent as-is along with queries in addition its usual function.

The parameter
.B http_receive_ignore_error_part_data
controls whether or messages are generated for error responses.

.It http_meta_tags_ignore={yes|no}
Ignore any meta tags when array values to the HTTP query (controlled by)
.B http_tags.
If set to no, the meta fields may be added to query string or form data body as any other field. Defaults to yes. 

.It http_endpoint_from_topic={yes|no}
.It http_endpoint_from_topic_force={yes|no}
If
.B http_endpoint_from_topic
is set to yes, the MQTT topic of received messaged will be used as the HTTP endpoint. A slash / will be prepended to the topic.
If force is set to yes, messages without a topic will be dropped.
May not be used together with
.B http_endpoint_tag.

.It http_msgdb_socket=PATH
If this parameter is set with a path to the listening socket of the
.B msgdb
module (message DB), filesystem storage of any failed PUT requests will be activated.
The message DB module must also have an instance in the confiuration and listen on the same socket,
but it is not a requirement that it is run by the same instance of RRR.

Any stored messages will not be deleted from the database until a successful request has been performed.

The messages will be indexed by using the mqtt topic of the messages, and messages without topics cannot be stored.
If a message is to be stored in the message DB while a message with the same topic already exists, the old message will be overwritten.

Messages are guaranteed to be sent to the server
.B at least once
, and it is possible under certain server failure conditions and/or high load that some  messages may be sent twice to the server.

Note that if the same msgdb is used for multiple
.B httpclient
instances, an instance will find messages from the others.

Refer to the
.B msgdb
section for more details.

.It http_msgdb_poll_interval_s=SECONDS
Number of seconds between each index request to the message db server, defaults to 30.

.It http_fields=HTTP FIELD NAME[=VALUE][,...]
.It http_tags=ARRAY TAG[->HTTP FIELD NAME][,...]
.B http_tags
is a comma separated list of array tags to find in RRR messages from other modules.
If left unspecified, all array values found will be sent to the HTTP server in default configurations.
If a tag is postfixed with a
.B HTTP FIELD NAME,
this name instead of the array tag name when sending data to the HTTP server.
If tags are specified and an RRR message from a sender is missing one or more of the specified tags, an error is produced.

.B http_fields
is a set of fixed fields to send to the HTTP server, optionally with values. Values from
.B http_fields
are sent regardless of the configuration of
.B http_tags.

If a message is to have it's raw body sent in a PUT, PATCH or POST request, controlled by
.B http_body_tag,
fields from these parameters will not added to the query.

.It http_rrr_msg_to_array={yes|no}
Convert fields in RRR messages from other modules to array values. The fields used are
.B timestamp, topic
and
.B data.
These values may be used in the same way as any other array values from the messages, they may also be matched in the
.B http_tags
parameter. If
.B http_tags
is specified, values from the RRR message will only be sent if they are specified here. Defaults to 'no'.

.It http_no_data={yes|no}
Ignore all data in RRR messages from other modules. Only query values in
.B http_endpoint
and
.B http_fields
, if specified, will be sent to the server. Defaults to 'no'.

.It http_drop_on_error={yes|no}
If there is any error with sending a message while connecting to the server, drop it.
Errors will be logged regardless of this setting.
PUT messages which are stored in the message DB will be retried at the next message DB poll should they be dropped as a result of a connection error (see
.Xr http_msgdb_socket
).
Defaults to 'no' which means that connecting will be retried until a timeout is reached or indefinitely.

.It http_message_timeout_ms=MILLISECONDS
Timeout for deferred messages, defaults to 0 which means no timeout.
Messages being defered to fhe message DB (see
.Xr http_msgdb_socket
) will not get affected by this parameter, as the timer is reset every time they are read back from the DB.
Note that the timeout, if set too low, might cause messages to get dropped before any request has been produced.
If the timeout is set too high or is not set, messages may accumulate in memory.

.It http_low_priority_message_timeout_factor=FACTOR
If
.B http_low_priority_put
is set to "yes", this timeout will apply to low priority messages.
The factor given is multiplied with the value of
.B http_message_timeout_ms
to produce the timeout used.

If not given, a factor of 10 is assumed. The value may be set to 0 to disable timeout for low priority messages.

.It http_ttl_seconds=SECONDS
When the time timestamp of a message in the send queue becomes older than the specified amount of seconds, it is dropped.
The message will also get deleted from the message DB if used (see
.Xr http_msgdb_socket
).
Defaults to 0 which means that TTL check is not performed.

.It http_max_redirects=UNSIGNED INTEGER
The maximum number of redirects to allow from the server for a single message. May be set to 0 to disallow redirects. Defaults to 5, maximum is 500.

.It http_accept=STRING
If specified, an Accept: header field will be sent with all requests containing the given value. If
.B http_accept=application/json
is specified,
.B Accept: application/json
will be sent to the server. Note that it is not possible to specifiy a value with newlines.

.It http_receive_part_data={yes|no}
.It http_receive_json_data={yes|no}
Any combination of yes and no is allowed for the receive options. By default, no messages are generated by
.B httpclient

When receiving part data, HTTP response data is put into messages for other modules to read from httpclient.

When receiving JSON data, multiple RRR array messages may be generated for every response.
Every JSON object containing bare associative values will result in a separate RRR message, regardless of of it's position in the object tree.
A good solution might be to have the server send one or more JSON objects representing data records, all contained in a JSON array.
A maximum of four object tree levels are parsed.

Httpclient will attempt to parse any received data as JSON, regardless of what content type has been set.
Should the parsing fail, no error messages are printed unless debuglevel 2 is set.  

If the original message which caused the query had a topic set, this topic will be present in generated messages. 

.It http_receive_structured={yes|no}
If set to yes, generated messages will be RRR array messages. The following fields will be available in the messages:

.Bl -tag -width -indent
.It http_response_code
The HTTP response code.
.sp
.It http_content_type
The content type from the HTTP header, or empty string if not present.
.sp
.It http_body
The raw response body, or empty string if not present.
.El

The
.B http_body
tag will not be present for JSON messages.
Also, if the JSON data in the response contains any of the above fields, both will be present in the message
with the HTTP-response fields being placed first.

.It http_receive_ignore_error_part_data={yes|no}
If set to no, attempts will be made to create messages from the part data of any responses from the server, even
if they are error responses (HTTP response code is less than 200 or more than 299).
If set to yes or left unset, no messages will be generated from error responses.

.It http_receive_404_as_empty_part={yes|no}
If set to yes and a 404 NOT FOUND response is received, an empty RRR data message will be created.

If set to no or left unset, no such messages are created upon 404 responses.

This parameter is not affected by
.B http_receive_ignore_error_part_data
and does not affect any other parameters.

.It http_low_priority_put={yes|no}
If set to yes, messages which are to be sent using the PUT method will be prioritized behind other messages. This
can improve performance in certain applications if stores are slow.
If set to no or left unset, PUT messages will be treated as other messages.
	
.It http_silent_put_error_limit_s=SECONDS
If a PUT query fails due to the server returning an error code, do not print any error message about this before the message which generated the query has reached the specified age in seconds.
This is useful if failed PUT are stored in a message DB and an error messages need not be printed immediately as the store is attempted again later.
Defaults to 0 which means that all errors are printed regardless of the age of the messages.

.It http_plain_http2={yes|no}
In non-TLS mode, send requests using HTTP2 without upgrading through HTTP/1.1. Note that some servers may get confused by this (but the RRR httpserver module supports it). Defaults to no.
This parameter is ignored if
.B http_version_10
is set to yes.

.It http_no_http2_upgrade={yes|no}
If set to yes or left unset, An 'Upgrade: h2c' header, along with associated headers, will be sent with all HTTP/1.1 queries.
The server will usually either respond by confirming upgrade to HTTP/2 or simply continuing using HTTP/1.1.
If set to no, no such upgrade header will be sent.

.It http_concurrent_connections=UNSIGNED INTEGER
Maximum number of concurrent connections to open for each host/port combination. Defaults to 10, minimum value is 1 and maximum value is 65535.

.It http_tls_*
Refer to the
.B TLS
part of the
.B COMMON CONFIGURATION PARAMETERS
section for descriptions of TLS parameters. All TLS parameters are optional.
.El
.SS msgdb (N)
The message DB saves messages on the file system for persistence across program restarts.
Clients may connect to the message DB using a UNIX socket and perform REST-like (REpresentional State Transfer) queries to save and retrieve messages.

Messages are stored with their filename being the SHA-256 hash of their topic. Messages with empty topics cannot be stored.

Using the socket is the only way to communicate with the message DB, it cannot read from other modules nor can it be read from.

Currently only internal modules may use the message DB, and the methods GET, PUT, DEL and IDX are available to them. 

Messages are stored with all fields in network byte order. The may be deleted and moved in and out of the storage directory at any time, but any modifications
may render message checksums invalid. The utility
.Xr rrr_msg(1)
can be used to check and read messages which are stored on disk.

.B ANY FILES in the specified directory which cannot be read, will be interpreted as corrupt RRR-messages and WILL BE DELETED.

The following configuraton parameters are available in the
.B msgdb
module:

.Bl -tag -width -indent
.It msgdb_directory=DIRECTORY
The directroy to store files in. Defaults to '/var/lib/rrr/msgdb'.
Multiple instances of the Message DB should not use the same directory and the directory must not be used to store anything else.

.It msgdb_socket=FILENAME
The path to the socket to which clients connects.
Defaults to 'msgdb.sock' in the currrent run directory from the environment (typically /run/rrr).

.It msgdb_directory_levels=LEVELS
The number of directory levels to use when storing files. Each file will be placed into a directory corresponding to the first letters of its name.
A file beginning with 'af432...' will be placed in the directory 'a/f/' if LEVELS is set to be 2.
Must be in the range 0 to 4 inclusive, defaults to 2.
.El

.SS incrementer (PA)
Incrementer will append unique ID numbers to messages matching a specified topic filter.
If wildcards are present in the filter, an separate ID counter will be used for each unique topic matching the filter.
The ID counters may be initialized by passing in messages with a start ID value in a specific tag, or they may begin at
the lowest allowed value.
Any initialization messages are ignored if an ID is already initialized.
If a message DB socket is specified, the latest used ID's will be stored on disk for persistence across restarts.

When messages are allocated an ID, a number following a slash / is appended to the topic before the messages
are sent to the output buffer for other instances to pick up.

If a message with the topic
.B my/topic-a
is given to incrementer and matches the active configuration, the topic will be changed to
.B my/topic-a/UUU
where UUU is the allocated numberic ID. The allocated IDs are 32-bit unsigned integers which gives a maximum value of 4.294.967.295
which when reached wraps back to the minimum value.

If unique IDs need to be generated across different hosts, there are two methods of ensuring that unique IDs are generated.
Both methods may be used simultaneously.

.B Modulus and position

IDs will be generated by adding a modulus to the last used ID, and then using the position within the modulus to
determine which ID to use.
The modulus represent at least the number of ID generators, and the position represent one specific generator.

.B Prefix

A prefix may be given which is ORed with generated IDs.
The prefix may either be specified in the configuration, or in case
.B incrementer_id_tag
is used, the ID being supplied must contain the prefix.

The following configuration parameters are available in the incrementer module:

.Bl -tag -width -indent
.It incrementer_subject_topic_filter=MQTT TOPIC FILTER
The topic filter for messages to process, required parameters. Wildcards # and + are allowed per MQTT standards.
Messages received which do not match will be passed through to the output buffer unmodified.
To prevent other messages from being received to incrementer all together, set the same filter in the general
.B topic_filter
parameter or use routing.

.It incrementer_msgdb_socket=PATH
If specified, used IDs will be stored on disk using Message DB. An instance of
.B msgdb (N)
must be running and listening on the socket.

.It incrementer_id_tag=TAG
If specified, all topics for which to allocate IDs must be pre-initialized. This is done
by passing a message to
.B incrementer
containing a start ID number in a value with the given tag.

Initialization does not persist across restarts, and to retain an initialized ID, a generation must be triggered.
Once an ID has been generated, the initializion value will no longer be used.
If multiple initializations are sent, the last one takes precedence.

If a fixed prefix is used through the parameter
.B incrementer_id_prefix
being non-zero, the ID given must contain this prefix.
Otherwise, if the ID given contains a prefix, this will continue to be used for successive ID generations.

.It incrementer_id_min=UNSIGNED INTEGER
The lowest ID to allocate, defaults to 1.

.It incrementer_id_max=UNSIGNED INTEGER
The maximum ID to allocate, default to 4.294.967.295.

.It incrementer_id_prefix=UNSIGNED INTEGER
The prefix to use for generated IDs.
Defaults to 0 which means that no prefix is used unless IDs with prefixes are supplied through initialization using the
.B incrementer_id_tag
parameter.

Generated IDs will be prefixed with the given value so that the bits required
to represent the maximum ID set in
.B incrementer_id_max
occupies the least significant bits of the ID and the prefix occupies the remaining
bits.
The total number of bits may not exceed 64.

.It incrementer_id_modulus=UNSIGNED INTEGER
The modulus (increment step) to use, defaults to 1 which is also the minimum value. Maximum value is 255.

.It incrementer_id_position=UNSIGNED INTEGER
The position within the modulus to use for IDs. Defaults to 0, maximum value is 254 and must be less than modulus.
.El

The max and min values must otherwise be set so that the modulus fits between them.
The consistency of the configuration parameters will be checked during startup.
Any ID which after incrementation gets a value less than min or more than max will
be reset to a low value matching the modulus and position parameters.

The algorithm used for calculating ID numbers:

\(bu IDo  = Old ID (last allocated)
.br
\(bu IDn  = New ID
.br
\(bu IDl  = Lowest ID
.br
\(bu IDh  = Highest ID
.br
\(bu m    = Modulus
.br
\(bu p    = Position

.EX
IDn1 = IDo - (IDo mod m) + m + p

If IDn1 < IDl or IDn1 > IDh, then IDn2 = IDl - (IDl mod m) + p
                             else IDn2 = IDn1

If IDn2 < IDl, then IDn = IDn2 + m
               else IDn = IDn2
.EE

\(bu If the modulus is set to 2 and position set to 0, only even IDs will be allocated.
.br
\(bu If the modulus is set to 2 and position set to 1, only odd IDs will be allocated.

After a new ID has been generated, it will be ORed with any configured prefix.
When prefixes are in use, the algorithm expects any old stored ID, or ID used for initialization,
to be prefixed with the same value.

TODO Explain negotiation

.SS cacher (PA)
The
.B cacher
uses a message database to store messages on disk.
Messages received are stored into the database, and it is possible to have messages read back
by passing in request messages.

.Bl -tag -width -indent
.It cacher_msgdb_socket=PATH
An instance of
.B msgdb (N)
must be running and listening on this socket.
All messages received will be sent to the specified message database for storage, unless the messages
are request messages. Only one message per unique topic will be stored. Mandatory parameter.

.It cacher_request_tag=TAG
If the specified tag exists in a message, the message will be treated as a request message.
The topic of the message is used to search in the message database, and if a message exists with the same topic, this
message is passed to the output buffer.
Optional parameter.

.It cacher_forward_requests={yes|no}
If set to yes, messages which are treated as requests are passed to the output buffer.
Defaults to no.
See also
.B cacher_memory_consume_requests.

.It cacher_forward_data={yes|no}
If set to yes, messages which are not treated as requests (thus are to be stored) are passed to the output buffer.
Defaults to no.

.It cacher_forward_other={yes|no}
If set to yes, messages without topic are forwarded.
If set to no or left unset, messages without a topic are dropped and an error message is produced.

.It cacher_request_receivers=INSTANCE NAME,...
.It cacher_data_receivers=INSTANCE NAME,...
.It cacher_other_receivers=INSTANCE NAME,..
.It cacher_revive_receivers=INSTANCE NAME,...
Define a list of readers of this cacher instance to receive request, data, other or revived messages.
The instances defined must have this cacher instance defined as a sender.
Note that
.B
duplicate=yes
should be set when there are multiple readers of the cacher module.
If left undefined for one or more of the message types, all readers will receive this type.

These parameters may not be used if the
.B route
parameter is set for the cacher instance.

.It cacher_memory_consume_requests={yes|no}
If set to yes and a request matches a message in the memory cache, the request will not be forwarded regardless of the
.B cacher_forward_requests
parameter.
If set to no or left unset, the parameter
.B cacher_forward_requests
will control whether the request is forwarded or not.

.It cacher_empty_is_delete={yes|no}
If set to yes, an empty message which otherwise would be stored will instead cause deletion of any previously stored message with mathcing topic.
If set to no, empty messages will be stored.

.It cacher_no_update={yes|no}
If set to yes, no writes will be performed and all messages which are not requests will be treated as 'other'.
Defaults to no.

.It cacher_ttl_seconds=SECONDS
Any messages received from other modules with an age older than the set value is silently dropped.
In addition, the age of messages in the message database is checked whenever tidy is performed.
Defaults to 0 which means that TTL check is not performed.

.It cacher_memory_ttl_seconds=SECONDS
Messages which are to be stored in the message database will also be stored in the memory cache and deleted after this specified TTL expires.
When a request message is received and a matching message is found in the memory cache, the cached message will be passed to the output buffer and the message database will not be consulted.
The memory cache is checked for TTL when potential matches are found or every 5 minutes.
If set to 0 or left unset, memory cache is not used.

.It cacher_revive_age_seconds=SECONDS
Messages in the cache older than the specified age in seconds will be read out and put into the output buffer.
If set to 0 or left unset, message revive will be deactivated.

.It cacher_revive_interval_seconds=SECONDS
Specify how often cacher will check for messages to revive.
The interval is calculated from the last time the revive process completed.
Defaults to 60 seconds (1 minute), the minimum value is 1 second.

.It cacher_tidy_interval_seconds=SECONDS
Specify how often cacher will iterate through the cache for simple integrity checks and to look for expired messages.
The interval is calculated from the last time the tidy process completed.
Defaults to 300 seconds (5 minutes), the minimum value is 1 second.

.El

.SS mqttbroker (N)
An MQTT broker supporting V3.1(.1) and V5.
.PP
The following configuration parameters are available in the
.B mqttbroker
module:
.PP
.Bl -tag -width -indent
.It mqtt_broker_port=PORT
TCP port to listen on (listens on all interfaces). Defaults to 1883.

.It mqtt_broker_port_tls=PORT
TCP port to listen on for TLS connections (listens on all interfaces). Defaults to 8883.

.It mqtt_broker_transport_type={plain|tls|both}
The transport type to use when listening. Defaults to 'plain'.

.It mqtt_broker_tls_*
Refer to the
.B TLS
part of the
.B COMMON CONFIGURATION PARAMETERS
section for descriptions of TLS parameters. All TLS parameters are optional except from certificate file and private key.
.It mqtt_broker_max_keep_alive=SECONDS
Maximum keep-alive value for clients, defaults to 30.

.It mqtt_broker_retry_interval=SECONDS
Retry interval for QoS1 and QoS2 messages.

.It mqtt_broker_close_wait_time=SECONDS
After disconnect, wait this many seconds before closing the socket (make client close first to avoid TIME_WAIT). Defaults to 1 second.

.It mqtt_broker_v31_disconnect_on_publish_deny={yes|no}
If a V3.1 or V3.1.1 client sends a PUBLISH which is rejected by ACL rules, the client will be disconnected
if this option is set to yes. The default value is no, which means that the broker sends an acknowledgement packet
regardless of whether the PUBLISH was rejected or not. For V5, an acknowledgement with an error code is always sent,
disregarding this option.

.It mqtt_broker_password_file=FILENAME
Filename of an RRR password file created by
.Xr rrr_passwd(1)
with which users are authenticated. If left unspecified, all CONNECT packets containing a username will be rejected.
RRR does not allow CONNECT packets only containing usernames, a password must always be set.

.It mqtt_broker_permission_name=PERMISSION
The permission name to which a user must have been registered with by using
.Xr rrr_passwd(1)
to become authenticated with this broker. Defaults to
.B mqtt. 

.It mqtt_broker_require_authentication={yes|no}
Disallow anonymous logins. This defaults to 'yes' if a password file is set, otherwise it defaults to 'no'.

.It mqtt_broker_acl_file=FILENAME
ACL file to allow different users access to topics. If left unspecified, all access is granted. If a file is specified and a rule
is not found upon a PUBLISH or SUBSCRIBE from a client, access will be denied.
.PP
The ACL file consists of one or more
.B TOPIC {TOPIC STRING}
blocks. The
.B TOPIC STRING
value is an MQTT filter in which # and + are allowed according to the MQTT specifications. Curly brackets are not to be included.
.PP
A topic block may contain one or more lines beginning with one of the keywords
.B USER
or
.B DEFAULT
followed by one or more spaces or tabs. Keywords are case-insensitive.
.PP
The
.B DEFAULT
keyword takes one argument, an ACL action (DENY, READ or WRITE). If left unspecified, the default action is DENY.
.PP
The
.B USER
keyword takes two arguments, a username followed by one or more spaces or tabs and an ACL action (DENY, READ or WRITE).
.El
.PP
If
.B READ
access is granted, a user may SUBSCRIBE to the matching topics. If
.B WRITE
access is granted, a user may SUBSCRIBE and PUBLISH to the matching topics.
.B DENY
will block all access to the matching topics. 
.PP
The ACL file is parsed from top to bottom, and the bottom most matching rule will take precedence.
.PP
Comments may be placed on separate lines and begins with '#'. Spaces and tabs are allowed on the beginning of a line before keywords.
.PP
Below follows some example rules:
.PP
.EX
# BEGIN ACL FILE
# Allow access to everything from everyone
TOPIC #
	DEFAULT WRITE

# Allow only READ access on $SYS topics, but allow system_user to WRITE
TOPIC $SYS/#
	DEFAULT READ
	USER system_user WRITE
# END ACL FILE
.EE
.PP
The MQTT server follows the specifications from Oasis, but lacks support for the following (will be implemented shortly):
.PP
\(bu AUTH packet (simple username/password implemented)
.PP
.SS mqttclient (PA)
An MQTT client supporting V3.1.1 and V5. The client will publish RRR messages it receives from other modules, and
other modules can read messages the client receives on subscribed topics.
.PP
The following configuration parameters are available in the
.B mqttclient
module:
.PP
.Bl -tag -width -indent
.It mqtt_server=HOST
Host name or IP of the broker to connect to. Defaults to localhost.

.It mqtt_server_port=PORT
TCP port on the server for TLS connections, defaults to 1883 for plain transport and 8883 for TLS connection.

.It mqtt_transport_type={plain|tls}
The transport type to use when connecting to the server. Defaults to 'plain'.

.It mqtt_tls_*
Refer to the
.B TLS
part of the
.B COMMON CONFIGURATION PARAMETERS
section for descriptions of TLS parameters. All TLS parameters are optional.

.It mqtt_client_identifier=IDENTIFIER
Client identifier to use. If left unspecified, the broker picks one.

.It mqtt_v5_recycle_assigned_client_identifier={yes|no}
If we let the broker pick a client identifier and we are using protocol version 5, the broker will inform the client
about which client identifier it assigned. If this option is set to yes and the client needs to re-connect for some reason,
it will attempt to use this assigned client identifier. In version 3, the broker does not inform the client about the
picked client identifier and this option is then ignored. Defaults to 'yes'.

.It mqtt_connect_error_action={restart|retry}
Default action if connecting to the server failed. If set to
.B restart,
all RRR modules will be restarted after a few connection attempts (might cause messages to be lost). If set to
.B retry,
the client will keep trying to connect without any restart (messages will not be lost). Default action is to restart.

.It mqtt_connect_attempts=NUMBER OF ATTEMPTS
How many times we attempt connecting to the broker before giving up.
What we do when this number is reached depends on the setting
.B mqtt_connect_error_action.
One connection attempt lasts approximately 100ms. Must be 1 or more, defaults to 20.

.It mqtt_discard_on_connect_retry={yes|no}
With this option set to 'yes' while
.B mqtt_connect_error_action
is 'retry' and a connect retry is performed, queued messages will be read from all senders and discarded. This might be needed
to avoid non-processed messages filling up memory in situations where the broker is not available for a longer period. If however
.B  mqtt_connect_error_action
is 'restart', all messages will be cleared anyway when all instances restart after mqttclient fails to connect.
.B mqtt_discard_on_connect_retry
may not be set to 'yes' in this situation. Defaults to 'no'.
  
.It mqtt_username=USERNAME
.It mqtt_password=PASSWORD
Optional username and password to send in CONNECT packets. If a password is set, a username
.B must
also be set. Note that the RRR MQTT broker disallows connects with username only, other brokers might handle this differently.

.It mqtt_qos={0|1|2}
Default Quality of Service to use, defaults to 1.

.It mqtt_version={3.1.1|5}
Default MQTT protocol version to use, defaults to 3.1.1.

.It mqtt_publish_topic=TOPIC
Topic to use when publishing RRR messages without topic set in them.
If left unspecified, RRR messages without a topic will be dropped.

.It mqtt_will_topic=TOPIC
If set, a will topic will be set as MQTT client connects to the broker.
A PUBLISH message will be generated by the broker if the client unexpectedly disconnects.
Other will-related parameters require this parameter to be set.

.It mqtt_will_message=STRING
If set, any generated will message will have the given string as message body.

.It mqtt_will_qos={0|1|2}
Default Quality of Service to use for will message, defaults to 1.

.It mqtt_will_retain={yes|no}
If given and set to yes, the retain flag will be set for will messages.

.It mqtt_publish_topic_force={yes|no}
Force use of the topic specified in
.B mqtt_publish_topic
and disregard any topic in RRR messages. Cannot be used with
.B mqtt_publish_topic_prepend.
Defaults to no.

.It mqtt_publish_topic_prepend={yes|no}
The topic specified in
.B mqtt_publish_topic
is prepended to the topic RRR messages. No trailing or leading slashes are added. Cannot be used with
.B mqtt_publish_topic_force.
Messages without a topic are dropped if set to yes. Defaults to no.

.It mqtt_publish_rrr_message={yes|no}
If set to 'yes', the client will send full RRR messages. This may be used with
.B mqtt_receive_rrr_message
being set to 'yes' in the configuration of the client which subscribes to the messages.
If set to 'no' or left unset, one of the following data compositions are used given in order of precedence:

.Bl -tag -width -indent
.It Array data
If
.B mqtt_publish_array_values
is set, data formatted according to this parameter is published.

.It Raw data
If the data field of the RRR-message has a size greater than one, and it is not an array message, this raw data
is sent. This method should be used for passing simple text messages or other data.

.It Descriptive string
A string showing the type, class and timestamp of the RRR-message is put into the resulting PUBLISH message.

.El

.It mqtt_retain_tag={tag}
If set and an incoming array message has the tag present, the resulting PUBLISH message will have the retain flag set.

If the contents of the array value is the word "clear" without the quotes, an empty PUBLISH message will be sent to the broker instructing it to delete any pending retained message.
Any data will not be processed for this message.

If the contents of the array value is an unsigned number, this is used to set the expiry interval in seconds of the message.
The broker will delete the retained message after the specified amount of seconds has passed.
If the number is set to 0 or if the active protocol version is not 5, the retain message will never expire.

If the contents of the array value is anything else or not present, the contents is ignored. 

.It mqtt_publish_array_values={*|tag1[,tag2[,...]]}
Put all values from an array (*) or selected values (by tag) into the payload of PUBLISH messages. RRR
messages which do not contain an array are dropped. Any integer types will have big endianess in the resulting publish message.
Cannot be used with
.B mqtt_publish_rrr_message=yes.

.It mqtt_subscribe_topics=TOPIC1[,TOPIC2[,...]]
MQTT topic patterns to subscribe to (if any)

.It mqtt_receive_rrr_message={yes|no}
Expect to receive RRR messages from the broker.
If set to yes, any messages received which are not RRR messages are dropped.
If set to no and protocol version is V3.1.1, any data in messages received are put into a new RRR message.
If set to no and protocol version is V5, type of the received message is auto-detected.
Defaults to no.

.It mqtt_receive_publish_topic={yes|no}
When an RRR message is found inside a received PUBLISH and this parameter is set to 'yes',
modify the RRR message and replace its topic with the topic from the PUBLISH message.
If set to 'no' or left unset, the RRR message will retain is original topic, if any.

.It mqtt_receive_array=ARRAY DEFINITION
If set, expect to receive data arrays of specific formats in publish messages.
This option cannot be used with mqtt_receive_rrr_message=yes, however if protocol version is V5,
received RRR messages will still be auto-detected, and array parsing will not occur for these.
Multiple data array records may reside in a single PUBLISH message, one RRR message will be generated for each record. 
Refer to
.Xr rrr_post(1)
for syntax of array definitions.
.sp
.It mqtt_command_topic_filter=TOPIC FILTER
If set, messages in which the given topic filter match will be treated as command messages.
Command messages contains commands to the MQTT client itself which change its behaviour and do not result in any messages being published.

Any commands sent will override corresponding configuration parameters, but if RRR due to some error condition restarts, any parameters set using commands will be lost.

String-compatible values with special tag names are set in the array message.
The command to perform is set in the value
.B mqtt_command.
Other values to set is different depending on the command.
Debuglevel 1 may be activated to print information about command processing.

Possible commands are:
.sp
.Bl -tag -width -indent
.It subscribe
Topics to subscribe to are set in the field
.B mqtt_topic_filter.
The field may be set multiple times, do not separate topics with comma. The given topics are added to any existing topics currently subscribed to and a SUBSCRIBE packet is sent to the broker for all current subscriptions.
.It unsubscribe
Topic filters are set as with the
.B subscribe
command. The client will unsubscribe from the given topics. Error messages may be printed if subscriptions do not already exist.
.It disconnect
The client will disconnect from the broker after which an automatic reconnect occurs.
If the field
.B mqtt_disconnect_with_will
is present, any will message is activated (an abrubt disconnect is done for version 3.1.1 and disconnect with will is sent for version 5).
.El
.El

.SS journal (SA)
Picks up RRR journal log messages and places them into arrays for other modules to read. Please note that this is not possible
to do with certain debuglevels active as passing messages generated by
.B journal
would cause generation of even more messages at an exponential growth rate.
.PP
RRR log messages from
.B journal
will have their MQTT topic set to
.B rrr/journal/{log_prefix}
where {log_prefix} (without curly brackets) is set by the originating module. It is not possible to change this topic,
but it may be changed in other modules which use these messages if required. See more details further down.
.PP
If a global debuglevel other than 1 is active, ...
.PP
\(bu all messages with a loglevel other 1 will be suppressed.
.br
\(bu messages from custom scripts which generate log messages (regardless of debuglevel) on other loglevels than 1 will be suppressed.
.br  
\(bu all log messages are still delivered to
.Xr rrr_stats(1)
and printed out (and delivered to syslog if RRR is an systemd daemon).
.PP
The following array tags can be retrieved from messages generated by
.B journal:
.PP
.Bl -tag -width -indent
.It log_level_translated
RFC 5424 loglevel, small integer.
.It log_prefix
The log prefix, usually path to the current RRR configuration file.
.It log_message
The actual log message (including syslog-syntax for loglevel and prefix)
.It log_hostname
The hostname of the current host or overridden hostname from configuration file.
.El
.PP
Messages generated while RRR is processing a signal are not delivered to
.B journal.
.PP
The following configuration parameters are available:
.PP
.Bl -tag -width -indent
.It journal_generate_test_messages={yes|no}
Generate dummy messages for testing purposes. Defaults to no.

.It journal_hostname=HOSTNAME
Hostname to send along with log messages. Defaults to system hostname.
.El

.SS file (PA)
Reading and writing to or from files, character devices, block devices, sockets and FIFO pipes.
Full file contents may be read into RRR messages, or and array definition may be used to create RRR array messages from the data.
The
.B file
module periodically checks for new entries in the specified directory and tries to read from them.
.PP
.B THIS MODULE MAY READ AND WRITE ANYWHERE ON THE FILESYSTEM IN CERTAIN CONFIGRATIONS

When instructing the file module to write to a specific file path using a paths from array messages, ensure
that the paths used does not come directly from outside.
Note that when writing to a file, the file module may also start reading from the same file if configured to do so.
Make messages with paths within RRR only (in a script module).
.PP
Sockets, character devices and FIFO pipes are kept open until the other end closes them or EOF is encountered.
If disconnected,
.B
file
with attempt to reconnect with them in the next probe round unless they are deleted in the meantime.
FIFO pipes can be created with the
.Xr mkfifo(1)
command, and they can be written to easily with commands like
.B echo "blabla" > /tmp/rrr/my_rrr_fifo .
.PP
The
.B file
module can be used to manage a "drop" directory where other programs put files which are to be read into RRR.
When doing this, one must avoid that
.B file
tries to read files before they are completely written out.
This can be achieved by specifying a file prefix in the configuration and writing the files first with some temporary name
before finally, when writing is complete, renaming them to something matching the prefix.
.B file
may be configured to delete files after they are read.
.PP
There is no limit on how many files, sockets etc. which can be simultaneously open.
.PP
Messages read from sender instances contain data and information on where to store it.
Note that if files are written, these files may also be read back if their name matches the prefix.
Use different prefixes for written files to avoid this or disable probing using
.B file_no_probing
if reading need not be performed.

If any senders are specified for a file instance, making writing possible,
write access is required for all files to be opened regardless of whether writing is actually performed or not.
If no writing is possible, files will be opened read-only.

If a normal file is already open for reading when writing starts, seek will be performed to either the beginning or end of the file depending on the
.B file_write_append
parameter.
Any ongoing reading operation will stop, but the file may be read from at a later time depending on the configuration.

If writing is performed to a stream device, these will also be read from.

Failure to open files are typically ignored silently.
Use debuglevel 3 to print more information about failures.

If the type of
.B file_data
is
.B str,
a quoted string will be output in the file.
If this is not wanted, use the
.B blob
type instead, possibly by converting the value using the
.B mangler
module.

The following array fields are used in write messages to the file module:
.PP
.Bl -tag -width -indent
.It file_directory
If the configuration
.B file_write_allow_directory_override
is set to yes, this value may be present in the message to override the directory of where the file is located.
.It file_name
The name of the file to open to save the data.
The file must be located inside the directory being used and the name may not contain directories (e.g. slashes).
.It file_data
The data to write to the file.
If the configuration parameter
.B file_write_array_values
is used, the given array values are used instead.
.El

.PP
The following configuration parameters are available in the
.B file
module:
.PP
.Bl -tag -width -indent
.It file_directory=DIRECTORY
Directory in which to probe for files to read from, must be set.
If the directory does not exist or cannot be opened, the file module will not start.

.It file_prefix=FILE PREFIX
Optional prefix for files to read from in the chosen directory. Non-matching files are ignored.

.It file_probe_interval_ms=MILLISECONDS
Probing for new files is done immediately after startup and then periodically every time the probe interval has passed.
A value of zero is allowed, this might be CPU intensive. Defaults to 5000 ms.

.It file_no_probing={yes|no}
If set to 'yes', no probing for files in the specified directory will be performed.
If set no 'no' or left unset, files will be read.

.It file_topic=MQTT TOPIC
Set an MQTT topic on generated messages. Optional parameter.

.It file_input_types=ARRAY DEFINITION
Parse array data from the entries found.
Reading will stop when there is an error or when EOF is encountered.
Cannot be used with
.B file_read_all_to_message=yes,
but one of them must be specified. No default value.

.It file_add_metadata={yes|no}
If
.B file_input_types
is set, this parameter may be set to 'yes' to add file metadata to messages produced.
The fields added will be the same as for the read all method 'structured' below except from the
.B data
and
.B size
values.
The fields will be added to the end of the array, after the parsed data values.
There is no checks for wether or not tags in the array definition are the same as any of the metadata tags, duplicate tags may exist in the array in such a situation.
Defaults to 'no' which means that metadata will not be added.

.It file_strip_array_separators={yes|no}
Disregard any separator items when creating RRR array messages. Defaults to no.

.It file_sync_byte_by_byte={yes|no}
If array parsing fails according to definition, keep skipping one byte forward in the stream until a match is found.
Defaults to no, which means to only sync on boundaries of incoming messages.

.It file_read_all_to_message={yes|no}
Read all data from the entries and put it into an RRR message.
Note that with this parameter active, reading is not performed for non-regular files with finite size. Cannot be used with
.B file_input_types,
but one of them must be specified. At most 32 MiB may be read per file. Defaults to 'no'.

.It file_read_all_method={simple|structured|file}
May be set if
.B file_read_all_to_message
is 'yes'.
If set to 'simple', the contents of the file is put into a plain message.

If set to 'structured', the contents of the file along with metadata is put into an array with the following fields:

.Bl -tag -width "aa" -indent
.It data
.It size
The raw data of the file and it's size.
.Pp
.It path_original
.It path_resolved
The original and resolved path (in case original is a symbolic link) of the file respectively.
.Pp
.It atime
.It mtime
.It ctime
Timestamps in epoch format with second resolution. Describe file access time, modification time and creation time. 
.El

If set to 'file', the contents of the file along with metadata is put into an array with the following fields:

.Bl -tag -width "aa" -indent
.It file_data
.It file_size
The raw data of the file and it's size.
.Pp
.It file_directory
.It file_name
The original path of the file before any symbolic link resolving.
.Pp
.It file_path_resolved
The resolved path (in case original is a symbolic link) of the file respectively.
.El

Messages produced using the 'file' method are appropriate for passing into another file module for writing.

.It file_unlink_on_close={yes|no}
After an open entry for any reason closes, attempt to unlink it. Note that
.B any type of file or socket will be deleted
as long as the user running RRR has permission to do that.
Files which were opened as a result of a write operation are not unlinked when closed regardless.
Defaults to 'no' which means that unlinking is never performed.

.It file_max_open=UNSIGNED INTEGER
Maximum number of simultaneously open files. If multiple files are open at the same time,
.B file
will iterate all the files and read read only one message from each of the files at a time.
If there is only one open file, all messages in this file will be processed in order before
a new one is opened.
Defaults to and has a maximum value (if set) of 65536.
May be set to 0 which means that there is no maximum number of open files.

.It file_try_serial_input={yes|no}
If set to yes, an attempt will be made to set serial port parameters on opened files. If left unset or set to no, any serial configuration parameters will be ignored.

.It file_serial_no_raw={yes|no}
If set to yes, do not disable any features on serial ports. If set to no or left unset, XON/XOFF, parity, canonical reading etc. will be disabled.
Note that other configuration options for the serial ports will override this option (features may be re-enabled).

.It file_serial_bps=UNSIGNED INTEGER
If set, set a speed int bits per second like 19200, 38400 etc. on serial serial ports. If left unset, speed settings will be left untoched.

.It file_serial_parity={even|odd|none}
If set and set to 'even' or 'odd', parity will be set accordingly on serial ports. If set to 'none', parity will be forced off. If left unset, parity settings will be left untouched.

.It file_serial_two_stop_bits={yes|no}
If set to yes, use two stop bits on serial ports. If set to no, force one stop bit to be used. If left unset, stop bit configuration is left untouched. 

.It file_try_keyboard_input={yes|no} (LINUX/FREEBSD ONLY)
If set to yes, and character devices are found in the directory,
.B file
will try to read from them as if they were keyboards.
This works with many barcode scanners and other devices which produce keyboard-like event data.
Any device which accept the
.Xr ioctl(3P)
EVIOCGRAB command will be used as a keyboard, and data will be run through a key to character map.
The EVIOCGRAB command, if it succeeds, will make
.B file
the only receiver of data from the opened devices, and due to this, keyboards which are opened will
become unusable.
Care should be taken to ensure that devices are not unintentionally opened by
.B file.
Only US keyboard layout is supported.
Defaults to no.

.It file_no_keyboard_hijack={yes|no}
After a keyboard device has been successfully hijacked thus identified as a keyboard, immediately
ungrab the device so that other applications also may receive events from it. 

.It file_max_messages_per_file=COUNT
After the specified amount of messages has been read rom a file, close it.
Cannot be used with file_read_all_to_message=yes.
Defaults to 0 which means that that any number of messages will be read and the file is only closed on EOF or error conditions.

.It file_max_read_step_size=BYTES
Read as most the specified number of bytes each round.
This parameter is not respected when file_read_all_to_message is 'yes', and having both these parameter specified is an error.
Must be greater than zero, defaults to 4096.

.It file_timeout_s=SECONDS
If no message is read or written in the specified amount of seconds, close the file.
Any messages not yet written are dropped.
Defaults to 0 which means no timeout. 

.It file_write_timeout_ms=MILLISECONDS
If a particular message to write is not written within this time, it is dropped.
Must be set to an interval shorter than
.B file_timeout_s.
Defaults to 0 which means no timeout.

.It file_ttl_seconds=SECONDS
Check the creation timestamp of messages and drop them if they are or become older than the specified amount of seconds.
Defaults to 0 which means that TTL check is disabled.   

.It file_write_array_values={*|tag1[,tag2[,...]]}
Put all values from an array (*) or selected values (by tag) into the file.
RRR messages which do not contain an array are dropped.
Any integer types will have big endianess in the written files.
If left unset, the field
.B file_data
will be used.

.It file_write_append={yes|no}
If set to 'yes', data will be appended to the given file if it already exists.
If set to 'no' or left unset, existing files will be truncated.
This parameter has no effect if the output file is a stream.

.It file_write_allow_directory_override={yes|no}
Allow usage of the array field
.B file_directory
in messages from sender instances, overriding the directory specified in the configuration.
If not given or set to no, any directory set in messages will be ignored.
Read about security considerations above before enabling this parameter.

.It file_write_multicast={yes|no}
If set to yes, any
.B file_name
and
.B file_directory
values in messages are ignored, and the data is written to all files already open.
If no files are open, the message is dropped.
If write error occurs during multicast, the file in question will be closed.
No attempt will be made to write the data again.
Defaults to 'no' which disables write multicast.

.It file_write_mode={MODE}[,MODE]...
If specified, and a newly created or existing file is opened for writing, the given mode will be set on the file.
Refer to
.Xr chmod(2)
for a list of valid modes.
For write to be possible, proper permissions must be given (read + write permissions for the user should always be set).

.El
.SS mysql (DAI)
This module will read in messages from other modules, possibly IP-capable, and save them to a myqsl or MariaDB 
database.
.PP
A column plan must be used to describe the table we are saving to. The received data must match this column plan. If
the data saving for any reason fails, like if the database is down or the table is misconfigured, we cache the failed messages
and try again later. It is not possible for the mysql module to know wether it's settings are at fault or if the database
is at fault. Messages which fails can regardless of this be set to be dropped instead upon errors.
.PP
The following configuration parameters are available in the
.B mysql
module:
.PP
.Bl -tag -width -indent
.It mysql_server=SERVER NAME
The server name of the MySQL or MariaDB server to use

.It mysql_port=PORT NUMBER
The port number used to connect to the server.

.It mysql_user=USER NAME
The username for logging into the server

.It mysql_password=PASSWORD
The password for logging into the server

.It mysql_db=DATABASE NAME
The name of the database to use

.It mysql_table=TABLE NAME
The table name to use for storing data

.It mysql_drop_unknown_messages={yes|no}
If a message fails to be saved into the specified table for any reason, simply delete it instead of trying again later. Defaults to no.

.It mysql_columns={column name 1,column name 2,...}
Specify the columns in the table to write data to. The column count must match the number of values received in array
messages from other modules. The data types only matters to some extent, the columns should be able to hold the data
types received. Integers are sent to the database as integers and blobs are sent as blobs.
If an array contains items with more than one value, one column should be specified for the whole item. These items are always sent
to mysql as blobs.
This option cannot be used with
.B mysql_column_tags.

.It mysql_column_tags=ARRAY TAG[->MYSQL COLUMN][,...]
A comma separated list of items to retrieve from the received array messages and to use as
columns in MySQL. If a tag name is specified on is own, the tag and the corresponding column in MySQL has the same name.
If the MySQL column name is different from the tag, an arrow followed by the MySQL column name is put after the tag name.
This option cannot be used with
.B mysql_colums.

.It mysql_blob_write_columns={column name 1,column name 2,...}
Used to force to send data as blob (raw data) to the database for the specified columns regardless of their type.

.It mysql_special_columns={column1=value1,column2=value2,...}
Used to write fixed values to the database.

.It mysql_add_timestamp_col={yes|no}
In addition to the other columns, write to a column named `timestamp` and save the timestamp from the message here.

.It mysql_strip_array_separators={yes|no}
Disregard any separator items in received array messages. Defaults to yes.
.El
.SS influxdb (DA)
This module receives array messages from other modules and sends their data to an Influx database using HTTP.
.PP
The following configuration parameters are available in the
.B influxdb
module:
.PP
.Bl -tag -width -indent
.It influxdb_server=HOSTNAME
The IP address or hostname of the host running an Influxdb database.

.It influxdb_database=DATABASE
The database name to use on the server.

.It influxdb_table=TABLE
The table in the database in which to store the data.

.It influxdb_port=PORT
The port to use when connecting to the server, defaults to 8086.

.It influxdb_transport_type={plain|tls}
The transport type to use when connecting to the server. Defaults to 'plain'.

.It influxdb_tls_*
Refer to the
.B TLS
part of the
.B COMMON CONFIGURATION PARAMETERS
section for descriptions of TLS parameters. All TLS parameters are optional.

.It influxdb_tags=ARRAY TAG[->INFLUXDB TAG][,...]
A comma separated list of items to retrieve from the received array messages and which should be used as
.B tags
in InfluxDB. If the tag of an
item in an array is not equal to the tag in InfluxDB, the tag may be followed by
.B ->INFLUXDB TAG
to translate the tag name. 
Items in an array message which are not tagged cannot be used.

.It influxdb_fields=ARRAY TAG[->INFLUXDB FIELD][,...]
A comma separated list of items to retrieve from the array and which are to be used as
.B fields
in InfluxDB. Otherwise same rules as for tags.

.It influxdb_fixed_tags=TAG[=VALUE][,...]
Optional comma separated list of fixed tags (and optionally with values) to save to InfluxDB.

.It influxdb_fixed_fields=FIELD[=VALUE][,...]
Optional comma separated list of fixed fields (and optionally with values) to save to InfluxDB.
.El
It is required to have at least one tag specified in either
.B influxdb_fields
or
.B influxdb_fixed_fields .
.SS voltmonitor (SA)
Read voltage readings from a USB device. For every reading, an array message is generated with the timestamp of the measurement
and the measurement itself.

The measurement will be stored as a signed 64-bit integer with the tag
.B measurement.
The time of the measurment in microseconds will be stored (duplicated) in
.B timestamp_from
and
.B timestamp_to.
.PP
.Bl -tag -width -indent
.It vm_calibration=FLOAT
Factor to calibrate the readings, defaults to 1.124.

.It vm_channel={1|2}
Which channel to use on two-channel devices.

.It vm_message_topic=TOPIC
MQTT topic to apply to generated messages.
.El
.PP
.SS averager (PA)
The averager module reads point measurements from it's senders and produces average measurments over a given timespan and
at a given rate. Other messages are simply passed through.
.PP
The averager module expects to find the tag
.B measurement
in array messages from it's senders. It will generate average measurements with the following values as unsigned 64-bit integers:

.Bl -tag -width -indent
.It average
The average of the measurements received in the timespan.
.It max
The maximum value of all the measurements received in the timespan.
.It min
The minimum value of all the measurements received in the timespan.
.It timestamp_from
The lowest timestamp of all the measurements received in the timespan.
.It timestamp_to
The highest timestamp of all the measurements received in the timespan.
.El
.PP
The following configuration parameters are available in the
.B avarager
module:
.PP
.Bl -tag -width -indent
.It avg_timespan=SECONDS
How long timespan to average over. Defaults to 15 seconds.

.It avg_interval=SECONDS
How often to produce average calculations. Defaults to 10 seconds.

.It avg_preserve_points={yes|no}
Preserve individual measurements and put them in output buffer. Defaults to no.

.It avg_discard_unknowns={yes|no}
Delete messages which are not point measurements and information messages. Defaults to no, which means to simply forward them.

.It avg_message_topic=TOPIC
MQTT topic to apply to generated messages and any forwarded point messages.
.El
.SH COMMON CONFIGURATION PARAMETERS
Replace the
.B X
with the configuration paramenter prefix of the module.
.PP
.SS cmodule parameters
.Bl -tag -width -indent
.It X_workers=UNSIGNED INTEGER
How many worker fork copies to spawn. If multiple forks are used, incoming messages will be given to
the fork having the least amount of messages waiting to be processed. Note that if sourcing is used,
each for will source messages according to given parameters. Defaults to 1, maximum is 16.

.It X_source_interval_ms=MILLISECONDS
How many milliseconds to wait between each call of the source function. Defaults to 1000, one second.

.It X_log_prefix=PREFIX
Set a custom log prefix to be prepended to any log messages printed out. Use the RRR_MSG_x and RRR_DBG_x (x is a number)
macros to print messages like the reset of RRR does.

.It X_drop_on_error={yes|no}
If there is an error during processing of a message, just drop it instead of restarting the program.
Defaults to no.
.El
.SS TLS parameters
.Bl -tag -width -indent
.It X_tls_certificate_file=FILENAME
The certificate to use for TLS connections. Optional for clients, required for servers.

.It X_tls_key_file=FILENAME
The private key to use for TLS connections. Optional for clients, required for servers.

.It X_tls_ca_path=PATH[:OTHER_PATH...]
An alternative directory in which to search for CA certificates used when validating certificates. Debuglevel 1 will expose the actual search path. Optional.

.It X_tls_ca_file=FILENAME
A CA certificate file to use when validating certificates. Optional.
.El
.SH CONVERSION METHODS
The list below describes the conversion methods available in the
.B mangler (PA)
module.

Note that
.B blob2*
and
.B str2*
may accept compatible types depending on configuration.

\(bu Types compatible with
.B blob : blob, sep, msg, str

\(bu Types compatible with
.B str : str, sep, stx

.TP 10
.B h2str
Converts any numbers to strings. If an array field contains multiple values, the resulting strings will be space-prefixed to a total length of 20 characters.

.TP 10
.B h2vain
Converts integer types which are zero to vain.

.TP 10
.B blob2str
Converts blob or blob-ish fields to strings. No data manipulation is performed.

.TP 10
.B blob2blob
Converts blob or blob-ish fields to blobs. No data manipulation is performed.

.TP 10
.B blob2hex
Converts blob or blob-ish fields to hexadecimal ASCII stored in str types. The output size will be exactly double the input size. 

.TP 10
.B str2str
Converts str or str-ish fields to strings. No data manipulation is performed.

.TP 10
.B str2blob
Converts str or str-ish fields to blobs. No data manipulation is performed.

.TP 10
.B str2h
Converts str or str-ish fields to numbers, if possible.
Input numbers may be prefixed with spaces.
Unsigned are used unless one or more values are negative, in which case all values of the fields will be signed.
Overflow is not handled, and numbers may become truncated.

.TP 10
.B str2vain
Converts str fields which are empty to vain.

.TP 10
.B msg2blob       
Converts msg fields to blobs. No data manipulation is performed.

.TP 10
.B vain2h
Converts vain fields to unsigned integers with value 0.

.TP 10
.B vain2str
Converts vain fields to empty str fields.

.TP 10
.B hchar2str
Treats any numbers as characters and stores them in a string value.
The value of any numbers may not exceed 255.
If an array value has multiple elements, all of their corresponding characters will be concatenated into a single string value.

.PP
.SH SEE ALSO
.Xr rrr(1),
.Xr rrr_post(1),
.Xr rrr_stats(1),
.Xr rrr_msg(1),
.Xr rrr_python3(5)<|MERGE_RESOLUTION|>--- conflicted
+++ resolved
@@ -83,13 +83,8 @@
 # is set. If given but execution produces no result for a particular message, the processor function
 # will not be called.
 
-<<<<<<< HEAD
 # To refer to a method definition specified outside the block, enclose its name in parentheses like
 # (NAME). Multiple names may be given, in which the definitions will be run in order.
-=======
-# To refer to a method definition specified outside the block, enclose its name in angle brackets like
-# <NAME>. Multiple names may be given, in which the definitions will be run in order.
->>>>>>> 989d2f4c
 methods=METHOD DEFINITION|(METHOD DEFINITION NAME)[,(METHOD DEFINITION NAME)]...
 
 # When using methods, call a named processor function directly inside the cmodule program (optional). By
