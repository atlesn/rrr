--- conflicted
+++ resolved
@@ -309,7 +309,6 @@
 AM_CONDITIONAL([RRR_WITH_LIBRESSL], [test "x$enable_libressl" != xno])
 AM_CONDITIONAL([RRR_WITH_AUTO_SSL], [test "x$enable_auto_ssl" != xno])
 
-<<<<<<< HEAD
 AC_MSG_CHECKING([Magick++ enabled])
 AS_IF([test "x$enable_magick" = xno], [
 	AC_MSG_RESULT([Not compiling with Magick++])
@@ -334,7 +333,6 @@
 	AC_SUBST([MAGICK_LIBS])
 ])
 
-=======
 # Make sure jemalloc-test does not include any libraries
 LIBS=""
 
@@ -351,7 +349,6 @@
 
 AC_SUBST([JEMALLOC_LIBS])
 
->>>>>>> 3f66fa43
 # Make sure Perl-test does not include any libraries
 LIBS=""
 
