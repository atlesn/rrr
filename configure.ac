--- conflicted
+++ resolved
@@ -385,9 +385,24 @@
 		AC_MSG_RESULT([V8 was maybe built with pointer compression])
 
 		AC_MSG_CHECKING([V8 compilation and linking with pointer compression])
+
+		AC_LANG_SOURCE([[
+			#define V8_COMPRESS_POINTERS 1
+			#include <v8.h>
+			#include <libplatform/libplatform.h>
+			int main (int argc, char **argv) {
+				std::unique_ptr<v8::Platform> platform(v8::platform::NewDefaultPlatform());
+				v8::V8::InitializeICUDefaultLocation(argv[0]);
+				v8::V8::InitializeExternalStartupData(argv[0]);
+				v8::V8::InitializePlatform(platform.get());
+				v8::V8::Initialize();
+				return 0;
+			}
+		]])
+		V8COMPILE
+
+		AC_MSG_RESULT([V8 was built with pointer compression])
 		AC_DEFINE([V8_COMPRESS_POINTERS], [1], [Use compressed pointers in V8, this parameter must match with of the V8 library on the system was compiled])
-		V8COMPILE
-		AC_MSG_RESULT([V8 was built with pointer compression])
 	])
 
 	AC_MSG_CHECKING([V8 has BackingStore])
@@ -468,13 +483,8 @@
 	AC_MSG_RESULT([yes])
 	AC_DEFINE([RRR_WITH_JS], [1], [Enable V8])
 
-<<<<<<< HEAD
 	if test "x$with_v8" = xyes; then
-		v8_cflags=`pkg-config --cflags v8 v8_libbase v8_libplatform`
-=======
-	if test "x$enable_v8" = xyes; then
 		v8_cflags=`pkg-config --cflags --silence-errors v8 v8_libbase v8_libplatform`
->>>>>>> 55ccd4ee
 		if [[ $? -ne 0 ]]; then
 			v8_include_dir_test="/usr/local/include /usr/include"
 		fi
@@ -501,15 +511,9 @@
 
 	AC_MSG_CHECKING([for V8 libraries])
 
-<<<<<<< HEAD
 	if test "x$with_v8" = xyes; then
-		v8_ldflags=`pkg-config --libs-only-L v8 v8_libbase v8_libplatform`
-		v8_libs=`pkg-config --libs-only-l v8 v8_libbase v8_libplatform`
-=======
-	if test "x$enable_v8" = xyes; then
 		v8_ldflags=`pkg-config --libs-only-L --silence-errors v8 v8_libbase v8_libplatform`
 		v8_libs=`pkg-config --libs-only-l --silence-errors v8 v8_libbase v8_libplatform`
->>>>>>> 55ccd4ee
 		if [[ $? -ne 0 ]]; then
 		echo "result: $?, libs: $v8_libs"
 			v8_lib_dir_test="/usr/local/lib /usr/lib"
