# Even minor version = development, odd minor version = stable
AC_INIT([Read Route Record],[1.27-1])
AC_DEFINE([RRR_CONFIG_VERSION], "1.27-1", [Full version])
AC_DEFINE([RRR_CONFIG_VERSION_MAJOR], 1, [Major version])
AC_DEFINE([RRR_CONFIG_VERSION_MINOR], 27, [Minor version])
AC_DEFINE([RRR_CONFIG_VERSION_REVISION], 1, [Revision number])
AC_DEFINE([RRR_TYPE_MAX_BLOB_LENGTH], 1024, [Maximum size of blob type in type arrays])
#AC_DEFINE([RRR_MYSQL_BIND_MAX], 16, [Maximum number of bind columns for MySQL])
AC_DEFINE([RRR_TMP_PATH], "/tmp", [Temporary directory])
AC_DEFINE([RRR_MESSAGE_MIME_TYPE], "application/rrr-message", [MIME type of RRR message])
AC_DEFINE([RRR_STATS_SOCKET_PREFIX], "rrr_stats", [Socket name prefix for RRR stats socket])

AC_CONFIG_HEADERS([config.h])
AC_CONFIG_MACRO_DIR([m4])
AC_CONFIG_MACRO_DIRS([m4])

#AC_CONFIG_SUBDIRS([])

INET_CHECKS()

dnl OpenBSD check for egcc
AC_CHECK_PROG([EGCC], egcc, egcc)
AC_MSG_CHECKING([for OpenBSD EGCC])
AS_IF([test "x${EGCC}" != "x"], [
		AS_IF([test "x${CC}" != "x" ], [
		AC_MSG_RESULT([found, but CC was already set to something (else)])
	], [
		CC=${EGCC}
		AC_MSG_RESULT([${EGCC}])
	])
], [
	AC_MSG_RESULT([no])
])

AM_INIT_AUTOMAKE([subdir-objects no-dependencies])
LT_INIT
AC_PROG_CC
AC_PROG_INSTALL
#AC_PROG_YACC
#AM_PROG_LEX
AM_SILENT_RULES([yes])

echo "#define RRR_BUILD_TIMESTAMP " `date +%Y%m%d%H%M%S` > build_timestamp.h
echo "#define RRR_BUILD_DIR \""`pwd`"\"" > build_directory.h

AC_CHECK_HEADERS([pthread.h sys/un.h linux/un.h endian.h])
AC_CHECK_FUNCS(vsnprintf vasprintf strcasestr strlcpy)

AC_ARG_WITH([encryption], [AS_HELP_STRING([--without-encryption], [Disable LibreSSL/OpenSSL password encryption])], [enable_encryption=no], [enable_encryption=yes])
AC_ARG_WITH([autossl], [AS_HELP_STRING([--without-autossl], [Disable automatic LibreSSL/OpenSSL support])], [enable_auto_ssl=no], [enable_auto_ssl=yes])
AC_ARG_WITH([libressl], [AS_HELP_STRING([--with-libressl], [Force enable LibreSSL support])], [enable_libressl=yes; enable_auto_ssl=no], [ enable_libressl=no ])
AC_ARG_WITH([openssl-ish], [AS_HELP_STRING([--with-openssl-ish], [Force enable OpenSSL (or LibreSSL-style OpenSSL) support])], [enable_openssl=yes; enable_auto_ssl=no], [ enable_openssl=no ])
AC_ARG_WITH([jsonc],[AS_HELP_STRING([--without-jsonc],[build without the json-c bindings])],[enable_jsonc=no],[enable_jsonc=yes])
AC_ARG_WITH([zlib],[AS_HELP_STRING([--without-zlib],[build without the zlib bindings])],[enable_zlib=no],[enable_zlib=yes])
AC_ARG_WITH([nghttp2],[AS_HELP_STRING([--without-nghttp2],[build without the NGHTTP2 bindings])],[enable_nghttp2=no],[enable_nghttp2=yes])
AC_ARG_WITH([mysql],[AS_HELP_STRING([--without-mysql],[build without the MySQL bindings])],[enable_mysql=no],[enable_mysql=yes])
AC_ARG_WITH([perl5],[AS_HELP_STRING([--without-perl5],[build without the Perl5 bindings])],[enable_perl5=no],[enable_perl5=yes])
AC_ARG_WITH([usb],[AS_HELP_STRING([--with-usb],[build with USB bindings])],[enable_usb=yes],[enable_usb=no])
AC_ARG_WITH([python3],[AS_HELP_STRING([--without-python3],[build without the python bindings])],[enable_python3=no],[enable_python3=yes])
AC_ARG_WITH([runit],[AS_HELP_STRING([--with-runit],[build with the runit bindings])],[enable_runit=yes],[enable_runit=no])
AC_ARG_WITH([openrc],[AS_HELP_STRING([--with-openrc],[build with the OpenRC bindings])],[enable_openrc=yes],[enable_openrc=no])
AC_ARG_WITH([confdir],[AS_HELP_STRING([--without-confdir],[do not install /etc/rrr.conf.d/])],[enable_confdir=no],[enable_confdir=yes])
AC_ARG_WITH([jemalloc],[AS_HELP_STRING([--with-jemalloc],[build with jemalloc support])],[enable_jemalloc=yes],[enable_jemalloc=no])
AC_ARG_WITH([v8],[AS_HELP_STRING([--with-v8],[set root directory for the V8 bindings in where the out/ directory exists])],[],[with_v8=yes])
AC_ARG_ENABLE([js],[AS_HELP_STRING([--disable-js],[build without JavaScript bindings])],[enable_js=no],[enable_js=yes])
AC_ARG_ENABLE([python3-debug],[AS_HELP_STRING([--enable-python3-debug],[build with Python 3 debugging])],[enable_python3_debug=yes],[enable_python3_debug=no])
AC_ARG_ENABLE([perl5-debug],[AS_HELP_STRING([--enable-perl5-debug],[build with Perl5 debugging])],[enable_perl5_debug=yes],[enable_perl5_debug=no])
AC_ARG_ENABLE([gnu-debug],[AS_HELP_STRING([--enable-gnu-debug],[build with debugging of RRR GNU functions; always enable compat functions])],[enable_gnu_debug=yes],[enable_gnu_debug=no])
AC_ARG_ENABLE([database-testing],[AS_HELP_STRING([--enable-database-testing],[enable checks requiring custom setup of databases])],[enable_database_testing=yes],[enable_database_testing=no])
AC_ARG_ENABLE([printf-logging], [AS_HELP_STRING([--enable-printf-logging],[use plain printf calls in all log messages. All messages will be printed regardless of debuglevel. Most useful to make compiler validate the log calls.)])],[enable_printf_logging=yes][enable_printf_logging=no])
AC_ARG_VAR([PYTHON3_FORCE_VERSION], [Force a specific python version to be used, e.g. 3.6])

dnl Disable SystemD for BSD
enable_systemd=no
AC_MSG_CHECKING([for SystemD disabled on BSD])
AC_MSG_RESULT([yes])

AC_MSG_CHECKING([for RRR GNU Debug])
AS_IF([test "x$enable_gnu_debug" = xno], [
	AC_MSG_RESULT([RRR GNU Debug disabled])
], [
	AC_DEFINE([RRR_WITH_GNU_DEBUG], [1], [Enable RRR GNU Debug (compat functions always enabled)])
	AC_MSG_RESULT([yes])
])

AC_MSG_CHECKING([for development environment compiler warnings])
AS_IF([ test -f ".development" ], [
	RRR_EXTRA_WARNINGS="-Wconversion"
	AC_MSG_RESULT([$RRR_EXTRA_WARNINGS])
], [
	RRR_EXTRA_WARNINGS=""
	AC_MSG_RESULT([none])
])

CFLAGS_CONFIG="-include $srcdir/config.h -include $srcdir/build_timestamp.h"
CFLAGS_COMMON="-include $srcdir/src/lib/intercept.h -Wunreachable-code -Wextra -D_XOPEN_SOURCE=700 -g"
CPPFLAGS="-I/usr/local/include -I/usr/include"
LDFLAGS="-L/usr/local/lib -L/usr/lib -L/lib"
AM_CFLAGS="$AM_CFLAGS -std=c11 $CFLAGS_CONFIG $CFLAGS_COMMON -Wall -Wstrict-prototypes -Werror=implicit-function-declaration -O2"
AM_LDFLAGS=""

AC_MSG_CHECKING([for AM_CFLAGS])
AC_MSG_RESULT([$AM_CFLAGS])
CFLAGS=""

AC_SUBST(AM_CFLAGS)
AC_SUBST(AM_LDFLAGS)

AC_MSG_CHECKING([for C++ usage])
if test "x$enable_js" != xno; then # autotools complains when using AC_PROG_CXX inside AS_IF
	AC_MSG_RESULT([yes])
	AC_PROG_CXX
	# Dont't use. Sometimes adds gnu17 standard.
	# AX_CXX_COMPILE_STDCXX_17
	AC_DEFINE([RRR_WITH_CXX], [1], [Enable C++])
	AC_LANG_PUSH([C++])
	AC_CHECK_HEADERS([iostream], [], AC_MSG_ERROR([Standard C++ library headers not found]))
	AC_LANG_POP([C++])
	FREEBSD_CXXFLAGS="-DRRR_INTERCEPT_ALLOW_FORK"
	CLANG_CXXFLAGS="-Wno-unused-parameter"
	AM_CXXFLAGS="$AM_CXXFLAGS -std=c++17 $CFLAGS_CONFIG $CFLAGS_COMMON -O3 $CXXFLAGS $FREEBSD_CXXFLAGS $CLANG_CXXFLAGS"
	TEST_CXXFLAGS="-std=c++17 $CFLAGS_COMMON -O3"
	AC_MSG_CHECKING([for AM_CXXFLAGS])
	AC_MSG_RESULT([$AM_CXXFLAGS])
	CXXFLAGS=""
	enable_cxx=yes
else
	AC_MSG_RESULT([no])
	enable_cxx=no
fi

AC_SUBST(AM_CXXFLAGS)

SHELL_VARS_INIT([variables.sh])

SHELL_VARS_EXPORT([RRR_WITH_SYSTEMD], $enable_systemd)
SHELL_VARS_EXPORT([RRR_WITH_PYTHON3], $enable_python3)
SHELL_VARS_EXPORT([RRR_WITH_PERL5], $enable_perl5)
SHELL_VARS_EXPORT([RRR_WITH_NGHTTP2], $enable_nghttp2)
SHELL_VARS_EXPORT([RRR_WITH_MYSQL], $enable_mysql)

SHELL_VARS_OUTPUT

AM_CONDITIONAL([RRR_WITH_CXX], [test "x$enable_cxx" != xno])
AM_CONDITIONAL([RRR_WITH_OPENRC], [test "x$enable_openrc" != xno])
AM_CONDITIONAL([RRR_WITH_RUNIT], [test "x$enable_runit" != xno])
AM_CONDITIONAL([RRR_WITH_CONFDIR], [test "x$enable_confdir" != xno])
AM_CONDITIONAL([RRR_WITH_JEMALLOC], [test "x$enable_jemalloc" != xno])
AM_CONDITIONAL([RRR_WITH_JS], [test "x$enable_js" != xno])
AM_CONDITIONAL([RRR_WITH_SYSTEMD], [test "x$enable_systemd" != xno])
AM_CONDITIONAL([RRR_WITH_USB], [test "x$enable_usb" != xno])
AM_CONDITIONAL([RRR_WITH_PYTHON3], [test "x$enable_python3" != xno])
AM_CONDITIONAL([RRR_WITH_PERL5], [test "x$enable_perl5" != xno])
AM_CONDITIONAL([RRR_WITH_JSONC], [test "x$enable_jsonc" != xno])
AM_CONDITIONAL([RRR_WITH_ZLIB], [test "x$enable_zlib" != xno])
AM_CONDITIONAL([RRR_WITH_NGHTTP2], [test "x$enable_nghttp2" != xno])
AM_CONDITIONAL([RRR_WITH_MYSQL], [test "x$enable_mysql" != xno])

AC_CHECK_LIB(rt, shm_open, [ LIBRT_LIBADD="-lrt" ], [ LIBRT_LIBADD="" ])
AC_SUBST([LIBRT_LIBADD])

AC_CHECK_HEADER([linux/input.h], [have_linux_input=yes], [have_linux_input=no])
AM_CONDITIONAL([RRR_WITH_LINUX_INPUT], [test "x$have_linux_input" != xno])

AC_CHECK_HEADER([dev/evdev/input.h], [have_freebsd_input=yes], [have_freebsd_input=no])
AM_CONDITIONAL([RRR_WITH_FREEBSD_INPUT], [test "x$have_freebsd_input" != xno])

AC_MSG_CHECKING([for Linux-style input device headers])
AS_IF([test "x$have_linux_input" = xno], [
	AC_MSG_RESULT([no])
], [
	AC_MSG_RESULT([yes])
	AC_DEFINE([RRR_WITH_LINUX_INPUT], [1], [Enable Linux-style input device control])
])

AC_MSG_CHECKING([for FreeBSD-style input device headers])
AS_IF([test "x$have_freebsd_input" = xno], [
	AC_MSG_RESULT([no])
], [
	AC_MSG_RESULT([yes])
	AC_DEFINE([RRR_WITH_FREEBSD_INPUT], [1], [Enable FreeBSD-style input device control])
])

AC_MSG_CHECKING([location of limits.h with PATH_MAX])
AC_RUN_IFELSE([
	AC_LANG_SOURCE([[
		#include <linux/limits.h>
		#include <stdio.h>
		
		int main (int argc, char *argv[]) {
			printf("path_max: %i\n", PATH_MAX);
			return 0;
		}
	]])
], [
	AC_MSG_RESULT([linux/limits.h])
	AC_DEFINE([RRR_HAS_PATH_MAX_IN_LINUX_LIMITS_H], [1], [Use linux/limits.h to find PATH_MAX])
], [
	AC_MSG_RESULT([limits.h])
])

AC_MSG_CHECKING([precense of gettid()])
AC_RUN_IFELSE([
	AC_LANG_SOURCE([[
		#define _GNU_SOURCE
		#include <unistd.h>
		#include <sys/types.h>

		int main (int argc, char *argv[]) {
			pid_t tid = gettid();
			return 0;
		}
	]])
], [
	AC_MSG_RESULT([yes])
	AC_DEFINE([RRR_HAVE_GETTID], [1], [Linux-specific gettid() is present])
], [
	AC_MSG_RESULT([no])
])

AC_CHECK_HEADERS([event2/event.h event2/thread.h], [], [AC_MSG_ERROR([libevent headers not found])])
AC_CHECK_LIB([event], [event_base_new], [], [AC_MSG_ERROR([libevent library not found])])
AC_CHECK_LIB([event_pthreads], [evthread_use_pthreads], [], [AC_MSG_ERROR([libevent pthreads library not found])])

AC_SUBST([TLS_CFLAGS])
AC_SUBST([TLS_LDFLAGS])
AC_SUBST([TLS_LIBADD])

TLS_CFLAGS=
TLS_LDFLAGS=
TLS_LIBADD=

CHECK_LIBRESSL_LIBTLS

AC_MSG_CHECKING([for automatic LibreSSL/OpenSSL selection])
AS_IF([test "x$enable_auto_ssl" != xno], [
	AC_MSG_RESULT([yes])
	AS_IF([test "x$HAVE_LIBRESSL_LIBTLS" != "x"],[ enable_libressl=yes ])
	AC_CHECK_HEADERS([openssl/err.h], [ enable_openssl=yes ], [])
], [
	AC_MSG_RESULT([no])
])

AC_MSG_CHECKING([for LibreSSL usage])
AS_IF([test "x$enable_libressl" = xyes], [
	AC_MSG_RESULT([yes])
	AS_IF([test "x$HAVE_LIBRESSL_LIBTLS" = "x"],[
		AC_MSG_ERROR([LibreSSL usage requested but libtls was not found])
	])
	AC_DEFINE([RRR_WITH_LIBRESSL], [1], [Enable encryption in network modules with LibreSSL])

	AC_MSG_CHECKING([LibreSSL CFLAGS])
	AC_MSG_RESULT([$LIBRESSL_LIBTLS_CFLAGS])

	AC_MSG_CHECKING([LibreSSL LDFLAGS])
	AC_MSG_RESULT([$LIBRESSL_LIBTLS_LDFLAGS])

	AC_MSG_CHECKING([LibreSSL LIBADD])
	AC_MSG_RESULT([$LIBRESSL_LIBTLS_LIBADD])

	TLS_CFLAGS=$LIBRESSL_LIBTLS_CFLAGS
	TLS_LDFLAGS=$LIBRESSL_LIBTLS_LDFLAGS
	TLS_LIBADD=$LIBRESSL_LIBTLS_LIBADD
], [
	AC_MSG_RESULT([Not compiling with LibreSSL])
])

AC_MSG_CHECKING([for LibreSSL overrides OpenSSL])
AS_IF([test "x$enable_auto_ssl" != "xno" && test "x$enable_openssl" = "xyes" && test "x$enable_libressl" = "xyes" ], [
	AC_MSG_RESULT([yes])
	enable_openssl=no
], [
	AC_MSG_RESULT([no])
])

AC_MSG_CHECKING([for OpenSSL usage])
AS_IF([test "x$enable_openssl" = xyes], [
	AC_MSG_RESULT([yes])
	AC_DEFINE([RRR_WITH_OPENSSL], [1], [Enable encryption in network modules with OpenSSL])
	AX_CHECK_OPENSSL([], [
		AC_MSG_ERROR([Cannot compile with encryption, OpenSSL missing])
	])
	AC_CHECK_HEADERS([openssl/crypto.h openssl/evp.h openssl/err.h openssl/sha.h openssl/rand.h])
# Only version >=1.1 supported
#	AC_CHECK_LIB(crypto, CRYPTO_get_new_dynlockid, [AC_DEFINE([RRR_HAVE_OLD_OPENSSL_LOCK], [1], [Have old style lock])], [])
	AC_CHECK_LIB(crypto, CRYPTO_THREAD_lock_new, [AC_DEFINE([RRR_HAVE_NEW_OPENSSL_LOCK], [1], [Have new style thread lock])], [])
	AC_CHECK_LIB(ssl, SSL_get1_peer_certificate, [AC_DEFINE([RRR_HAVE_GET1_PEER_CERTIFICATE], [1], [Have get peer certificate with and without reference incrementing])], [])
	OPENSSL_CFLAGS_COMPAT="-DOPENSSL_API_COMPAT=0x10100000L"
	AC_SUBST([OPENSSL_CFLAGS_COMPAT])
	AC_DEFINE([OPENSSL_API_COMPAT], [0x10100000L], "Use OpenSSL version >= 1.1.0")

	AC_SUBST([TLS_CFLAGS])
	AC_SUBST([TLS_LDFLAGS])
	AC_SUBST([TLS_LIBADD])
], [
	AC_MSG_RESULT([Not compiling with OpenSSL])
])

AC_MSG_CHECKING([only one SSL/TLS library was chosen])
AS_IF([test "x$enable_openssl" = xyes && test "x$enable_libressl" = xyes ], [
	AC_MSG_RESULT([no])
	AC_MSG_ERROR([cannot use both OpenSSL and LibreSSL at the same time, make sure auto-selection is not disabled])
], [
	AC_MSG_RESULT([yes])
])

AC_MSG_CHECKING([for LibreSSL/OpenSSL common cryptography functions])
AS_IF([test "x$enable_encryption" != "xno" ], [
	AC_MSG_RESULT([yes])
	AC_CHECK_HEADERS([openssl/crypto.h openssl/evp.h openssl/sha.h openssl/rand.h])
	AC_DEFINE([RRR_WITH_OPENSSL_CRYPT], [1], "Use OpenSSL/LibreSSL cryptography functions")
	AS_IF([test "x$TLS_LDFLAGS" = "x"], [
		AX_CHECK_OPENSSL([], [
			AC_MSG_ERROR([Cannot compile with encryption, OpenSSL/LibreSSL missing])
		])
		TLS_CFLAGS=$OPENSSL_INCLUDES
		TLS_LDFLAGS=$OPENSSL_LDFLAGS
		TLS_LIBADD=$OPENSSL_LIBS
	])
], [
	AC_MSG_RESULT([not enabled])
])

AC_SUBST([TLS_CFLAGS])
AC_SUBST([TLS_LDFLAGS])
AC_SUBST([TLS_LIBADD])

SHELL_VARS_EXPORT([RRR_WITH_OPENSSL], $enable_openssl)
SHELL_VARS_EXPORT([RRR_WITH_LIBRESSL], $enable_libressl)
SHELL_VARS_EXPORT([RRR_WITH_AUTO_SSL], $enable_auto_ssl)

AM_CONDITIONAL([RRR_WITH_OPENSSL], [test "x$enable_openssl" != xno])
AM_CONDITIONAL([RRR_WITH_OPENSSL_CRYPT], [test "x$enable_encryption" != xno])
AM_CONDITIONAL([RRR_WITH_LIBRESSL], [test "x$enable_libressl" != xno])
AM_CONDITIONAL([RRR_WITH_AUTO_SSL], [test "x$enable_auto_ssl" != xno])

# Make sure jemalloc-test does not include any libraries
LIBS=""

AC_MSG_CHECKING([for jemalloc usage])
AS_IF([test "x$enable_jemalloc" != xno], [
	AC_MSG_RESULT([yes])
	AC_DEFINE([RRR_WITH_JEMALLOC], [1], [Enable jemalloc allocation])
	AC_CHECK_HEADERS([jemalloc/jemalloc.h], [], AC_MSG_ERROR([jemalloc/jemalloc.h not found]))
	AC_CHECK_LIB(jemalloc, mallocx, [], AC_MSG_ERROR([mallocx from libjemalloc not found]))
	JEMALLOC_LIBS=-ljemalloc
], [
	AC_MSG_RESULT([no])
])

AC_SUBST([JEMALLOC_LIBS])

AC_DEFUN([V8COMPILE], [
	cxx_flags="$TEST_CXXFLAGS $JS_CXXFLAGS $FREEBSD_CXXFLAGS -w"
	ld_flags="$AM_LDFLAGS $JS_LDFLAGS $JS_LIBS"
	$CXX $cxx_flags -o conftest.o -c conftest.cpp && $CXX $cxx_flags conftest.o -o conftest $ld_flags > /dev/null 2>&1 && ./conftest
	if test "$?" = 0; then
		AC_MSG_RESULT([present])
		m4_default([$1], [])
	else
		AC_MSG_RESULT([not present])
		m4_default([$2], [AC_MSG_ERROR([Failed: $CXX $cxx_flags -o conftest.o -c conftest.cpp && $CXX $cxx_flags conftest.o -o conftest $ld_flags && ./conftest])])
	fi
])

AC_DEFUN([V8TESTS],[
	AC_MSG_CHECKING([V8 compilation and linking without pointer compression V8_COMPRESS_POINTERS (default mode for NodeJS)])
	AC_LANG_CONFTEST([
		AC_LANG_SOURCE([[
			#include <v8.h>
			#include <libplatform/libplatform.h>
			int main (int argc, char **argv) {
				std::unique_ptr<v8::Platform> platform(v8::platform::NewDefaultPlatform());
				v8::V8::InitializeICUDefaultLocation(argv[0]);
				v8::V8::InitializeExternalStartupData(argv[0]);
				v8::V8::InitializePlatform(platform.get());
				v8::V8::Initialize();
				return 0;
			}
		]])
	])
	V8COMPILE([
		AC_MSG_RESULT([V8 was not built with pointer compression])
	],[
		AC_MSG_RESULT([V8 was maybe built with pointer compression])

		AC_MSG_CHECKING([V8 compilation and linking with pointer compression])

<<<<<<< HEAD
		AC_LANG_SOURCE([[
			#define V8_COMPRESS_POINTERS 1
			#include <v8.h>
			#include <libplatform/libplatform.h>
			int main (int argc, char **argv) {
				std::unique_ptr<v8::Platform> platform(v8::platform::NewDefaultPlatform());
				v8::V8::InitializeICUDefaultLocation(argv[0]);
				v8::V8::InitializeExternalStartupData(argv[0]);
				v8::V8::InitializePlatform(platform.get());
				v8::V8::Initialize();
				return 0;
			}
		]])
=======
		AC_LANG_CONFTEST([
			AC_LANG_SOURCE([[
				#define V8_COMPRESS_POINTERS 1
				#include <v8.h>
				#include <libplatform/libplatform.h>
				int main (int argc, char **argv) {
					std::unique_ptr<v8::Platform> platform(v8::platform::NewDefaultPlatform());
					v8::V8::InitializeICUDefaultLocation(argv[0]);
					v8::V8::InitializeExternalStartupData(argv[0]);
					v8::V8::InitializePlatform(platform.get());
					v8::V8::Initialize();
					return 0;
				}
			]])
		])
>>>>>>> fe86d11d
		V8COMPILE

		AC_MSG_RESULT([V8 was built with pointer compression])
		AC_DEFINE([V8_COMPRESS_POINTERS], [1], [Use compressed pointers in V8, this parameter must match with of the V8 library on the system was compiled])
	])

	AC_MSG_CHECKING([V8 has BackingStore])
	AC_LANG_CONFTEST([
		AC_LANG_SOURCE([[
			#include <v8.h>
			int main (int argc, char **argv) {
				auto size = sizeof(v8::BackingStore);
				return sizeof(v8::BackingStore) == 0;
			}
		]])
	])
	V8COMPILE([
		AC_DEFINE([RRR_HAVE_V8_BACKINGSTORE], [1], [Have BackingStore for ArrayBuffer])
	],[
		# Not found, no action required
	])

	AC_MSG_CHECKING([V8 has FixedArray arg in ResolveModuleCallback])
	AC_LANG_CONFTEST([
		AC_LANG_SOURCE([[
			#include <v8.h>
			#include <v8-script.h>
			v8::MaybeLocal<v8::Module> dummy (
					v8::Local<v8::Context>,
					v8::Local<v8::String>,
					v8::Local<v8::FixedArray>,
					v8::Local<v8::Module>
			) {
				auto ctx = v8::Local<v8::Context>();
				auto mod = v8::Local<v8::Module>();
				mod->InstantiateModule(ctx, dummy);
			}
			int main (int argc, char **argv) {
				return 0;
			}
		]])
	])
	V8COMPILE([
		AC_DEFINE([RRR_HAVE_V8_FIXEDARRAY_IN_RESOLVEMODULECALLBACK], [1], [Have FixedArray in ResolveModuleCallback])
	],[
		# Not found, no action required
	])

	AC_MSG_CHECKING([V8 has primitive arguments to ScriptOrigin])
	AC_LANG_CONFTEST([
		AC_LANG_SOURCE([[
			#include <v8.h>
			#include <v8-message.h>
			int main (int argc, char **argv) {
				auto dummy = v8::ScriptOrigin(
						nullptr,
						v8::Local<v8::Value>(),
						0,
						0,
						false,
						-1,
						v8::Local<v8::Value>(),
						false,
						false,
						false
				);
				return 0;
			}
		]])
	])
	V8COMPILE([
		AC_DEFINE([RRR_HAVE_V8_PRIMITIVE_ARGS_TO_SCRIPTORIGIN], [1], [Have primitive arguments to ScriptOrigin])
	],[
		# Not found, no action required
	])
])

AC_LANG_PUSH([C++])

AC_MSG_CHECKING([for V8 usage])
AS_IF([test "x$enable_js" != xno],[
	AC_MSG_RESULT([yes])
	AC_DEFINE([RRR_WITH_JS], [1], [Enable V8])

	if test "x$with_v8" = xyes; then
		v8_cflags=`pkg-config --cflags --silence-errors v8 v8_libbase v8_libplatform`
		if [[ $? -ne 0 ]]; then
			v8_include_dir_test="/usr/local/include /usr/include"
		fi
	else
		v8_include_dir_test="$with_v8/include"
	fi

	AC_MSG_CHECKING([for V8 include directories])

	if test "x$v8_cflags" = x; then
		v8_cflags=""
		for dir in $v8_include_dir_test; do
			if test -d $dir; then
				v8_cflags="$v8_cflags -I$dir"
			fi
		done
	fi

	if test "x$v8_cflags" != x; then
		AC_MSG_RESULT([$v8_cflags])
	else
		AC_MSG_ERROR("not found")
	fi

	AC_MSG_CHECKING([for V8 libraries])

	if test "x$with_v8" = xyes; then
		v8_ldflags=`pkg-config --libs-only-L --silence-errors v8 v8_libbase v8_libplatform`
		v8_libs=`pkg-config --libs-only-l --silence-errors v8 v8_libbase v8_libplatform`
		if [[ $? -ne 0 ]]; then
		echo "result: $?, libs: $v8_libs"
			v8_lib_dir_test="/usr/local/lib /usr/lib"
			v8_libs="-lv8 -licuuc -licui18n -licudata -lv8_libbase -lv8_libplatform"
		fi
	else
		v8_lib_dir_test=`ls $with_v8/out/*`
		v8_libs="-lv8 -licuuc -licui18n -licudata -lv8_libbase"
	fi

	if test "x$v8_libs" != x; then
		AC_MSG_RESULT([$v8_libs])
	else
		AC_MSG_ERROR("not found")
	fi

	AC_MSG_CHECKING([for V8 library directories])

	if test "x$v8_lib_dir_test" != x; then
		v8_ldflags=""
		for dir in $v8_lib_dir_test; do
			if test -d $dir; then
				v8_ldflags="$v8_ldflags -L$dir"
			fi
		done
	fi

	if test "x$v8_ldflags" != x; then
		AC_MSG_RESULT([$v8_ldflags])
	else
		AC_MSG_ERROR("not found")
	fi

	JS_CXXFLAGS="$v8_cflags -DRRR_INTERCEPT_ALLOW_PTHREAD_MUTEX_INIT -DV8_DEPRECATION_WARNINGS"
	JS_LDFLAGS="$v8_ldflags"
	JS_LIBS="$v8_libs"

	V8TESTS
],[
	AC_MSG_RESULT([no])
])

AC_SUBST([JS_CXXFLAGS])
AC_SUBST([JS_LDFLAGS])
AC_SUBST([JS_LIBS])

AC_LANG_POP([C++])

# Make sure Perl-test does not include any libraries
LIBS=""

AC_MSG_CHECKING([for perl5 enabled])
AS_IF([test "x$enable_perl5" = xno], [
	AC_MSG_RESULT([Not compiling with perl5])
], [
	AC_MSG_RESULT([yes])

	AC_DEFINE([RRR_WITH_PERL5], [1], [Enable perl5 extensions])

	if test x"${enable_perl5_debug}" = x"yes"; then
		AC_CHECK_PROG(PERL5_INTERPRETER,debugperl,debugperl)
	else
		AC_CHECK_PROG(PERL5_INTERPRETER,perl,perl)
	fi

	PERL5_REVISION=`perl -MConfig -e 'print "$Config{api_revision}\n"'`
	PERL5_VERSION=`perl -MConfig -e 'print "$Config{api_version}\n"'`
	PERL5_SUBVERSION=`perl -MConfig -e 'print "$Config{api_subversion}\n"'`

	AC_MSG_CHECKING([Perl5 >= 5.026])
	if test x"${PERL5_REVISION}" != "x5"; then
		AC_MSG_RESULT([no])
		AC_MSG_ERROR("Perl5 is required but not found")
	fi
	if test ${PERL5_VERSION} -lt 26; then
		AC_MSG_RESULT([no])
		AC_MSG_ERROR("Perl 5 version >= 26 is required but not found");
	fi
	AC_MSG_RESULT([yes])

	# Remove -specs=/... causing -pie to get inserted on RH-systems

	AC_MSG_CHECKING([Perl5 CFLAGS])
	PERL5_CFLAGS=$(${PERL5_INTERPRETER} -MExtUtils::Embed -e ccopts | ${PERL5_INTERPRETER} -E 'while(<STDIN>){s/\s*-specs\S*//g;print;}')
	if test "$CXX" = "c++"; then
		PERL5_CFLAGS="$PERL5_CFLAGS -Wno-compound-token-split-by-macro"
	fi

	AC_MSG_RESULT([$PERL5_CFLAGS])

	AC_MSG_CHECKING([Perl5 LDFLAGS])
	perl5_ldflags_auto=$(${PERL5_INTERPRETER} -MExtUtils::Embed -e ldopts | ${PERL5_INTERPRETER} -E 'while(<STDIN>){s/\s*-specs\S*//g;print;}')
	PERL5_LDFLAGS="$perl5_ldflags_auto"
	AC_MSG_RESULT([$PERL5_LDFLAGS])

	AC_MSG_CHECKING([perl5 compilation and linking])
	AC_LANG_CONFTEST([
		AC_LANG_SOURCE([[
			#include <EXTERN.h>
			#include <perl.h>
			int main (int argc, char **argv) {
				PERL_SYS_INIT3(&argc, &argv, NULL);
				PerlInterpreter *interpreter = perl_alloc();
				perl_free(interpreter);
				PERL_SYS_TERM();
				return 0;
			}
		]])
	])

	# Need -O to avoid warning about FORTIFY_SOURCE
	$CC -o conftest conftest.c ${PERL5_CFLAGS} -O3 ${PERL5_LDFLAGS}
	perl5_result=$?
	if test x"${perl5_result}" = x"0"; then
		./conftest
		perl5_result=$?
		if test x"${perl5_result}" = x"0"; then
			AC_MSG_RESULT([OK])
		else
			AC_MSG_ERROR([Test run of perl5 program failed with status "$?"])
		fi
	else
		AC_MSG_ERROR([Test of perl5 compilation failed, make sure libperl-dev is installed.])
	fi

	AC_MSG_CHECKING([Generating Perl5 XSI source])
	perl5_xsi_source="$srcdir/src/lib/perl5_xsi.c"
	${PERL5_INTERPRETER} -MExtUtils::Embed -e xsinit -- -o ${perl5_xsi_source}
	perl5_result=$?

	if test x"${perl5_result}" = x"0"; then
		AC_MSG_RESULT([$perl5_xsi_source])
	else
		AC_MSG_ERROR([Error while generating Perl5 XSI source file, result was "$perl5_result"])
	fi

	AC_SUBST([PERL5_CFLAGS])
	AC_SUBST([PERL5_LDFLAGS])

	AC_SUBST([PERL5_REVISION])
	AC_SUBST([PERL5_VERSION])
	AC_SUBST([PERL5_SUBVERSION])

	AC_SUBST([PERL5_INTERPRETER])
])

# Make sure Python-test does not include any libraries
LIBS=""

AC_MSG_CHECKING([for python3 enabled])
AS_IF([test "x$enable_python3" = xno], [
	AC_MSG_RESULT([Not compiling with python3])
], [
	AC_MSG_RESULT([yes])

	AC_DEFINE([RRR_WITH_PYTHON3], [1], [Enable python3 extensions])

	python3_version=""

	if test x"${PYTHON3_FORCE_VERSION}" != "x"; then
		python3="python${PYTHON3_FORCE_VERSION}"
		AC_CHECK_PROG(PYTHON3_INTERPRETER,"python${PYTHON3_FORCE_VERSION}",yes)
	else
		for version_tmp in 3.11 3.10 3.9 3.8 3.7; do
			python3_tmp="python$version_tmp"
			AC_CHECK_PROG(PYTHON3_INTERPRETER,${python3_tmp},yes)
			if test x"${PYTHON3_INTERPRETER}" = "xyes"; then
				python3_version=${version_tmp}
				break
			fi
		done
	fi

	python3="python${python3_version}"

	AC_MSG_CHECKING([python version >= 3.7 or forced version])
	if test "x${python3}" = "x"; then
		AC_MSG_ERROR("Supported version of python3 not found")
	fi
	AC_MSG_RESULT([${python3}])

	AC_MSG_CHECKING([for python3 debug enabled])
	if test "x$enable_python3_debug" = x"yes"; then
		python3_config_bin="${python3}-dbg-config"
		AC_MSG_RESULT([$python3_config_bin])
	else
		python3_config_bin="${python3}-config"
		AC_MSG_RESULT([no])
	fi

	python3_libs_from_pkg=""
	python3_cflags_from_pkg=""

	python3_embed_pkg_path="python-$python3_version-embed"

	python3_libs_from_pkg=`pkg-config $python3_embed_pkg_path --silence-errors --libs`
	python3_cflags_from_pkg=`pkg-config $python3_embed_pkg_path --silence-errors --cflags`

	AC_CHECK_PROG(PYTHON3_CONFIG,"$python3_config_bin",yes)
	if test x"${PYTHON3_CONFIG}" = x"yes"; then
		AC_DEFINE([RRR_WITH_PYTHON3], [1], [Build with python3 support], [])
	else
		AC_MSG_ERROR("Could not find python3-config for ${python3}")
	fi

	PYTHON3_CFLAGS=`$python3_config_bin --cflags | sed 's/-O3/ /g' | sed 's/-Wall/ /g'`
	PYTHON3_CFLAGS="${python3_cflags_from_pkg} ${PYTHON3_CFLAGS}"

	PYTHON3_LDFLAGS=`$python3_config_bin --ldflags`
	PYTHON3_LDFLAGS="${PYTHON3_LDFLAGS} $python3_libs_from_pkg"

	echo "Python3 CFLAGS: $PYTHON3_CFLAGS"
	echo "Python3 LDFLAGS: $PYTHON3_LDFLAGS"

	AC_SUBST([PYTHON3_CFLAGS])
	AC_SUBST([PYTHON3_LDFLAGS])

	chmod +x test_python3.sh
	./test_python3.sh "$CC" "$python3_config_bin"
	PYTHON3_TEST_RESULT="$?"

	AC_MSG_CHECKING([functional python3 config])
	if test x"$PYTHON3_TEST_RESULT" = x"0"; then
		AC_MSG_RESULT([yes])
	else
		AC_MSG_RESULT([no])
		echo -e "Include path is: "
		$python3_config_bin --includes
		AC_MSG_ERROR("Python3 test failed")
	fi
	
	AC_MSG_CHECKING([PyTypeObject tp_print member])
	cflags_orig="$CFLAGS"
	CFLAGS="$PYTHON3_CFLAGS"
	AC_RUN_IFELSE([
		AC_LANG_SOURCE([[
			#include <Python.h>
			
			int main (int argc, char *argv[]) {
				PyTypeObject o;
	    		o.tp_print = NULL;
				return 0;
			}
		]])
	], [
		AC_MSG_RESULT([yes])
		AC_DEFINE([RRR_PYTHON3_HAS_PTYPEOBJECT_TP_PRINT], [1], [Python3 PyTypeObject has .tp_print member (version <= 3.8)])
	], [
		AC_MSG_RESULT([no])
	])
	CFLAGS="$cflags_orig"
])

AC_MSG_CHECKING([for USB enabled])
AS_IF([test "x$enable_usb" = xno], [
	AC_MSG_RESULT([Not compiling with USB])
], [
	AC_MSG_RESULT([yes])
	AC_CHECK_HEADERS([usb.h])
	AC_CHECK_LIB(usb, usb_init, [], AC_MSG_ERROR([usb_init from libusb not found]))
	AC_CHECK_LIB(usb, usb_find_busses, [], AC_MSG_ERROR([usb_find_busses from libusb not found]))
	AC_CHECK_LIB(usb, usb_find_devices, [], AC_MSG_ERROR([usb_find_devices from libusb not found]))
	AC_MSG_CHECKING([usb.h symbols])
	AC_RUN_IFELSE([
		AC_LANG_SOURCE([[
			#include <usb.h>
			
			int main (int argc, char *argv[]) {
				struct usb_config_descriptor a;
				struct usb_device_descriptor b;
				struct usb_device c;
				struct usb_bus d;
				return 0;
			}				
		]])
	], [
		AC_MSG_RESULT([OK])
	], [
		AC_MSG_ERROR([Test of symbols from usb.h failed, make sure libusb-dev or libusb-compat is installed.])
	])
])

# Make sure json-c-test does not include any libraries
LIBS=""

AC_MSG_CHECKING([json-c bindings])
AS_IF([test "x$enable_jsonc" = xno], [
	AC_MSG_RESULT([Not compiling with json-c bindings])
], [
	AC_MSG_RESULT([yes])
	AC_DEFINE([RRR_WITH_JSONC], [1], [Compile with json-c bindings])
	AC_CHECK_HEADERS([json-c/json_tokener.h json-c/json_object.h json-c/json_object_iterator.h json-c/json_util.h])
	AC_CHECK_LIB(json-c, json_tokener_new, [], AC_MSG_ERROR([json_tokener_new from json-c not found]))

	AC_CHECK_LIB(json-c, json_object_new_null, [
		AC_DEFINE([RRR_HAVE_JSONC_NEW_NULL], [1], [We have json-c json_object_new_null])
	], [])

	AC_CHECK_LIB(json-c, json_object_new_uint64, [
		AC_DEFINE([RRR_HAVE_JSONC_NEW_UINT64], [1], [We have json-c json_object_new_uint64])
	], [])

	AC_MSG_CHECKING([json_object_object_add is of void type])
	AC_RUN_IFELSE([
		AC_LANG_SOURCE([[
			#include <json-c/json_object.h>
			int main (int argc, char *argv[]) {
				json_object *obj1 = json_object_new_object();
				json_object *obj2 = json_object_new_object();
				// Compilation fails if function is of void type
				return json_object_object_add(obj1, "key", obj2);
			}
		]])
	], [
		AC_MSG_RESULT([no])
	], [
		AC_MSG_RESULT([yes])
		AC_DEFINE([RRR_HAVE_JSONC_OBJECT_ADD_VOID], [1], [json_object_object_add is of void type])
	])

	JSONC_CFLAGS=""
	JSONC_LDFLAGS=""
	JSONC_LIBS="-ljson-c"

	AC_SUBST([JSONC_CFLAGS])
	AC_SUBST([JSONC_LDFLAGS])
	AC_SUBST([JSONC_LIBS])
])

AC_MSG_CHECKING([zlib bindings])
AS_IF([test "x$enable_zlib" = xno], [
	AC_MSG_RESULT([Not compiling with zlib bindings])
], [
	AC_MSG_RESULT([yes])
	AC_DEFINE([RRR_WITH_ZLIB], [1], [Compile with zlib bindings])
	AC_CHECK_HEADERS([zlib.h])
	AC_CHECK_LIB(z, inflate, [], AC_MSG_ERROR([inflate from zlib not found]))
	AC_CHECK_LIB(z, deflate, [], AC_MSG_ERROR([deflate from zlib not found]))

	ZLIB_CFLAGS=""
	ZLIB_LDFLAGS="-lz"

	AC_SUBST([ZLIB_CFLAGS])
	AC_SUBST([ZLIB_LDFLAGS])
])

AC_MSG_CHECKING([NGHTTP2 bindings])
AS_IF([test "x$enable_nghttp2" = xno], [
	AC_MSG_RESULT([Not compiling with NGHTTP2 bindings])
], [
	AC_MSG_RESULT([yes])
	AC_DEFINE([RRR_WITH_NGHTTP2], [1], [Compile with NGHTTP2 bindings])
	AC_CHECK_HEADERS([nghttp2/nghttp2.h])
	AC_CHECK_LIB(nghttp2, nghttp2_pack_settings_payload, [], AC_MSG_ERROR([nghttp2_pack_settings_payload from nghttp2 not found]))
	NGHTTP2_CFLAGS=""
	NGHTTP2_LDFLAGS="-lnghttp2"

	AC_SUBST([NGHTTP2_CFLAGS])
	AC_SUBST([NGHTTP2_LDFLAGS])
	AC_SUBST([NGHTTP2_LIBS])
])

# Make sure MySQL-test does not include any libraries
LIBS=""

AC_MSG_CHECKING([MySQL module inclusion])
AS_IF([test "x$enable_mysql" = xno], [
	AC_MSG_RESULT([Not compiling with MySQL module])
], [
	AC_MSG_RESULT([yes])
	AC_DEFINE([RRR_WITH_MYSQL], [1], [Compile with MySQL module])
	AX_LIB_MYSQL([5.0.0])
	AC_MSG_CHECKING([headers for MariaDB/MySQL])
	AC_RUN_IFELSE([
		AC_LANG_SOURCE([[
			#include <mysql/mysql.h>
			
			int main (int argc, char *argv[]) {
				return 0;
			}
		]])
	], [
		AC_MSG_RESULT([OK])
	], [
		AC_MSG_ERROR([MariaDB/MySQL header mysql/mysql.h not found])
	])
	AC_MSG_CHECKING([integer sizes for MariaDB/MySQL])
	AC_RUN_IFELSE([
		AC_LANG_SOURCE([[
			#include <mysql/mysql.h>
			#include <stdint.h>
			#include <stdio.h>
			
			int main (int argc, char *argv[]) {
				FILE *fd = fopen("conftest.out", "w+");
				if (fd == NULL) {
					return 1;
				}
			
				int ret = 0;
				if (sizeof(unsigned long long int) < sizeof(uint64_t)) {
					fprintf (fd, "Error: Size of 'unsigned long long int' is too small to fit 'uint64_t'\n");
					ret = 1;
				}
				if (sizeof(unsigned long int) < sizeof(uint32_t)) {
					fprintf (fd, "Error: Size of 'unsigned long int' is too small to fit 'uint32_t'\n");
					ret = 1;
				}
				fclose(fd);
			
				return ret;
			}
		]])
	], [
		AC_MSG_RESULT([OK])
	], [
		echo "Test returned: `cat conftest.out`";
		AC_MSG_ERROR([Size test of integers failed, cannot compile with MySQL on this system.])
	])
])

AC_MSG_CHECKING([enabled database testing])
AS_IF([test "x$enable_database_testing" = xyes], [
	AC_MSG_RESULT([yes])
	AC_DEFINE([RRR_ENABLE_DB_TESTING], [1], [Enable database testing in test suite])
],[
	AC_MSG_RESULT([no])
])

AC_MSG_CHECKING([enabled printf logging])
AS_IF([test "x$enable_printf_logging" = xyes], [
	AC_MSG_RESULT([yes])
	AC_DEFINE([RRR_ENABLE_PRINTF_LOGGING], [1], [Enable printf logging for all log messages])
],[
	AC_MSG_RESULT([no])
])

AC_DEFUN([REQUIRE_CONFDIR], [
	if [test "x$enable_confdir" != "xyes"]; then
		AC_MSG_ERROR([confdir was not enabled, but is required])
	fi
])

AC_MSG_CHECKING([for RRR environment file directory])
RRR_ENVIRONMENT_FILE_DIR="${sysconfdir}"
AC_MSG_RESULT([${sysconfdir}])
AC_SUBST(RRR_ENVIRONMENT_FILE_DIR)

AC_MSG_CHECKING([for RRR config file directory])
RRR_CONF_DIR="${sysconfdir}/rrr.conf.d"
AC_MSG_RESULT([${sysconfdir}/rrr.conf.d])
AC_SUBST(RRR_CONF_DIR)

AC_MSG_CHECKING([for confdir usage])
AC_CONFIG_FILES([misc/confdir/Makefile])
AS_IF([test "x$enable_confdir" = xyes], [
	AC_MSG_RESULT([yes, ${RRR_CONF_DIR}])
],[
	AC_MSG_RESULT([no])
])

AM_CONDITIONAL([RRR_SYSTEMD_NO_UNIT_INSTALL], [test "x$RRR_SYSTEMD_NO_UNIT_INSTALL" = "x1"])
AM_CONDITIONAL([RRR_SYSTEMD_NO_TMPFILES_INSTALL], [test "x$RRR_SYSTEMD_NO_TMPFILES_INSTALL" = "x1"])

AC_MSG_CHECKING([for systemd usage])
AC_CONFIG_FILES([misc/systemd/Makefile])
AS_IF([test "x$enable_systemd" = xyes], [
	REQUIRE_CONFDIR
	SYSTEMD_INIT

	AC_MSG_RESULT([yes]);

	AC_SUBST([RRR_SYSTEMD_UNIT_DIR], [SYSTEMD_SYSTEM_UNIT_DIR])
	AC_MSG_CHECKING([For systemd unit directory])
	AC_MSG_RESULT([SYSTEMD_SYSTEM_UNIT_DIR])

	AC_SUBST([RRR_TMPFILES_DIR], [SYSTEMD_TMPFILES_DIR])
	AC_MSG_CHECKING([For systemd tmpfiles.d directory])
	AC_MSG_RESULT([SYSTEMD_TMPFILES_DIR])

	AC_CONFIG_FILES([misc/systemd/make-service.sh])
	AC_CONFIG_FILES([misc/systemd/make-tmpfiles.sh])

	AC_MSG_CHECKING([for systemd service file no installation command])
	AS_IF([test "x$RRR_SYSTEMD_NO_INSTALL" = "x1"] , [
		AC_MSG_RESULT([yes])
	], [
		AC_MSG_RESULT([no])
	])

	AC_CHECK_HEADER([systemd/sd-journal.h], [], AC_MSG_ERROR([missing SystemD development headers]))
	AC_CHECK_LIB(systemd, sd_journal_print, [], AC_MSG_ERROR([sd_journal_print from libsystemd]))

	AC_DEFINE([HAVE_JOURNALD], [1], [Have native SystemD/journald logging])

	JOURNALD_LIBS="-lsystemd"
	AC_SUBST([JOURNALD_LIBS])

	RRR_RUN_DIR="/run/rrr"
],[
	RRR_RUN_DIR="/tmp"
	AC_MSG_RESULT([no])
])

AC_MSG_CHECKING([for RRR run directory])
AC_MSG_RESULT([${RRR_RUN_DIR}])
AC_SUBST(RRR_RUN_DIR)
AC_DEFINE_UNQUOTED([RRR_RUN_DIR], ["${RRR_RUN_DIR}"], [Default run directory for sockets])

AC_MSG_CHECKING([for RRR data directory])
RRR_DATA_DIR="${localstatedir}/lib/rrr"
AC_MSG_RESULT([${RRR_DATA_DIR}])
AC_SUBST(RRR_DATA_DIR)

AC_CONFIG_FILES([src/make-paths.sh])

AC_MSG_CHECKING([for daemon username])
AS_IF([test "x$RRR_DAEMON_USERNAME" != "x"] , [
	AC_MSG_RESULT([${RRR_DAEMON_USERNAME}])
], [
	RRR_DAEMON_USERNAME=daemon
	AC_MSG_RESULT([${RRR_DAEMON_USERNAME} (by default)])
])
AC_SUBST(RRR_DAEMON_USERNAME)

AC_MSG_CHECKING([for runit usage])
AC_CONFIG_FILES([misc/runit/Makefile])
AS_IF([test "x$enable_runit" = xyes], [
	REQUIRE_CONFDIR
	AC_SUBST([RUNIT_SV_DIR], [/etc/sv/rrr/])
	AC_CONFIG_FILES([misc/runit/make-runit.sh])
	AC_MSG_RESULT([yes, sv directory is ${RUNIT_SV_DIR}])
],[
	AC_MSG_RESULT([no])
])

AC_MSG_CHECKING([for openrc usage])
AC_CONFIG_FILES([misc/openrc/Makefile])
AS_IF([test "x$enable_openrc" = xyes], [
	REQUIRE_CONFDIR
	AC_CONFIG_FILES([misc/openrc/make-service.sh])
	AC_MSG_RESULT([yes])
],[
	AC_MSG_RESULT([no])
])

MODULE_DIR="\${exec_prefix}/lib/rrr"
AC_MSG_CHECKING([module installation directory])
AC_MSG_RESULT([${MODULE_DIR}])

CMODULE_DIR="\${exec_prefix}/lib/rrr/cmodules"
AC_MSG_CHECKING([cmodule installation directory])
AC_MSG_RESULT([${CMODULE_DIR}])

AC_SUBST([MODULE_DIR])
AC_SUBST([CMODULE_DIR])

# Clear all automatically added libs. Library users must specify
# libraries locally in Makefile.am
LIBS=""

AM_COND_IF([RRR_WITH_PERL5], [AC_CONFIG_FILES([src/perl5/xsub/Makefile.PL])])
AM_COND_IF([RRR_WITH_PYTHON3], [AC_CONFIG_FILES([src/python/Makefile])])

AC_CONFIG_FILES([src/tests/test.sh],[chmod +x src/tests/test.sh])
AC_CONFIG_FILES([src/test.sh],[chmod +x src/test.sh])

AC_CONFIG_FILES(
	Makefile
	src/Makefile
	src/modules/Makefile
	src/lib/Makefile
	src/tests/Makefile
	src/tests/lib/Makefile
	src/tests/modules/Makefile
	misc/Makefile
	src/cmodules/Makefile
)

AC_OUTPUT
SHELL_VARS_CLEANUP

# Make sure dependency_libs is always set to empty in new .la files to avoid
# recursive depedency linking
echo "rrr: disabling libtool depedency_libs variable"
sed "s/^dependency_libs=.*/dependency_libs=''/" < libtool > libtool.new
mv libtool.new libtool
chmod +x libtool

# Copy config.h file for installation together with other headers
cp -f config.h src/lib/rrr-build-config.h<|MERGE_RESOLUTION|>--- conflicted
+++ resolved
@@ -385,22 +385,6 @@
 		AC_MSG_RESULT([V8 was maybe built with pointer compression])
 
 		AC_MSG_CHECKING([V8 compilation and linking with pointer compression])
-
-<<<<<<< HEAD
-		AC_LANG_SOURCE([[
-			#define V8_COMPRESS_POINTERS 1
-			#include <v8.h>
-			#include <libplatform/libplatform.h>
-			int main (int argc, char **argv) {
-				std::unique_ptr<v8::Platform> platform(v8::platform::NewDefaultPlatform());
-				v8::V8::InitializeICUDefaultLocation(argv[0]);
-				v8::V8::InitializeExternalStartupData(argv[0]);
-				v8::V8::InitializePlatform(platform.get());
-				v8::V8::Initialize();
-				return 0;
-			}
-		]])
-=======
 		AC_LANG_CONFTEST([
 			AC_LANG_SOURCE([[
 				#define V8_COMPRESS_POINTERS 1
@@ -416,7 +400,7 @@
 				}
 			]])
 		])
->>>>>>> fe86d11d
+
 		V8COMPILE
 
 		AC_MSG_RESULT([V8 was built with pointer compression])
