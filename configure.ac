--- conflicted
+++ resolved
@@ -468,13 +468,8 @@
 	AC_MSG_RESULT([yes])
 	AC_DEFINE([RRR_WITH_JS], [1], [Enable V8])
 
-<<<<<<< HEAD
 	if test "x$with_v8" = xyes; then
-		v8_cflags=`pkg-config --cflags v8 v8_libbase v8_libplatform`
-=======
-	if test "x$enable_v8" = xyes; then
 		v8_cflags=`pkg-config --cflags --silence-errors v8 v8_libbase v8_libplatform`
->>>>>>> 55ccd4ee
 		if [[ $? -ne 0 ]]; then
 			v8_include_dir_test="/usr/local/include /usr/include"
 		fi
@@ -501,15 +496,9 @@
 
 	AC_MSG_CHECKING([for V8 libraries])
 
-<<<<<<< HEAD
 	if test "x$with_v8" = xyes; then
-		v8_ldflags=`pkg-config --libs-only-L v8 v8_libbase v8_libplatform`
-		v8_libs=`pkg-config --libs-only-l v8 v8_libbase v8_libplatform`
-=======
-	if test "x$enable_v8" = xyes; then
 		v8_ldflags=`pkg-config --libs-only-L --silence-errors v8 v8_libbase v8_libplatform`
 		v8_libs=`pkg-config --libs-only-l --silence-errors v8 v8_libbase v8_libplatform`
->>>>>>> 55ccd4ee
 		if [[ $? -ne 0 ]]; then
 		echo "result: $?, libs: $v8_libs"
 			v8_lib_dir_test="/usr/local/lib /usr/lib"
