# Even minor version = development, odd minor version = stable
AC_INIT([Read Route Record],[1.29-1])
AC_DEFINE([RRR_CONFIG_VERSION], "1.29-1", [Full version])
AC_DEFINE([RRR_CONFIG_VERSION_MAJOR], 1, [Major version])
AC_DEFINE([RRR_CONFIG_VERSION_MINOR], 29, [Minor version])
AC_DEFINE([RRR_CONFIG_VERSION_REVISION], 1, [Revision number])
AC_DEFINE([RRR_TYPE_MAX_BLOB_LENGTH], 1024, [Maximum size of blob type in type arrays])
#AC_DEFINE([RRR_MYSQL_BIND_MAX], 16, [Maximum number of bind columns for MySQL])
AC_DEFINE([RRR_TMP_PATH], "/tmp", [Temporary directory])
AC_DEFINE([RRR_MESSAGE_MIME_TYPE], "application/rrr-message", [MIME type of RRR message])
AC_DEFINE([RRR_STATS_SOCKET_PREFIX], "rrr_stats", [Socket name prefix for RRR stats socket])

AC_CONFIG_HEADERS([config.h])
AC_CONFIG_MACRO_DIR([m4])
AC_CONFIG_MACRO_DIRS([m4])

#AC_CONFIG_SUBDIRS([])

INET_CHECKS()

dnl OpenBSD check for egcc
AC_CHECK_PROG([EGCC], egcc, egcc)
AC_MSG_CHECKING([for OpenBSD EGCC])
AS_IF([test "x${EGCC}" != "x"], [
		AS_IF([test "x${CC}" != "x" ], [
		AC_MSG_RESULT([found, but CC was already set to something (else)])
	], [
		CC=${EGCC}
		AC_MSG_RESULT([${EGCC}])
	])
], [
	AC_MSG_RESULT([no])
])

AM_INIT_AUTOMAKE([subdir-objects no-dependencies])
LT_INIT
AC_PROG_CC
AC_PROG_INSTALL
#AC_PROG_YACC
#AM_PROG_LEX
AM_SILENT_RULES([yes])

echo "#define RRR_BUILD_TIMESTAMP " `date +%Y%m%d%H%M%S` > build_timestamp.h
echo "#define RRR_BUILD_DIR \""`pwd`"\"" > build_directory.h

AC_CHECK_HEADERS([pthread.h sys/un.h linux/un.h endian.h])
AC_CHECK_FUNCS(vsnprintf vasprintf strcasestr strlcpy)

AC_ARG_WITH([encryption], [AS_HELP_STRING([--without-encryption], [Disable LibreSSL/OpenSSL password encryption])], [enable_encryption=no], [enable_encryption=yes])
AC_ARG_WITH([autossl], [AS_HELP_STRING([--without-autossl], [Disable automatic LibreSSL/OpenSSL support])], [enable_auto_ssl=no], [enable_auto_ssl=yes])
AC_ARG_WITH([libressl], [AS_HELP_STRING([--with-libressl], [Force enable LibreSSL support])], [enable_libressl=yes; enable_auto_ssl=no], [ enable_libressl=no ])
AC_ARG_WITH([openssl-ish], [AS_HELP_STRING([--with-openssl-ish], [Force enable OpenSSL (or LibreSSL-style OpenSSL) support])], [enable_openssl=yes; enable_auto_ssl=no], [ enable_openssl=no ])
AC_ARG_WITH([jsonc],[AS_HELP_STRING([--without-jsonc],[build without the json-c bindings])],[enable_jsonc=no],[enable_jsonc=yes])
AC_ARG_WITH([zlib],[AS_HELP_STRING([--without-zlib],[build without the zlib bindings])],[enable_zlib=no],[enable_zlib=yes])
AC_ARG_WITH([nghttp2],[AS_HELP_STRING([--without-nghttp2],[build without the NGHTTP2 bindings])],[enable_nghttp2=no],[enable_nghttp2=yes])
AC_ARG_WITH([mysql],[AS_HELP_STRING([--without-mysql],[build without the MySQL bindings])],[enable_mysql=no],[enable_mysql=yes])
AC_ARG_WITH([perl5],[AS_HELP_STRING([--without-perl5],[build without the Perl5 bindings])],[enable_perl5=no],[enable_perl5=yes])
AC_ARG_WITH([lua],[AS_HELP_STRING([--without-lua],[build without the Lua bindings])],[enable_lua=no],[enable_lua=yes])
AC_ARG_WITH([usb],[AS_HELP_STRING([--with-usb],[build with USB bindings])],[enable_usb=yes],[enable_usb=no])
AC_ARG_WITH([python3],[AS_HELP_STRING([--without-python3],[build without the python bindings])],[enable_python3=no],[enable_python3=yes])
AC_ARG_WITH([runit],[AS_HELP_STRING([--with-runit],[build with the runit bindings])],[enable_runit=yes],[enable_runit=no])
AC_ARG_WITH([openrc],[AS_HELP_STRING([--with-openrc],[build with the OpenRC bindings])],[enable_openrc=yes],[enable_openrc=no])
AC_ARG_WITH([confdir],[AS_HELP_STRING([--without-confdir],[do not install /etc/rrr.conf.d/])],[enable_confdir=no],[enable_confdir=yes])
AC_ARG_WITH([jemalloc],[AS_HELP_STRING([--with-jemalloc],[build with jemalloc support])],[enable_jemalloc=yes],[enable_jemalloc=no])
AC_ARG_WITH([v8],[AS_HELP_STRING([--with-v8],[set root directory for the V8 bindings in where the out/ directory exists])],[],[with_v8=yes])
AC_ARG_ENABLE([python3-debug],[AS_HELP_STRING([--enable-python3-debug],[build with Python 3 debugging])],[enable_python3_debug=yes],[enable_python3_debug=no])
AC_ARG_ENABLE([perl5-debug],[AS_HELP_STRING([--enable-perl5-debug],[build with Perl5 debugging])],[enable_perl5_debug=yes],[enable_perl5_debug=no])
AC_ARG_ENABLE([gnu-debug],[AS_HELP_STRING([--enable-gnu-debug],[build with debugging of RRR GNU functions; always enable compat functions])],[enable_gnu_debug=yes],[enable_gnu_debug=no])
AC_ARG_ENABLE([database-testing],[AS_HELP_STRING([--enable-database-testing],[enable checks requiring custom setup of databases])],[enable_database_testing=yes],[enable_database_testing=no])
AC_ARG_ENABLE([printf-logging], [AS_HELP_STRING([--enable-printf-logging],[use plain printf calls in all log messages. All messages will be printed regardless of debuglevel. Most useful to make compiler validate the log calls.])],[enable_printf_logging=yes],[enable_printf_logging=no])
AC_ARG_ENABLE([v8-sandbox], [AS_HELP_STRING([--enable-v8-sandbox],[Enable V8 sandboxing, this must be done if the installed V8 library has sandboxing enabled.])],[enable_v8_sandbox=yes],[enable_v8_sandbox=no])
AC_ARG_VAR([PYTHON3_FORCE_VERSION], [Force a specific python version to be used, e.g. 3.6])

dnl Disable SystemD for BSD
enable_systemd=no
AC_MSG_CHECKING([for SystemD disabled on BSD])
AC_MSG_RESULT([yes])

AC_MSG_CHECKING([for JavaScript enabled])
if test "x$with_v8" != xno; then
	enable_js=yes
	AC_MSG_RESULT([yes])
else
	enable_js=no
	AC_MSG_RESULT([no])
fi

AC_MSG_CHECKING([for RRR GNU Debug])
AS_IF([test "x$enable_gnu_debug" = xno], [
	AC_MSG_RESULT([RRR GNU Debug disabled])
], [
	AC_DEFINE([RRR_WITH_GNU_DEBUG], [1], [Enable RRR GNU Debug (compat functions always enabled)])
	AC_MSG_RESULT([yes])
])

AC_MSG_CHECKING([for development environment compiler warnings])
AS_IF([ test -f ".development" ], [
	RRR_EXTRA_WARNINGS="-Wconversion"
	AC_MSG_RESULT([$RRR_EXTRA_WARNINGS])
], [
	RRR_EXTRA_WARNINGS=""
	AC_MSG_RESULT([none])
])

CFLAGS_CONFIG="-include $srcdir/config.h -include $srcdir/build_timestamp.h"
CFLAGS_COMMON="-include $srcdir/src/lib/intercept.h -Wunreachable-code -Wextra -D_XOPEN_SOURCE=700 -g"
CPPFLAGS="-I/usr/local/include -I/usr/include"
LDFLAGS="-L/usr/local/lib -L/usr/lib -L/lib"
AM_CFLAGS="$AM_CFLAGS -std=c11 $CFLAGS_CONFIG $CFLAGS_COMMON -Wall -Wstrict-prototypes -Werror=implicit-function-declaration -O2"
AM_LDFLAGS=""

AC_MSG_CHECKING([for AM_CFLAGS])
AC_MSG_RESULT([$AM_CFLAGS])
CFLAGS=""

AC_SUBST(AM_CFLAGS)
AC_SUBST(AM_LDFLAGS)

AC_MSG_CHECKING([for C++ usage])
if test "x$enable_js" != xno; then # autotools complains when using AC_PROG_CXX inside AS_IF
	AC_MSG_RESULT([yes])
	AC_PROG_CXX
	# Dont't use. Sometimes adds gnu17 standard.
	# AX_CXX_COMPILE_STDCXX_17
	AC_DEFINE([RRR_WITH_CXX], [1], [Enable C++])
	AC_LANG_PUSH([C++])
	AC_CHECK_HEADERS([iostream], [], AC_MSG_ERROR([Standard C++ library headers not found]))
	AC_LANG_POP([C++])
	FREEBSD_CXXFLAGS="-DRRR_INTERCEPT_ALLOW_FORK"
	CLANG_CXXFLAGS="-Wno-unused-parameter"
	AM_CXXFLAGS="$AM_CXXFLAGS -std=c++17 $CFLAGS_CONFIG $CFLAGS_COMMON -O3 $CXXFLAGS $FREEBSD_CXXFLAGS $CLANG_CXXFLAGS"
	TEST_CXXFLAGS="-std=c++17 $CFLAGS_COMMON -O3"
	AC_MSG_CHECKING([for AM_CXXFLAGS])
	AC_MSG_RESULT([$AM_CXXFLAGS])
	CXXFLAGS=""
	enable_cxx=yes
else
	AC_MSG_RESULT([no])
	enable_cxx=no
fi

AC_SUBST(AM_CXXFLAGS)

SHELL_VARS_INIT([variables.sh])

SHELL_VARS_EXPORT([RRR_WITH_SYSTEMD], $enable_systemd)
SHELL_VARS_EXPORT([RRR_WITH_PYTHON3], $enable_python3)
SHELL_VARS_EXPORT([RRR_WITH_PERL5], $enable_perl5)
SHELL_VARS_EXPORT([RRR_WITH_LUA], $enable_lua)
SHELL_VARS_EXPORT([RRR_WITH_NGHTTP2], $enable_nghttp2)
SHELL_VARS_EXPORT([RRR_WITH_MYSQL], $enable_mysql)
SHELL_VARS_EXPORT([RRR_WITH_JS], $enable_js)

SHELL_VARS_OUTPUT

AM_CONDITIONAL([RRR_WITH_CXX], [test "x$enable_cxx" != xno])
AM_CONDITIONAL([RRR_WITH_OPENRC], [test "x$enable_openrc" != xno])
AM_CONDITIONAL([RRR_WITH_RUNIT], [test "x$enable_runit" != xno])
AM_CONDITIONAL([RRR_WITH_CONFDIR], [test "x$enable_confdir" != xno])
AM_CONDITIONAL([RRR_WITH_JEMALLOC], [test "x$enable_jemalloc" != xno])
AM_CONDITIONAL([RRR_WITH_JS], [test "x$enable_js" != xno])
AM_CONDITIONAL([RRR_WITH_SYSTEMD], [test "x$enable_systemd" != xno])
AM_CONDITIONAL([RRR_WITH_USB], [test "x$enable_usb" != xno])
AM_CONDITIONAL([RRR_WITH_PYTHON3], [test "x$enable_python3" != xno])
AM_CONDITIONAL([RRR_WITH_PERL5], [test "x$enable_perl5" != xno])
AM_CONDITIONAL([RRR_WITH_LUA], [test "x$enable_lua" != xno])
AM_CONDITIONAL([RRR_WITH_JSONC], [test "x$enable_jsonc" != xno])
AM_CONDITIONAL([RRR_WITH_ZLIB], [test "x$enable_zlib" != xno])
AM_CONDITIONAL([RRR_WITH_NGHTTP2], [test "x$enable_nghttp2" != xno])
AM_CONDITIONAL([RRR_WITH_MYSQL], [test "x$enable_mysql" != xno])

AC_CHECK_LIB(rt, shm_open, [ LIBRT_LIBADD="-lrt" ], [ LIBRT_LIBADD="" ])
AC_SUBST([LIBRT_LIBADD])

AC_CHECK_HEADER([linux/input.h], [have_linux_input=yes], [have_linux_input=no])
AM_CONDITIONAL([RRR_WITH_LINUX_INPUT], [test "x$have_linux_input" != xno])

AC_CHECK_HEADER([dev/evdev/input.h], [have_freebsd_input=yes], [have_freebsd_input=no])
AM_CONDITIONAL([RRR_WITH_FREEBSD_INPUT], [test "x$have_freebsd_input" != xno])

AC_MSG_CHECKING([for Linux-style input device headers])
AS_IF([test "x$have_linux_input" = xno], [
	AC_MSG_RESULT([no])
], [
	AC_MSG_RESULT([yes])
	AC_DEFINE([RRR_WITH_LINUX_INPUT], [1], [Enable Linux-style input device control])
])

AC_MSG_CHECKING([for FreeBSD-style input device headers])
AS_IF([test "x$have_freebsd_input" = xno], [
	AC_MSG_RESULT([no])
], [
	AC_MSG_RESULT([yes])
	AC_DEFINE([RRR_WITH_FREEBSD_INPUT], [1], [Enable FreeBSD-style input device control])
])

AC_MSG_CHECKING([for libbsd])

have_setproctitle=no
LIBBSD_LIBS=""

# Check for setproctitle. Should be in unistd.h on both BSD and Linux,
# but on linux it's in the libbsd library while on BSD it's in libc.
AC_CHECK_LIB([bsd], [setproctitle], [
	LIBBSD_LIBS="-lbsd"
	have_setproctitle=yes
	AC_DEFINE([RRR_HAVE_LIBBSD], [1], [Have libbsd])
], [])
AC_CHECK_LIB([c], [setproctitle], [
	have_setproctitle=yes
], [])

AS_IF([test "x$have_setproctitle" != xno], [
	AC_DEFINE([RRR_HAVE_SETPROCTITLE], [1], [Have setproctitle])
])

AC_SUBST([LIBBSD_LIBS])
AM_CONDITIONAL([RRR_HAVE_LIBBSD], ["x$LIBBSD_LIBS" != "x"])

AC_CHECK_LIB([bsd], [setproctitle_init], [
	AC_DEFINE([RRR_HAVE_SETPROCTITLE_INIT], [1], [Have setproctitle_init])
], [])

# Check for pthread name setter
AC_MSG_CHECKING([for pthread_setname_np])
AC_RUN_IFELSE([
	AC_LANG_SOURCE([[
		#include <pthread.h>
		#include <stdio.h>
		
		int main (int argc, char *argv[]) {
			pthread_t tid = pthread_self();
			pthread_setname_np(tid, "test");
			return 0;
		}
	]])
], [
	AC_MSG_RESULT([yes])
	AC_DEFINE([RRR_HAVE_PTHREAD_SETNAME_NP], [1], [Have pthread_setname_np])
], [
	AC_MSG_RESULT([no])
])

# Check for limits
AC_MSG_CHECKING([location of limits.h with PATH_MAX])
AC_RUN_IFELSE([
	AC_LANG_SOURCE([[
		#include <linux/limits.h>
		#include <stdio.h>
		
		int main (int argc, char *argv[]) {
			printf("path_max: %i\n", PATH_MAX);
			return 0;
		}
	]])
], [
	AC_MSG_RESULT([linux/limits.h])
	AC_DEFINE([RRR_HAS_PATH_MAX_IN_LINUX_LIMITS_H], [1], [Use linux/limits.h to find PATH_MAX])
], [
	AC_MSG_RESULT([limits.h])
])

AC_MSG_CHECKING([precense of gettid()])
AC_RUN_IFELSE([
	AC_LANG_SOURCE([[
		#define _GNU_SOURCE
		#include <unistd.h>
		#include <sys/types.h>

		int main (int argc, char *argv[]) {
			pid_t tid = gettid();
			return 0;
		}
	]])
], [
	AC_MSG_RESULT([yes])
	AC_DEFINE([RRR_HAVE_GETTID], [1], [Linux-specific gettid() is present])
], [
	AC_MSG_RESULT([no])
])

AC_CHECK_HEADERS([event2/event.h event2/thread.h], [], [AC_MSG_ERROR([libevent headers not found])])
AC_CHECK_LIB([event], [event_base_new], [], [AC_MSG_ERROR([libevent library not found])])
AC_CHECK_LIB([event_pthreads], [evthread_use_pthreads], [], [AC_MSG_ERROR([libevent pthreads library not found])])

AC_SUBST([TLS_CFLAGS])
AC_SUBST([TLS_LDFLAGS])
AC_SUBST([TLS_LIBADD])

TLS_CFLAGS=
TLS_LDFLAGS=
TLS_LIBADD=

CHECK_LIBRESSL_LIBTLS

AC_MSG_CHECKING([for automatic LibreSSL/OpenSSL selection])
AS_IF([test "x$enable_auto_ssl" != xno], [
	AC_MSG_RESULT([yes])
	AS_IF([test "x$HAVE_LIBRESSL_LIBTLS" != "x"],[ enable_libressl=yes ])
	AC_CHECK_HEADERS([openssl/err.h], [ enable_openssl=yes ], [])
], [
	AC_MSG_RESULT([no])
])

AC_MSG_CHECKING([for LibreSSL usage])
AS_IF([test "x$enable_libressl" = xyes], [
	AC_MSG_RESULT([yes])
	AS_IF([test "x$HAVE_LIBRESSL_LIBTLS" = "x"],[
		AC_MSG_ERROR([LibreSSL usage requested but libtls was not found])
	])
	AC_DEFINE([RRR_WITH_LIBRESSL], [1], [Enable encryption in network modules with LibreSSL])

	AC_MSG_CHECKING([LibreSSL CFLAGS])
	AC_MSG_RESULT([$LIBRESSL_LIBTLS_CFLAGS])

	AC_MSG_CHECKING([LibreSSL LDFLAGS])
	AC_MSG_RESULT([$LIBRESSL_LIBTLS_LDFLAGS])

	AC_MSG_CHECKING([LibreSSL LIBADD])
	AC_MSG_RESULT([$LIBRESSL_LIBTLS_LIBADD])

	TLS_CFLAGS=$LIBRESSL_LIBTLS_CFLAGS
	TLS_LDFLAGS=$LIBRESSL_LIBTLS_LDFLAGS
	TLS_LIBADD=$LIBRESSL_LIBTLS_LIBADD
], [
	AC_MSG_RESULT([Not compiling with LibreSSL])
])

AC_MSG_CHECKING([for LibreSSL overrides OpenSSL])
AS_IF([test "x$enable_auto_ssl" != "xno" && test "x$enable_openssl" = "xyes" && test "x$enable_libressl" = "xyes" ], [
	AC_MSG_RESULT([yes])
	enable_openssl=no
], [
	AC_MSG_RESULT([no])
])

AC_MSG_CHECKING([for OpenSSL usage])
AS_IF([test "x$enable_openssl" = xyes], [
	AC_MSG_RESULT([yes])
	AC_DEFINE([RRR_WITH_OPENSSL], [1], [Enable encryption in network modules with OpenSSL])
	AX_CHECK_OPENSSL([], [
		AC_MSG_ERROR([Cannot compile with encryption, OpenSSL missing])
	])
	AC_CHECK_HEADERS([openssl/crypto.h openssl/evp.h openssl/err.h openssl/sha.h openssl/rand.h])
# Only version >=1.1 supported
#	AC_CHECK_LIB(crypto, CRYPTO_get_new_dynlockid, [AC_DEFINE([RRR_HAVE_OLD_OPENSSL_LOCK], [1], [Have old style lock])], [])
	AC_CHECK_LIB(crypto, CRYPTO_THREAD_lock_new, [AC_DEFINE([RRR_HAVE_NEW_OPENSSL_LOCK], [1], [Have new style thread lock])], [])
	AC_CHECK_LIB(ssl, SSL_get1_peer_certificate, [AC_DEFINE([RRR_HAVE_GET1_PEER_CERTIFICATE], [1], [Have get peer certificate with and without reference incrementing])], [])
	OPENSSL_CFLAGS_COMPAT="-DOPENSSL_API_COMPAT=0x10100000L"
	AC_SUBST([OPENSSL_CFLAGS_COMPAT])
	AC_DEFINE([OPENSSL_API_COMPAT], [0x10100000L], "Use OpenSSL version >= 1.1.0")

	AC_SUBST([TLS_CFLAGS])
	AC_SUBST([TLS_LDFLAGS])
	AC_SUBST([TLS_LIBADD])
], [
	AC_MSG_RESULT([Not compiling with OpenSSL])
])

AC_MSG_CHECKING([only one SSL/TLS library was chosen])
AS_IF([test "x$enable_openssl" = xyes && test "x$enable_libressl" = xyes ], [
	AC_MSG_RESULT([no])
	AC_MSG_ERROR([cannot use both OpenSSL and LibreSSL at the same time, make sure auto-selection is not disabled])
], [
	AC_MSG_RESULT([yes])
])

AC_MSG_CHECKING([for LibreSSL/OpenSSL common cryptography functions])
AS_IF([test "x$enable_encryption" != "xno" ], [
	AC_MSG_RESULT([yes])
	AC_CHECK_HEADERS([openssl/crypto.h openssl/evp.h openssl/sha.h openssl/rand.h])
	AC_DEFINE([RRR_WITH_OPENSSL_CRYPT], [1], "Use OpenSSL/LibreSSL cryptography functions")
	AS_IF([test "x$TLS_LDFLAGS" = "x"], [
		AX_CHECK_OPENSSL([], [
			AC_MSG_ERROR([Cannot compile with encryption, OpenSSL/LibreSSL missing])
		])
		TLS_CFLAGS=$OPENSSL_INCLUDES
		TLS_LDFLAGS=$OPENSSL_LDFLAGS
		TLS_LIBADD=$OPENSSL_LIBS
	])
], [
	AC_MSG_RESULT([not enabled])
])

AC_SUBST([TLS_CFLAGS])
AC_SUBST([TLS_LDFLAGS])
AC_SUBST([TLS_LIBADD])

SHELL_VARS_EXPORT([RRR_WITH_OPENSSL], $enable_openssl)
SHELL_VARS_EXPORT([RRR_WITH_LIBRESSL], $enable_libressl)
SHELL_VARS_EXPORT([RRR_WITH_AUTO_SSL], $enable_auto_ssl)

AM_CONDITIONAL([RRR_WITH_OPENSSL], [test "x$enable_openssl" != xno])
AM_CONDITIONAL([RRR_WITH_OPENSSL_CRYPT], [test "x$enable_encryption" != xno])
AM_CONDITIONAL([RRR_WITH_LIBRESSL], [test "x$enable_libressl" != xno])
AM_CONDITIONAL([RRR_WITH_AUTO_SSL], [test "x$enable_auto_ssl" != xno])

# Make sure jemalloc-test does not include any libraries
LIBS=""

AC_MSG_CHECKING([for jemalloc usage])
AS_IF([test "x$enable_jemalloc" != xno], [
	AC_MSG_RESULT([yes])
	AC_DEFINE([RRR_WITH_JEMALLOC], [1], [Enable jemalloc allocation])
	AC_CHECK_HEADERS([jemalloc/jemalloc.h], [], AC_MSG_ERROR([jemalloc/jemalloc.h not found]))
	AC_CHECK_LIB(jemalloc, mallocx, [], AC_MSG_ERROR([mallocx from libjemalloc not found]))
	JEMALLOC_LIBS=-ljemalloc
], [
	AC_MSG_RESULT([no])
])

AC_SUBST([JEMALLOC_LIBS])

AC_DEFUN([V8COMPILE], [
	cxx_flags="$TEST_CXXFLAGS $JS_CXXFLAGS $FREEBSD_CXXFLAGS -w"
	ld_flags="$AM_LDFLAGS $JS_LDFLAGS $JS_LIBS"
	$CXX $cxx_flags -o conftest.o -c conftest.cpp && $CXX $cxx_flags conftest.o -o conftest $ld_flags > /dev/null 2>&1 && ./conftest
	if test "$?" = 0; then
		AC_MSG_RESULT([present])
		m4_default([$1], [])
	else
		AC_MSG_RESULT([not present])
		m4_default([$2], [AC_MSG_ERROR([Failed: $CXX $cxx_flags -o conftest.o -c conftest.cpp && $CXX $cxx_flags conftest.o -o conftest $ld_flags && ./conftest])])
	fi
])

AC_DEFUN([V8TESTS],[
	AC_MSG_CHECKING([V8 sandboxing enabled])
	AS_IF([test "x$enable_v8_sandbox" = xyes],[
		AC_MSG_RESULT([yes])
		AC_DEFINE([V8_ENABLE_SANDBOX], [1], [Use sandboxing in V8, this parameter must match with of the V8 library on the system was compiled])
	],[
<<<<<<< HEAD
		AC_MSG_RESULT([V8 was maybe built with pointer compression])

		AC_MSG_CHECKING([V8 compilation and linking with pointer compression])
=======
		AC_MSG_RESULT([no])
	])

	AC_MSG_CHECKING([V8 compilation and linking without pointer compression V8_COMPRESS_POINTERS (default mode for NodeJS)])
	AS_IF([test "x$enable_v8_sandbox" = xyes],[
		AC_LANG_CONFTEST([
			AC_LANG_SOURCE([[
				#define V8_ENABLE_SANDBOX 1
				#include <v8.h>
				#include <libplatform/libplatform.h>
				int main (int argc, char **argv) {
					std::unique_ptr<v8::Platform> platform(v8::platform::NewDefaultPlatform());
					v8::V8::InitializeICUDefaultLocation(argv[0]);
					v8::V8::InitializeExternalStartupData(argv[0]);
					v8::V8::InitializePlatform(platform.get());
					v8::V8::Initialize();
					return 0;
				}
			]])
		])
	],[
>>>>>>> c840d5ed
		AC_LANG_CONFTEST([
			AC_LANG_SOURCE([[
				#include <v8.h>
				#include <libplatform/libplatform.h>
				int main (int argc, char **argv) {
					std::unique_ptr<v8::Platform> platform(v8::platform::NewDefaultPlatform());
					v8::V8::InitializeICUDefaultLocation(argv[0]);
					v8::V8::InitializeExternalStartupData(argv[0]);
					v8::V8::InitializePlatform(platform.get());
					v8::V8::Initialize();
					return 0;
				}
			]])
		])
<<<<<<< HEAD

=======
	])

	V8COMPILE([
		AC_MSG_RESULT([V8 was not built with pointer compression])
		AS_IF([test "x$enable_v8_sandbox" != xno],[
			AC_MSG_RESULT("Note: Specified --enable-v8-sandbox was ignored")

		])
	],[
		AC_MSG_RESULT([V8 was maybe built with pointer compression])

		AC_MSG_CHECKING([V8 compilation and linking with pointer compression])

		AS_IF([test "x$enable_v8_sandbox" = xyes],[
			AC_DEFINE([V8_ENABLE_SANDBOX], [1], [Use sandboxing in V8, this parameter must match with of the V8 library on the system was compiled])
			AC_LANG_CONFTEST([
				AC_LANG_SOURCE([[
					#define V8_COMPRESS_POINTERS 1
					#define V8_ENABLE_SANDBOX 1
					#include <v8.h>
					#include <libplatform/libplatform.h>
					int main (int argc, char **argv) {
						std::unique_ptr<v8::Platform> platform(v8::platform::NewDefaultPlatform());
						v8::V8::InitializeICUDefaultLocation(argv[0]);
						v8::V8::InitializeExternalStartupData(argv[0]);
						v8::V8::InitializePlatform(platform.get());
						v8::V8::Initialize();
						return 0;
					}
				]])
			])
		],[
			AC_LANG_CONFTEST([
				AC_LANG_SOURCE([[
					#define V8_COMPRESS_POINTERS 1
					#include <v8.h>
					#include <libplatform/libplatform.h>
					int main (int argc, char **argv) {
						std::unique_ptr<v8::Platform> platform(v8::platform::NewDefaultPlatform());
						v8::V8::InitializeICUDefaultLocation(argv[0]);
						v8::V8::InitializeExternalStartupData(argv[0]);
						v8::V8::InitializePlatform(platform.get());
						v8::V8::Initialize();
						return 0;
					}
				]])
			])
		])
>>>>>>> c840d5ed
		V8COMPILE

		AC_MSG_RESULT([V8 was built with pointer compression])
		AC_DEFINE([V8_COMPRESS_POINTERS], [1], [Use compressed pointers in V8, this parameter must match with of the V8 library on the system was compiled])
	])

	AC_MSG_CHECKING([V8 has BackingStore])
	AC_LANG_CONFTEST([
		AC_LANG_SOURCE([[
			#include <v8.h>
			int main (int argc, char **argv) {
				auto size = sizeof(v8::BackingStore);
				return sizeof(v8::BackingStore) == 0;
			}
		]])
	])
	V8COMPILE([
		AC_DEFINE([RRR_HAVE_V8_BACKINGSTORE], [1], [Have BackingStore for ArrayBuffer])
	],[
		# Not found, no action required
	])

	AC_MSG_CHECKING([V8 has FixedArray arg in ResolveModuleCallback])
	AC_LANG_CONFTEST([
		AC_LANG_SOURCE([[
			#include <v8.h>
			#include <v8-script.h>
			v8::MaybeLocal<v8::Module> dummy (
					v8::Local<v8::Context>,
					v8::Local<v8::String>,
					v8::Local<v8::FixedArray>,
					v8::Local<v8::Module>
			) {
				auto ctx = v8::Local<v8::Context>();
				auto mod = v8::Local<v8::Module>();
				mod->InstantiateModule(ctx, dummy);
			}
			int main (int argc, char **argv) {
				return 0;
			}
		]])
	])
	V8COMPILE([
		AC_DEFINE([RRR_HAVE_V8_FIXEDARRAY_IN_RESOLVEMODULECALLBACK], [1], [Have FixedArray in ResolveModuleCallback])
	],[
		# Not found, no action required
	])

	AC_MSG_CHECKING([V8 has primitive arguments to ScriptOrigin])
	AC_LANG_CONFTEST([
		AC_LANG_SOURCE([[
			#include <v8.h>
			#include <v8-message.h>
			int main (int argc, char **argv) {
				auto dummy = v8::ScriptOrigin(
						nullptr,
						v8::Local<v8::Value>(),
						0,
						0,
						false,
						-1,
						v8::Local<v8::Value>(),
						false,
						false,
						false
				);
				return 0;
			}
		]])
	])
	V8COMPILE([
		AC_DEFINE([RRR_HAVE_V8_PRIMITIVE_ARGS_TO_SCRIPTORIGIN], [1], [Have primitive arguments to ScriptOrigin])
	],[
		# Not found, no action required
	])
])

AC_LANG_PUSH([C++])

AC_MSG_CHECKING([for V8 usage])
AS_IF([test "x$enable_js" != xno],[
	AC_MSG_RESULT([yes])
	AC_DEFINE([RRR_WITH_JS], [1], [Enable V8])

<<<<<<< HEAD
	if test "x$with_v8" = xyes; then
=======
	pkgconfig_ok=no
	if test "x$enable_v8" = xyes; then
		# Note: May return OK but empty string, this is OK
>>>>>>> c840d5ed
		v8_cflags=`pkg-config --cflags --silence-errors v8 v8_libbase v8_libplatform`
		if test $? -ne 0; then
			v8_include_dir_test="/usr/local/include /usr/include"
		else
			pkgconfig_ok=yes
		fi
	else
		v8_include_dir_test="$with_v8/include"
	fi

	AC_MSG_CHECKING([for V8 include directories])

	if test "x$pkgconfig_ok" = xyes; then
		if test "x$v8_cflags" = x; then
			AC_MSG_RESULT([empty])
		else
			AC_MSG_RESULT([$v8_cflags])
		fi
	else
		if test "x$v8_cflags" = x; then
			for dir in $v8_include_dir_test; do
				if test -d $dir; then
					v8_cflags="$v8_cflags -I$dir"
				fi
			done
		fi

		if test "x$v8_cflags" != x; then
			AC_MSG_RESULT([$v8_cflags])
		else
			AC_MSG_ERROR("not found")
		fi
	fi

	AC_MSG_CHECKING([for V8 libraries])

<<<<<<< HEAD
	if test "x$with_v8" = xyes; then
=======
	pkgconfig_ok=no
	if test "x$enable_v8" = xyes; then
>>>>>>> c840d5ed
		v8_ldflags=`pkg-config --libs-only-L --silence-errors v8 v8_libbase v8_libplatform`
		v8_libs=`pkg-config --libs-only-l --silence-errors v8 v8_libbase v8_libplatform`
		if test $? -ne 0; then
			v8_lib_dir_test="/usr/local/lib /usr/lib"
			v8_libs="-lv8 -licuuc -licui18n -licudata -lv8_libbase -lv8_libplatform"
		else
			pkgconfig_ok=yes
		fi
	else
		v8_lib_dir_test=`ls $with_v8/out/*`
		v8_libs="-lv8 -licuuc -licui18n -licudata -lv8_libbase"
	fi

	if test "x$v8_libs" != x; then
		AC_MSG_RESULT([$v8_libs])
	else
		AC_MSG_ERROR("not found")
	fi

	AC_MSG_CHECKING([for V8 library directories])

	if test "x$pkgconfig_ok" = xyes; then
		if test "x$v8_ldlags" = x; then
			AC_MSG_RESULT([empty])
		else
			AC_MSG_RESULT([$v8_ldlags])
		fi
	else
		if test "x$v8_lib_dir_test" != x; then
			v8_ldflags=""
			for dir in $v8_lib_dir_test; do
				if test -d $dir; then
					v8_ldflags="$v8_ldflags -L$dir"
				fi
			done
		fi

		if test "x$v8_ldflags" != x; then
			AC_MSG_RESULT([$v8_ldflags])
		else
			AC_MSG_ERROR("not found")
		fi
	fi

	JS_CXXFLAGS="$v8_cflags -DRRR_INTERCEPT_ALLOW_PTHREAD_MUTEX_INIT -DV8_DEPRECATION_WARNINGS"
	JS_LDFLAGS="$v8_ldflags"
	JS_LIBS="$v8_libs"

	V8TESTS

	AC_MSG_CHECKING([for V8 overrides node usage])
	AS_IF([test "x$enable_node" != xno], [
		AC_MSG_RESULT([yes])
		enable_node=no
	], [
		AC_MSG_RESULT([no])
	])

],[
	AC_MSG_RESULT([no])
])

<<<<<<< HEAD
=======
AC_MSG_CHECKING([for node usage])
AS_IF([test "x$enable_node" != xno], [
	AS_IF([test "x$enable_node" != xno -a "x$enable_v8" != xno], [
		AC_MSG_ERROR(["Both NodeJS and V8 are enabled, please ensure only one is used."])
	])
	AC_MSG_RESULT([yes])
	# AC_CHECK_HEADERS does not work for C++ headers with .h suffix, it
	# only starts C-compiler.
	AC_MSG_CHECKING([for node include directory])
	node_include_dir=""
	for dir in /usr/include/node /usr/local/include/node; do
		if test -d $dir; then
			node_include_dir=$dir
			break
		fi
	done
	if test "x$node_include_dir" != x; then
		AC_MSG_RESULT([$node_include_dir])
	else
		AC_MSG_ERROR("not found")
	fi

	JS_CXXFLAGS="-I$node_include_dir -DRRR_INTERCEPT_ALLOW_PTHREAD_MUTEX_INIT"
	JS_LDFLAGS=""
	JS_LIBS="-lstdc++ -lnode"
	V8TESTS
], [
	AC_MSG_RESULT([no])
])

AS_IF([test "x$enable_node" != xno -o "x$enable_v8" != xno], [
	AC_DEFINE([RRR_WITH_JS], [1], [Enable JavaScript])
])

>>>>>>> c840d5ed
AC_SUBST([JS_CXXFLAGS])
AC_SUBST([JS_LDFLAGS])
AC_SUBST([JS_LIBS])

AC_LANG_POP([C++])

# Make sure Perl-test does not include any libraries
LIBS=""

AC_MSG_CHECKING([for perl5 enabled])
AS_IF([test "x$enable_perl5" = xno], [
	AC_MSG_RESULT([Not compiling with perl5])
], [
	AC_MSG_RESULT([yes])

	AC_DEFINE([RRR_WITH_PERL5], [1], [Enable perl5 extensions])

	if test x"${enable_perl5_debug}" = x"yes"; then
		AC_CHECK_PROG(PERL5_INTERPRETER,debugperl,debugperl)
	else
		AC_CHECK_PROG(PERL5_INTERPRETER,perl,perl)
	fi

	PERL5_REVISION=`perl -MConfig -e 'print "$Config{api_revision}\n"'`
	PERL5_VERSION=`perl -MConfig -e 'print "$Config{api_version}\n"'`
	PERL5_SUBVERSION=`perl -MConfig -e 'print "$Config{api_subversion}\n"'`

	AC_MSG_CHECKING([Perl5 >= 5.026])
	if test x"${PERL5_REVISION}" != "x5"; then
		AC_MSG_RESULT([no])
		AC_MSG_ERROR("Perl5 is required but not found")
	fi
	if test ${PERL5_VERSION} -lt 26; then
		AC_MSG_RESULT([no])
		AC_MSG_ERROR("Perl 5 version >= 26 is required but not found");
	fi
	AC_MSG_RESULT([yes])

	# Remove -specs=/... causing -pie to get inserted on RH-systems

	AC_MSG_CHECKING([Perl5 CFLAGS])
	PERL5_CFLAGS=$(${PERL5_INTERPRETER} -MExtUtils::Embed -e ccopts | ${PERL5_INTERPRETER} -E 'while(<STDIN>){s/\s*-specs\S*//g;print;}')
	if test "$CXX" = "c++"; then
		PERL5_CFLAGS="$PERL5_CFLAGS -Wno-compound-token-split-by-macro"
	fi

	AC_MSG_RESULT([$PERL5_CFLAGS])

	AC_MSG_CHECKING([Perl5 LDFLAGS])
	perl5_ldflags_auto=$(${PERL5_INTERPRETER} -MExtUtils::Embed -e ldopts | ${PERL5_INTERPRETER} -E 'while(<STDIN>){s/\s*-specs\S*//g;print;}')
	PERL5_LDFLAGS="$perl5_ldflags_auto"
	AC_MSG_RESULT([$PERL5_LDFLAGS])

	AC_MSG_CHECKING([perl5 compilation and linking])
	AC_LANG_CONFTEST([
		AC_LANG_SOURCE([[
			#include <EXTERN.h>
			#include <perl.h>
			int main (int argc, char **argv) {
				PERL_SYS_INIT3(&argc, &argv, NULL);
				PerlInterpreter *interpreter = perl_alloc();
				perl_free(interpreter);
				PERL_SYS_TERM();
				return 0;
			}
		]])
	])

	# Need -O to avoid warning about FORTIFY_SOURCE
	$CC -o conftest conftest.c ${PERL5_CFLAGS} -O3 ${PERL5_LDFLAGS}
	perl5_result=$?
	if test x"${perl5_result}" = x"0"; then
		./conftest
		perl5_result=$?
		if test x"${perl5_result}" = x"0"; then
			AC_MSG_RESULT([OK])
		else
			AC_MSG_ERROR([Test run of perl5 program failed with status "$?"])
		fi
	else
		AC_MSG_ERROR([Test of perl5 compilation failed, make sure libperl-dev is installed.])
	fi

	AC_MSG_CHECKING([Generating Perl5 XSI source])
	perl5_xsi_source="$srcdir/src/lib/perl5_xsi.c"
	${PERL5_INTERPRETER} -MExtUtils::Embed -e xsinit -- -o ${perl5_xsi_source}
	perl5_result=$?

	if test x"${perl5_result}" = x"0"; then
		AC_MSG_RESULT([$perl5_xsi_source])
	else
		AC_MSG_ERROR([Error while generating Perl5 XSI source file, result was "$perl5_result"])
	fi

	AC_SUBST([PERL5_CFLAGS])
	AC_SUBST([PERL5_LDFLAGS])

	AC_SUBST([PERL5_REVISION])
	AC_SUBST([PERL5_VERSION])
	AC_SUBST([PERL5_SUBVERSION])

	AC_SUBST([PERL5_INTERPRETER])
])

# Make sure Lua-test does not include any libraries
LIBS=""

AC_MSG_CHECKING([for lua enabled])
AS_IF([test "x$enable_lua" = xno], [
	AC_MSG_RESULT([Not compiling with lua])
], [
	AC_MSG_RESULT([yes])

	AC_DEFINE([RRR_WITH_LUA], [1], [Enable lua extensions])

	have_lua_h_set=no

	header_version=""
	lib_version=""

	for version in lua lua5.4 lua-5.4 lua5.3 lua-5.3; do
		LUA_CFLAGS=`pkg-config --cflags $version --silence-errors`
		LUA_LDFLAGS=`pkg-config --libs $version --silence-errors`

		AC_MSG_CHECKING([for pkgconfig-given Lua libraries and headers with version $version])

		# Note: Sometimes pkg-config returns good result for libs but not for cflags

		if test "x${LUA_CFLAGS}" != "x"; then
			header_version=`echo $version | sed -e 's/lua-//' | sed -e 's/lua//'`
		fi

		if test "x${LUA_LDFLAGS}" != "x"; then
			AC_MSG_RESULT([yes])
			lib_version=`echo $version | sed -e 's/lua-//' | sed -e 's/lua//'`
			break
		else
			AC_MSG_RESULT([no])
			LUA_CFLAGS=""
			LUA_LDFLAGS=""
		fi
	done

	AC_MSG_CHECKING([for pkgconfig-given Lua libraries but not headers])
	if test "x${LUA_LDFLAGS}" != "x" -a "x${LUA_CFLAGS}" = "x"; then
		# LDFLAGS is given by pkg-config, but not CFLAGS. This might
		# indicate that headers are not in includes subdirectory.
		if echo "x${LUA_LDFLAGS}" | grep -qE '\-llua(\s|$)'; then
			AC_MSG_RESULT([possibly, must check for headers and symbols])
			AC_CHECK_HEADERS([lua.h], [ LUA_CFLAGS=" " have_lua_h_set=yes ])
			if test "x${LUA_CFLAGS}" = "x"; then
				# Headers without version number not found
				LUA_LDFLAGS=""
			else
				# Have versionless library and headers without version number
				# and headers are not in subdirectory.
				AC_CHECK_LIB([lua], [lua_close], [ ], [
				      LUA_LDFLAGS=""
				      LUA_CFLAGS=""
				])
			fi
		else
			# Library is not versionless, check for specific supported versions
			AC_MSG_RESULT([no])
		fi
	else
		AC_MSG_RESULT([no])
	fi

	if test "x${LUA_CFLAGS}" = "x"; then
		# AC_CHECK_HEADERS produces warning "you should use literals"
		# when used with variables. Work around this by checking paths
		# manually.
		for base in /usr/local/include /usr/local; do
			for version in lua5.4 lua-5.4 lua5.3 lua-5.3; do
				AC_MSG_CHECKING([for lua.h in ${base}/${version}])
				if test -f "${base}/${version}/lua.h"; then
					header_version=`echo $version | sed -e 's/lua-//' | sed -e 's/lua//'`
					LUA_CFLAGS="-I${base}/${version}"
					AC_MSG_RESULT([yes])
				else
					AC_MSG_RESULT([no])
				fi

				if test "x${LUA_CFLAGS}" != "x"; then
					break
				fi
			done
			if test "x${LUA_CFLAGS}" != "x"; then
				break
			fi
		done
	fi

	if test "x{$LUA_LDFLAGS}" = "x"; then
		# Don't use loop as that causes warning "you should use literals"
		AC_CHECK_LIB([lua5.4], [lua_close], [ LUA_LDFLAGS="-llua5.4" lib_version="5.4" ])
		if test "x{$LUA_LDFLAGS}" = "x"; then
			AC_CHECK_LIB([lua-5.4], [lua_close], [ LUA_LDFLAGS="-llua-5.4" lib_version="5.4" ])
		fi
		if test "x{$LUA_LDFLAGS}" = "x"; then
			AC_CHECK_LIB([lua5.3], [lua_close], [ LUA_LDFLAGS="-llua5.3" lib_version="5.3" ])
		fi
		if test "x{$LUA_LDFLAGS}" = "x"; then
			AC_CHECK_LIB([lua-5.3], [lua_close], [ LUA_LDFLAGS="-llua-5.3" lib_version="5.3" ])
		fi
		exit 1
	fi

	AC_MSG_CHECKING([for lua header/lib version mismatch])
	if test "x${header_version}" != "x" -a "x${lib_version}" != "x"; then
		if test "x${header_version}" != "x${lib_version}"; then
			AC_MSG_RESULT(['${header_version}' '${lib_version}' => yes])
			AC_MSG_ERROR([Lua header and library version mismatch, header is ${header_version} but library is ${lib_version}])
		else
			AC_MSG_RESULT(['${header_version}' '${lib_version}' => no])
		fi
	else
		AC_MSG_RESULT(['${header_version}' '${lib_version}' => no])
	fi

	AC_MSG_CHECKING([for lua CFLAGS])
	AS_IF([ test "x${LUA_CFLAGS}" = "x" ],[
		AC_MSG_ERROR([Could not find Lua headers])
	],[
		AC_MSG_RESULT([${LUA_CFLAGS}])
	])

	AC_MSG_CHECKING([for lua LDFLAGS])
	AS_IF([ test "x${LUA_LDFLAGS}" = "x" ],[
		AC_MSG_ERROR([Could not find Lua libraries])
	],[
		AC_MSG_RESULT([${LUA_LDFLAGS}])
	])

	AS_IF([test "$have_lua_h_set" != "yes" ], [
		AC_DEFINE([HAVE_LUA_H], [1], [Have lua.h in either include path set in CFLAGS or in root include directory])
	])

	AC_SUBST([LUA_CFLAGS])
	AC_SUBST([LUA_LDFLAGS])

	AC_MSG_CHECKING([for lua integer size])

	CFLAGS="${LUA_CFLAGS}"
	AC_RUN_IFELSE([
		AC_LANG_PROGRAM([[
			#if defined(HAVE_LUA5_4_LUA_H)
			#  include <lua5.4/lua.h>
			#elif defined(HAVE_LUA5_3_LUA_H)
			#  include <lua5.3/lua.h>
			#elif defined(HAVE_LUA_H)
			#  include <lua.h>
			#else
			#  error "No HAVE_LUA defined"
			#endif
		]],[[
			#if LUA_MAXINTEGER == LLONG_MAX
			return 12
			#elif LUA_MAXINTEGER == LONG_MAX
			return 11
			#elif LUA_MAXINTEGER == INT_MAX
			return 10
			#else
			#  error "Could not determing lua integer size"
			#endif
		]])
	], [
		AC_MSG_ERROR([test did not return non-zero result])
	], [
		RES=$?
		AS_IF([test $RES -eq 12], [
			AC_MSG_RESULT([long long int])
			AC_DEFINE([RRR_LUA_INTTYPE],[long long int],[Type for Lua integers])
			AC_DEFINE([RRR_LUA_INTTYPE_PRI],[lli],[Printf format for Lua integers])
		], [test $RES -eq 11], [
			AC_MSG_RESULT([long int])
			AC_DEFINE([RRR_LUA_INTTYPE],[long int],[Type for Lua integers])
			AC_DEFINE([RRR_LUA_INTTYPE_PRI],[li],[Printf format for Lua integers])
		], [test $RES -eq 10], [
			AC_MSG_RESULT([int])
			AC_DEFINE([RRR_LUA_INTTYPE],[int],[Type for Lua integers])
			AC_DEFINE([RRR_LUA_INTTYPE_PRI],[i],[Printf format for Lua integers])
		], [
			AC_MSG_ERROR([Unexpected return value ${RES}]);
		])
	])
	CFLAGS=""
])

# Make sure Python-test does not include any libraries
LIBS=""

AC_MSG_CHECKING([for python3 enabled])
AS_IF([test "x$enable_python3" = xno], [
	AC_MSG_RESULT([Not compiling with python3])
], [
	AC_MSG_RESULT([yes])

	AC_DEFINE([RRR_WITH_PYTHON3], [1], [Enable python3 extensions])

	python3_version=""

	if test x"${PYTHON3_FORCE_VERSION}" != "x"; then
		python3="python${PYTHON3_FORCE_VERSION}"
		AC_CHECK_PROG(PYTHON3_INTERPRETER,"python${PYTHON3_FORCE_VERSION}",yes)
	else
		for version_tmp in 3.12 3.11 3.10 3.9 3.8 3.7; do
			python3_tmp="python$version_tmp"
			AC_CHECK_PROG(PYTHON3_INTERPRETER,${python3_tmp},yes)
			if test x"${PYTHON3_INTERPRETER}" = "xyes"; then
				python3_version=${version_tmp}
				break
			fi
		done
	fi

	python3="python${python3_version}"

	AC_MSG_CHECKING([python version >= 3.7 or forced version])
	if test "x${python3}" = "x"; then
		AC_MSG_ERROR("Supported version of python3 not found")
	fi
	AC_MSG_RESULT([${python3}])

	AC_MSG_CHECKING([for python3 debug enabled])
	if test "x$enable_python3_debug" = x"yes"; then
		python3_config_bin="${python3}-dbg-config"
		AC_MSG_RESULT([$python3_config_bin])
	else
		python3_config_bin="${python3}-config"
		AC_MSG_RESULT([no])
	fi

	python3_libs_from_pkg=""
	python3_cflags_from_pkg=""

	python3_embed_pkg_path="python-$python3_version-embed"

	python3_libs_from_pkg=`pkg-config $python3_embed_pkg_path --silence-errors --libs`
	python3_cflags_from_pkg=`pkg-config $python3_embed_pkg_path --silence-errors --cflags`

	AC_CHECK_PROG(PYTHON3_CONFIG,"$python3_config_bin",yes)
	if test x"${PYTHON3_CONFIG}" = x"yes"; then
		AC_DEFINE([RRR_WITH_PYTHON3], [1], [Build with python3 support], [])
	else
		AC_MSG_ERROR("Could not find python3-config for ${python3}")
	fi

	PYTHON3_CFLAGS=`$python3_config_bin --cflags | sed 's/-O3/ /g' | sed 's/-Wall/ /g'`
	PYTHON3_CFLAGS="${python3_cflags_from_pkg} ${PYTHON3_CFLAGS}"

	PYTHON3_LDFLAGS=`$python3_config_bin --ldflags`
	PYTHON3_LDFLAGS="${PYTHON3_LDFLAGS} $python3_libs_from_pkg"

	echo "Python3 CFLAGS: $PYTHON3_CFLAGS"
	echo "Python3 LDFLAGS: $PYTHON3_LDFLAGS"

	AC_SUBST([PYTHON3_CFLAGS])
	AC_SUBST([PYTHON3_LDFLAGS])

	chmod +x test_python3.sh
	./test_python3.sh "$CC" "$python3_config_bin"
	PYTHON3_TEST_RESULT="$?"

	AC_MSG_CHECKING([functional python3 config])
	if test x"$PYTHON3_TEST_RESULT" = x"0"; then
		AC_MSG_RESULT([yes])
	else
		AC_MSG_RESULT([no])
		echo -e "Include path is: "
		$python3_config_bin --includes
		AC_MSG_ERROR("Python3 test failed")
	fi
	
	AC_MSG_CHECKING([PyTypeObject tp_print member])
	cflags_orig="$CFLAGS"
	CFLAGS="$PYTHON3_CFLAGS"
	AC_RUN_IFELSE([
		AC_LANG_SOURCE([[
			#include <Python.h>
			
			int main (int argc, char *argv[]) {
				PyTypeObject o;
	    		o.tp_print = NULL;
				return 0;
			}
		]])
	], [
		AC_MSG_RESULT([yes])
		AC_DEFINE([RRR_PYTHON3_HAS_PTYPEOBJECT_TP_PRINT], [1], [Python3 PyTypeObject has .tp_print member (version <= 3.8)])
	], [
		AC_MSG_RESULT([no])
	])
	CFLAGS="$cflags_orig"
])

AC_MSG_CHECKING([for USB enabled])
AS_IF([test "x$enable_usb" = xno], [
	AC_MSG_RESULT([Not compiling with USB])
], [
	AC_MSG_RESULT([yes])
	AC_CHECK_HEADERS([usb.h])
	AC_CHECK_LIB(usb, usb_init, [], AC_MSG_ERROR([usb_init from libusb not found]))
	AC_CHECK_LIB(usb, usb_find_busses, [], AC_MSG_ERROR([usb_find_busses from libusb not found]))
	AC_CHECK_LIB(usb, usb_find_devices, [], AC_MSG_ERROR([usb_find_devices from libusb not found]))
	AC_MSG_CHECKING([usb.h symbols])
	AC_RUN_IFELSE([
		AC_LANG_SOURCE([[
			#include <usb.h>
			
			int main (int argc, char *argv[]) {
				struct usb_config_descriptor a;
				struct usb_device_descriptor b;
				struct usb_device c;
				struct usb_bus d;
				return 0;
			}				
		]])
	], [
		AC_MSG_RESULT([OK])
	], [
		AC_MSG_ERROR([Test of symbols from usb.h failed, make sure libusb-dev or libusb-compat is installed.])
	])
])

# Make sure json-c-test does not include any libraries
LIBS=""

AC_MSG_CHECKING([json-c bindings])
AS_IF([test "x$enable_jsonc" = xno], [
	AC_MSG_RESULT([Not compiling with json-c bindings])
], [
	AC_MSG_RESULT([yes])
	AC_DEFINE([RRR_WITH_JSONC], [1], [Compile with json-c bindings])
	AC_CHECK_HEADERS([json-c/json_tokener.h json-c/json_object.h json-c/json_object_iterator.h json-c/json_util.h])
	AC_CHECK_LIB(json-c, json_tokener_new, [], AC_MSG_ERROR([json_tokener_new from json-c not found]))

	AC_CHECK_LIB(json-c, json_object_new_null, [
		AC_DEFINE([RRR_HAVE_JSONC_NEW_NULL], [1], [We have json-c json_object_new_null])
	], [])

	AC_CHECK_LIB(json-c, json_object_new_uint64, [
		AC_DEFINE([RRR_HAVE_JSONC_NEW_UINT64], [1], [We have json-c json_object_new_uint64])
	], [])

	AC_MSG_CHECKING([json_object_object_add is of void type])
	AC_RUN_IFELSE([
		AC_LANG_SOURCE([[
			#include <json-c/json_object.h>
			int main (int argc, char *argv[]) {
				json_object *obj1 = json_object_new_object();
				json_object *obj2 = json_object_new_object();
				// Compilation fails if function is of void type
				return json_object_object_add(obj1, "key", obj2);
			}
		]])
	], [
		AC_MSG_RESULT([no])
	], [
		AC_MSG_RESULT([yes])
		AC_DEFINE([RRR_HAVE_JSONC_OBJECT_ADD_VOID], [1], [json_object_object_add is of void type])
	])

	JSONC_CFLAGS=""
	JSONC_LDFLAGS=""
	JSONC_LIBS="-ljson-c"

	AC_SUBST([JSONC_CFLAGS])
	AC_SUBST([JSONC_LDFLAGS])
	AC_SUBST([JSONC_LIBS])
])

AC_MSG_CHECKING([zlib bindings])
AS_IF([test "x$enable_zlib" = xno], [
	AC_MSG_RESULT([Not compiling with zlib bindings])
], [
	AC_MSG_RESULT([yes])
	AC_DEFINE([RRR_WITH_ZLIB], [1], [Compile with zlib bindings])
	AC_CHECK_HEADERS([zlib.h])
	AC_CHECK_LIB(z, inflate, [], AC_MSG_ERROR([inflate from zlib not found]))
	AC_CHECK_LIB(z, deflate, [], AC_MSG_ERROR([deflate from zlib not found]))

	ZLIB_CFLAGS=""
	ZLIB_LDFLAGS="-lz"

	AC_SUBST([ZLIB_CFLAGS])
	AC_SUBST([ZLIB_LDFLAGS])
])

AC_MSG_CHECKING([NGHTTP2 bindings])
AS_IF([test "x$enable_nghttp2" = xno], [
	AC_MSG_RESULT([Not compiling with NGHTTP2 bindings])
], [
	AC_MSG_RESULT([yes])
	AC_DEFINE([RRR_WITH_NGHTTP2], [1], [Compile with NGHTTP2 bindings])
	AC_CHECK_HEADERS([nghttp2/nghttp2.h])
	AC_CHECK_LIB(nghttp2, nghttp2_pack_settings_payload, [], AC_MSG_ERROR([nghttp2_pack_settings_payload from nghttp2 not found]))
	NGHTTP2_CFLAGS=""
	NGHTTP2_LDFLAGS="-lnghttp2"

	AC_SUBST([NGHTTP2_CFLAGS])
	AC_SUBST([NGHTTP2_LDFLAGS])
	AC_SUBST([NGHTTP2_LIBS])
])

# Make sure MySQL-test does not include any libraries
LIBS=""

AC_MSG_CHECKING([MySQL module inclusion])
AS_IF([test "x$enable_mysql" = xno], [
	AC_MSG_RESULT([Not compiling with MySQL module])
], [
	AC_MSG_RESULT([yes])
	AC_DEFINE([RRR_WITH_MYSQL], [1], [Compile with MySQL module])
	AX_LIB_MYSQL([5.0.0])
	AC_MSG_CHECKING([headers for MariaDB/MySQL])
	AC_RUN_IFELSE([
		AC_LANG_SOURCE([[
			#include <mysql/mysql.h>
			
			int main (int argc, char *argv[]) {
				return 0;
			}
		]])
	], [
		AC_MSG_RESULT([OK])
	], [
		AC_MSG_ERROR([MariaDB/MySQL header mysql/mysql.h not found])
	])
	AC_MSG_CHECKING([integer sizes for MariaDB/MySQL])
	AC_RUN_IFELSE([
		AC_LANG_SOURCE([[
			#include <mysql/mysql.h>
			#include <stdint.h>
			#include <stdio.h>
			
			int main (int argc, char *argv[]) {
				FILE *fd = fopen("conftest.out", "w+");
				if (fd == NULL) {
					return 1;
				}
			
				int ret = 0;
				if (sizeof(unsigned long long int) < sizeof(uint64_t)) {
					fprintf (fd, "Error: Size of 'unsigned long long int' is too small to fit 'uint64_t'\n");
					ret = 1;
				}
				if (sizeof(unsigned long int) < sizeof(uint32_t)) {
					fprintf (fd, "Error: Size of 'unsigned long int' is too small to fit 'uint32_t'\n");
					ret = 1;
				}
				fclose(fd);
			
				return ret;
			}
		]])
	], [
		AC_MSG_RESULT([OK])
	], [
		echo "Test returned: `cat conftest.out`";
		AC_MSG_ERROR([Size test of integers failed, cannot compile with MySQL on this system.])
	])
])

AC_MSG_CHECKING([enabled database testing])
AS_IF([test "x$enable_database_testing" = xyes], [
	AC_MSG_RESULT([yes])
	AC_DEFINE([RRR_ENABLE_DB_TESTING], [1], [Enable database testing in test suite])
],[
	AC_MSG_RESULT([no])
])

AC_MSG_CHECKING([enabled printf logging])
AS_IF([test "x$enable_printf_logging" = xyes], [
	AC_MSG_RESULT([yes])
	AC_DEFINE([RRR_ENABLE_PRINTF_LOGGING], [1], [Enable printf logging for all log messages])
],[
	AC_MSG_RESULT([no])
])

AC_DEFUN([REQUIRE_CONFDIR], [
	if [test "x$enable_confdir" != "xyes"]; then
		AC_MSG_ERROR([confdir was not enabled, but is required])
	fi
])

AC_MSG_CHECKING([for RRR environment file directory])
RRR_ENVIRONMENT_FILE_DIR="${sysconfdir}"
AC_MSG_RESULT([${sysconfdir}])
AC_SUBST(RRR_ENVIRONMENT_FILE_DIR)

AC_MSG_CHECKING([for RRR config file directory])
RRR_CONF_DIR="${sysconfdir}/rrr.conf.d"
AC_MSG_RESULT([${sysconfdir}/rrr.conf.d])
AC_SUBST(RRR_CONF_DIR)

AC_MSG_CHECKING([for confdir usage])
AC_CONFIG_FILES([misc/confdir/Makefile])
AS_IF([test "x$enable_confdir" = xyes], [
	AC_MSG_RESULT([yes, ${RRR_CONF_DIR}])
],[
	AC_MSG_RESULT([no])
])

AM_CONDITIONAL([RRR_SYSTEMD_NO_UNIT_INSTALL], [test "x$RRR_SYSTEMD_NO_UNIT_INSTALL" = "x1"])
AM_CONDITIONAL([RRR_SYSTEMD_NO_TMPFILES_INSTALL], [test "x$RRR_SYSTEMD_NO_TMPFILES_INSTALL" = "x1"])

AC_MSG_CHECKING([for systemd usage])
AC_CONFIG_FILES([misc/systemd/Makefile])
AS_IF([test "x$enable_systemd" = xyes], [
	REQUIRE_CONFDIR
	SYSTEMD_INIT

	AC_MSG_RESULT([yes]);

	AC_SUBST([RRR_SYSTEMD_UNIT_DIR], [SYSTEMD_SYSTEM_UNIT_DIR])
	AC_MSG_CHECKING([For systemd unit directory])
	AC_MSG_RESULT([SYSTEMD_SYSTEM_UNIT_DIR])

	AC_SUBST([RRR_TMPFILES_DIR], [SYSTEMD_TMPFILES_DIR])
	AC_MSG_CHECKING([For systemd tmpfiles.d directory])
	AC_MSG_RESULT([SYSTEMD_TMPFILES_DIR])

	AC_CONFIG_FILES([misc/systemd/make-service.sh])
	AC_CONFIG_FILES([misc/systemd/make-tmpfiles.sh])

	AC_MSG_CHECKING([for systemd service file no installation command])
	AS_IF([test "x$RRR_SYSTEMD_NO_INSTALL" = "x1"] , [
		AC_MSG_RESULT([yes])
	], [
		AC_MSG_RESULT([no])
	])

	AC_CHECK_HEADER([systemd/sd-journal.h], [], AC_MSG_ERROR([missing SystemD development headers]))
	AC_CHECK_LIB(systemd, sd_journal_print, [], AC_MSG_ERROR([sd_journal_print from libsystemd]))

	AC_DEFINE([HAVE_JOURNALD], [1], [Have native SystemD/journald logging])

	JOURNALD_LIBS="-lsystemd"
	AC_SUBST([JOURNALD_LIBS])

	RRR_RUN_DIR="/run/rrr"
],[
	RRR_RUN_DIR="/tmp"
	AC_MSG_RESULT([no])
])

AC_MSG_CHECKING([for RRR run directory])
AC_MSG_RESULT([${RRR_RUN_DIR}])
AC_SUBST(RRR_RUN_DIR)
AC_DEFINE_UNQUOTED([RRR_RUN_DIR], ["${RRR_RUN_DIR}"], [Default run directory for sockets])

AC_MSG_CHECKING([for RRR data directory])
RRR_DATA_DIR="${localstatedir}/lib/rrr"
AC_MSG_RESULT([${RRR_DATA_DIR}])
AC_SUBST(RRR_DATA_DIR)

AC_CONFIG_FILES([src/make-paths.sh])

AC_MSG_CHECKING([for daemon username])
AS_IF([test "x$RRR_DAEMON_USERNAME" != "x"] , [
	AC_MSG_RESULT([${RRR_DAEMON_USERNAME}])
], [
	RRR_DAEMON_USERNAME=daemon
	AC_MSG_RESULT([${RRR_DAEMON_USERNAME} (by default)])
])
AC_SUBST(RRR_DAEMON_USERNAME)

AC_MSG_CHECKING([for runit usage])
AC_CONFIG_FILES([misc/runit/Makefile])
AS_IF([test "x$enable_runit" = xyes], [
	REQUIRE_CONFDIR
	AC_SUBST([RUNIT_SV_DIR], [/etc/sv/rrr/])
	AC_CONFIG_FILES([misc/runit/make-runit.sh])
	AC_MSG_RESULT([yes, sv directory is ${RUNIT_SV_DIR}])
],[
	AC_MSG_RESULT([no])
])

AC_MSG_CHECKING([for openrc usage])
AC_CONFIG_FILES([misc/openrc/Makefile])
AS_IF([test "x$enable_openrc" = xyes], [
	REQUIRE_CONFDIR
	AC_CONFIG_FILES([misc/openrc/make-service.sh])
	AC_MSG_RESULT([yes])
],[
	AC_MSG_RESULT([no])
])

MODULE_DIR="\${exec_prefix}/lib/rrr"
AC_MSG_CHECKING([module installation directory])
AC_MSG_RESULT([${MODULE_DIR}])

CMODULE_DIR="\${exec_prefix}/lib/rrr/cmodules"
AC_MSG_CHECKING([cmodule installation directory])
AC_MSG_RESULT([${CMODULE_DIR}])

AC_SUBST([MODULE_DIR])
AC_SUBST([CMODULE_DIR])

# Clear all automatically added libs. Library users must specify
# libraries locally in Makefile.am
LIBS=""

AM_COND_IF([RRR_WITH_PERL5], [AC_CONFIG_FILES([src/perl5/xsub/Makefile.PL])])
AM_COND_IF([RRR_WITH_PYTHON3], [AC_CONFIG_FILES([src/python/Makefile])])

AC_CONFIG_FILES([src/tests/test.sh],[chmod +x src/tests/test.sh])
AC_CONFIG_FILES([src/test.sh],[chmod +x src/test.sh])

AC_CONFIG_FILES(
	Makefile
	src/Makefile
	src/modules/Makefile
	src/lib/Makefile
	src/tests/Makefile
	src/tests/lib/Makefile
	src/tests/modules/Makefile
	misc/Makefile
	src/cmodules/Makefile
)

AC_OUTPUT
SHELL_VARS_CLEANUP

# Make sure dependency_libs is always set to empty in new .la files to avoid
# recursive depedency linking
echo "rrr: disabling libtool depedency_libs variable"
sed "s/^dependency_libs=.*/dependency_libs=''/" < libtool > libtool.new
mv libtool.new libtool
chmod +x libtool

# Copy config.h file for installation together with other headers
cp -f config.h src/lib/rrr-build-config.h<|MERGE_RESOLUTION|>--- conflicted
+++ resolved
@@ -430,15 +430,10 @@
 		AC_MSG_RESULT([yes])
 		AC_DEFINE([V8_ENABLE_SANDBOX], [1], [Use sandboxing in V8, this parameter must match with of the V8 library on the system was compiled])
 	],[
-<<<<<<< HEAD
-		AC_MSG_RESULT([V8 was maybe built with pointer compression])
-
-		AC_MSG_CHECKING([V8 compilation and linking with pointer compression])
-=======
 		AC_MSG_RESULT([no])
 	])
 
-	AC_MSG_CHECKING([V8 compilation and linking without pointer compression V8_COMPRESS_POINTERS (default mode for NodeJS)])
+	AC_MSG_CHECKING([V8 compilation and linking without pointer compression V8_COMPRESS_POINTERS])
 	AS_IF([test "x$enable_v8_sandbox" = xyes],[
 		AC_LANG_CONFTEST([
 			AC_LANG_SOURCE([[
@@ -456,7 +451,6 @@
 			]])
 		])
 	],[
->>>>>>> c840d5ed
 		AC_LANG_CONFTEST([
 			AC_LANG_SOURCE([[
 				#include <v8.h>
@@ -471,9 +465,6 @@
 				}
 			]])
 		])
-<<<<<<< HEAD
-
-=======
 	])
 
 	V8COMPILE([
@@ -522,7 +513,6 @@
 				]])
 			])
 		])
->>>>>>> c840d5ed
 		V8COMPILE
 
 		AC_MSG_RESULT([V8 was built with pointer compression])
@@ -607,13 +597,9 @@
 	AC_MSG_RESULT([yes])
 	AC_DEFINE([RRR_WITH_JS], [1], [Enable V8])
 
-<<<<<<< HEAD
+	pkgconfig_ok=no
 	if test "x$with_v8" = xyes; then
-=======
-	pkgconfig_ok=no
-	if test "x$enable_v8" = xyes; then
 		# Note: May return OK but empty string, this is OK
->>>>>>> c840d5ed
 		v8_cflags=`pkg-config --cflags --silence-errors v8 v8_libbase v8_libplatform`
 		if test $? -ne 0; then
 			v8_include_dir_test="/usr/local/include /usr/include"
@@ -650,12 +636,8 @@
 
 	AC_MSG_CHECKING([for V8 libraries])
 
-<<<<<<< HEAD
-	if test "x$with_v8" = xyes; then
-=======
 	pkgconfig_ok=no
-	if test "x$enable_v8" = xyes; then
->>>>>>> c840d5ed
+	if test "x$with_v8" != x; then
 		v8_ldflags=`pkg-config --libs-only-L --silence-errors v8 v8_libbase v8_libplatform`
 		v8_libs=`pkg-config --libs-only-l --silence-errors v8 v8_libbase v8_libplatform`
 		if test $? -ne 0; then
@@ -705,56 +687,10 @@
 	JS_LIBS="$v8_libs"
 
 	V8TESTS
-
-	AC_MSG_CHECKING([for V8 overrides node usage])
-	AS_IF([test "x$enable_node" != xno], [
-		AC_MSG_RESULT([yes])
-		enable_node=no
-	], [
-		AC_MSG_RESULT([no])
-	])
-
 ],[
 	AC_MSG_RESULT([no])
 ])
 
-<<<<<<< HEAD
-=======
-AC_MSG_CHECKING([for node usage])
-AS_IF([test "x$enable_node" != xno], [
-	AS_IF([test "x$enable_node" != xno -a "x$enable_v8" != xno], [
-		AC_MSG_ERROR(["Both NodeJS and V8 are enabled, please ensure only one is used."])
-	])
-	AC_MSG_RESULT([yes])
-	# AC_CHECK_HEADERS does not work for C++ headers with .h suffix, it
-	# only starts C-compiler.
-	AC_MSG_CHECKING([for node include directory])
-	node_include_dir=""
-	for dir in /usr/include/node /usr/local/include/node; do
-		if test -d $dir; then
-			node_include_dir=$dir
-			break
-		fi
-	done
-	if test "x$node_include_dir" != x; then
-		AC_MSG_RESULT([$node_include_dir])
-	else
-		AC_MSG_ERROR("not found")
-	fi
-
-	JS_CXXFLAGS="-I$node_include_dir -DRRR_INTERCEPT_ALLOW_PTHREAD_MUTEX_INIT"
-	JS_LDFLAGS=""
-	JS_LIBS="-lstdc++ -lnode"
-	V8TESTS
-], [
-	AC_MSG_RESULT([no])
-])
-
-AS_IF([test "x$enable_node" != xno -o "x$enable_v8" != xno], [
-	AC_DEFINE([RRR_WITH_JS], [1], [Enable JavaScript])
-])
-
->>>>>>> c840d5ed
 AC_SUBST([JS_CXXFLAGS])
 AC_SUBST([JS_LDFLAGS])
 AC_SUBST([JS_LIBS])
