AC_INIT([Read Route Record], 1.15-0)
AC_DEFINE([RRR_CONFIG_VERSION], "1.15-0", [Full version])
AC_DEFINE([RRR_CONFIG_VERSION_MAJOR], 1, [Major version])
AC_DEFINE([RRR_CONFIG_VERSION_MINOR], 15, [Minor version])
AC_DEFINE([RRR_CONFIG_VERSION_REVISION], 0, [Revision number])
AC_DEFINE([RRR_TYPE_MAX_BLOB_LENGTH], 1024, [Maximum size of blob type in type arrays])
#AC_DEFINE([RRR_MYSQL_BIND_MAX], 16, [Maximum number of bind columns for MySQL])
AC_DEFINE([RRR_TMP_PATH], "/tmp", [Temporary directory])
AC_DEFINE([RRR_MESSAGE_MIME_TYPE], "application/rrr-message", [MIME type of RRR message])
AC_DEFINE([RRR_STATS_SOCKET_PREFIX], "rrr_stats", [Socket name prefix for RRR stats socket])

AC_CONFIG_HEADERS([config.h])
AC_CONFIG_MACRO_DIR([m4])
AC_CONFIG_MACRO_DIRS([m4])

AC_CONFIG_SUBDIRS([src/blockdevlogger])

INET_CHECKS()

dnl OpenBSD check for egcc
AC_CHECK_PROG([EGCC], egcc, egcc)
AC_MSG_CHECKING([for OpenBSD EGCC])
AS_IF([test "x${EGCC}" != "x"], [
		AS_IF([test "x${CC}" != "x" ], [
		AC_MSG_RESULT([found, but CC was already set to something (else)])
	], [
		CC=${EGCC}
		AC_MSG_RESULT([${EGCC}])
	])
], [
	AC_MSG_RESULT([no])
])

AM_INIT_AUTOMAKE([subdir-objects no-dependencies])
LT_INIT
AC_PROG_CC
AC_PROG_CC_STDC
AC_PROG_INSTALL
#AC_PROG_YACC
#AM_PROG_LEX
AM_SILENT_RULES([yes])

echo "#define RRR_BUILD_TIMESTAMP " `date +%Y%m%d%H%M%S` > build_timestamp.h
echo "#define RRR_BUILD_DIR \""`pwd`"\"" > build_directory.h

AC_CHECK_HEADERS([pthread.h sys/un.h linux/un.h endian.h])
AC_CHECK_FUNCS(vsnprintf vasprintf strcasestr strlcpy)

AC_ARG_WITH([code-coverage], [AS_HELP_STRING([--with-code-coverage], [Enable code coverage compilation])], [enable_codecov=yes], [enable_codecov=no])
AC_ARG_WITH([encryption], [AS_HELP_STRING([--without-encryption], [Disable LibreSSL/OpenSSL password encryption])], [enable_encryption=no], [enable_encryption=yes])
AC_ARG_WITH([autossl], [AS_HELP_STRING([--without-autossl], [Disable automatic LibreSSL/OpenSSL support])], [enable_auto_ssl=no], [enable_auto_ssl=yes])
AC_ARG_WITH([libressl], [AS_HELP_STRING([--with-libressl], [Force enable LibreSSL support])], [enable_libressl=yes; enable_auto_ssl=no], [ enable_libressl=no ])
AC_ARG_WITH([openssl-ish], [AS_HELP_STRING([--with-openssl-ish], [Force enable OpenSSL (or LibreSSL-style OpenSSL) support])], [enable_openssl=yes; enable_auto_ssl=no], [ enable_openssl=no ])
AC_ARG_WITH([mysql],[AS_HELP_STRING([--without-mysql],[build without the MySQL bindings])],[enable_mysql=no],[enable_mysql=yes])
AC_ARG_WITH([perl5],[AS_HELP_STRING([--without-perl5],[build without the Perl5 bindings])],[enable_perl5=no],[enable_perl5=yes])
AC_ARG_WITH([usb],[AS_HELP_STRING([--with-usb],[build with USB bindings])],[enable_usb=yes],[enable_usb=no])
AC_ARG_WITH([python3],[AS_HELP_STRING([--without-python3],[build without the python bindings])],[enable_python3=no],[enable_python3=yes])
AC_ARG_WITH([systemd],[AS_HELP_STRING([--without-systemd],[build without the sytemd bindings])],[enable_systemd=no],[enable_systemd=yes])
AC_ARG_WITH([runit],[AS_HELP_STRING([--with-runit],[build with the runit bindings])],[enable_runit=yes],[enable_runit=no])
AC_ARG_WITH([confdir],[AS_HELP_STRING([--without-confdir],[do not install /etc/rrr.conf.d/])],[enable_confdir=no],[enable_confdir=yes])
AC_ARG_ENABLE([python3-debug],[AS_HELP_STRING([--enable-python3-debug],[build with Python 3 debugging])],[enable_python3_debug=yes],[enable_python3_debug=no])
AC_ARG_ENABLE([perl5-debug],[AS_HELP_STRING([--enable-perl5-debug],[build with Perl5 debugging])],[enable_perl5_debug=yes],[enable_perl5_debug=no])
AC_ARG_ENABLE([gnu-debug],[AS_HELP_STRING([--enable-gnu-debug],[build with debugging of RRR GNU functions; always enable compat functions])],[enable_gnu_debug=yes],[enable_gnu_debug=no])
AC_ARG_ENABLE([database-testing],[AS_HELP_STRING([--enable-database-testing],[enable checks requiring custom setup of databases])],[enable_database_testing=yes],[enable_database_testing=no])
AC_ARG_VAR([PYTHON3_FORCE_VERSION], [Force a specific python version to be used, e.g. 3.6])

AC_MSG_CHECKING([for RRR GNU Debug])
AS_IF([test "x$enable_gnu_debug" = xno], [
	AC_MSG_RESULT([RRR GNU Debug disabled])
], [
	AC_DEFINE([RRR_WITH_GNU_DEBUG], [1], [Enable RRR GNU Debug (compat functions always enabled)])
	AC_MSG_RESULT([yes])
])

CFLAGS_CODECOV=""
AC_MSG_CHECKING([for code coverage compilation])
AS_IF([test "x$enable_codecov" = xyes], [
	CFLAGS_CODECOV="-ftest-coverage -fprofile-arcs"
	AC_MSG_RESULT([$CFLAGS_CODECOV])
], [
	AC_MSG_RESULT([no])
])
AC_SUBST([CFLAGS_CODECOV])

AM_CFLAGS="$AM_CFLAGS $CFLAGS_CODECOV -std=c11 -include $srcdir/config.h -include $srcdir/build_timestamp.h -include $srcdir/src/lib/intercept.h -Wunreachable-code -Wstrict-prototypes -Wall -Wextra -Wno-clobbered -Werror=implicit-function-declaration -D_XOPEN_SOURCE=700"
AM_LDFLAGS=""

AC_SUBST(AM_CFLAGS)
AC_SUBST(AM_LDFLAGS)

SHELL_VARS_INIT([variables.sh])

SHELL_VARS_EXPORT([RRR_WITH_SYSTEMD], $enable_systemd)
SHELL_VARS_EXPORT([RRR_WITH_PYTHON3], $enable_python3)
SHELL_VARS_EXPORT([RRR_WITH_PERL5], $enable_perl5)
SHELL_VARS_EXPORT([RRR_WITH_MYSQL], $enable_mysql)

SHELL_VARS_OUTPUT

AM_CONDITIONAL([RRR_WITH_RUNIT], [test "x$enable_runit" != xno])
AM_CONDITIONAL([RRR_WITH_CONFDIR], [test "x$enable_confdir" != xno])
AM_CONDITIONAL([RRR_WITH_SYSTEMD], [test "x$enable_systemd" != xno])
AM_CONDITIONAL([RRR_WITH_USB], [test "x$enable_usb" != xno])
AM_CONDITIONAL([RRR_WITH_PYTHON3], [test "x$enable_python3" != xno])
AM_CONDITIONAL([RRR_WITH_PERL5], [test "x$enable_perl5" != xno])
AM_CONDITIONAL([RRR_WITH_MYSQL], [test "x$enable_mysql" != xno])

AC_CHECK_HEADER([linux/input.h], [have_linux_input=yes], [have_linux_input=no])
AM_CONDITIONAL([RRR_WITH_LINUX_INPUT], [test "x$have_linux_input" != xno])

AC_CHECK_HEADER([dev/evdev/input.h], [have_freebsd_input=yes], [have_freebsd_input=no])
AM_CONDITIONAL([RRR_WITH_FREEBSD_INPUT], [test "x$have_freebsd_input" != xno])

AC_MSG_CHECKING([for Linux-style input device headers])
AS_IF([test "x$have_linux_input" = xno], [
	AC_MSG_RESULT([no])
], [
	AC_MSG_RESULT([yes])
	AC_DEFINE([RRR_WITH_LINUX_INPUT], [1], [Enable Linux-style input device control])
])

AC_MSG_CHECKING([for FreeBSD-style input device headers])
AS_IF([test "x$have_freebsd_input" = xno], [
	AC_MSG_RESULT([no])
], [
	AC_MSG_RESULT([yes])
	AC_DEFINE([RRR_WITH_FREEBSD_INPUT], [1], [Enable FreeBSD-style input device control])
])

CHECK_LIBRESSL_LIBTLS

AC_MSG_CHECKING([for automatic LibreSSL/OpenSSL selection])
AS_IF([test "x$enable_auto_ssl" != xno], [
	AC_MSG_RESULT([yes])
	AS_IF([test "x$HAVE_LIBRESSL_LIBTLS" != "x"],[ enable_libressl=yes ])
	AC_CHECK_HEADERS([openssl/err.h], [ enable_openssl=yes ], [])
], [
	AC_MSG_RESULT([no])
])

AC_MSG_CHECKING([for LibreSSL usage])
AS_IF([test "x$enable_libressl" = xyes], [
	AC_MSG_RESULT([yes])
	AS_IF([test "x$HAVE_LIBRESSL_LIBTLS" = "x"],[
		AC_MSG_ERROR([LibreSSL usage requested but libtls was not found])
	])
	AC_DEFINE([RRR_WITH_LIBRESSL], [1], [Enable encryption in network modules with LibreSSL])

	AC_MSG_CHECKING([LibreSSL CFLAGS])
	AC_MSG_RESULT([$LIBRESSL_LIBTLS_CFLAGS])

	AC_MSG_CHECKING([LibreSSL LDFLAGS])
	AC_MSG_RESULT([$LIBRESSL_LIBTLS_LDFLAGS])

	AC_MSG_CHECKING([LibreSSL LIBADD])
	AC_MSG_RESULT([$LIBRESSL_LIBTLS_LIBADD])

	AC_SUBST([LIBRESSL_LIBTLS_CFLAGS])
	AC_SUBST([LIBRESSL_LIBTLS_LDFLAGS])
	AC_SUBST([LIBRESSL_LIBTLS_LIBADD])
], [
	AC_MSG_RESULT([Not compiling with LibreSSL])
])

AC_MSG_CHECKING([for LibreSSL overrides OpenSSL])
AS_IF([test "x$enable_auto_ssl" != "xno" && test "x$enable_openssl" = "xyes" && test "x$enable_libressl" = "xyes" ], [
	AC_MSG_RESULT([yes])
	enable_openssl=no
], [
	AC_MSG_RESULT([no])
])

AC_MSG_CHECKING([for OpenSSL usage])
AS_IF([test "x$enable_openssl" = xyes], [
	AC_MSG_RESULT([yes])
	AC_DEFINE([RRR_WITH_OPENSSL], [1], [Enable encryption in network modules with OpenSSL])
	AX_CHECK_OPENSSL([], [
		AC_MSG_ERROR([Cannot compile with encryption, OpenSSL missing])
	])
	AC_CHECK_HEADERS([openssl/crypto.h openssl/evp.h openssl/err.h openssl/sha.h openssl/rand.h])
# Only version >=1.1 supported
#	AC_CHECK_LIB(crypto, CRYPTO_get_new_dynlockid, [AC_DEFINE([RRR_HAVE_OLD_OPENSSL_LOCK], [1], [Have old style lock])], [])
	AC_CHECK_LIB(crypto, CRYPTO_THREAD_lock_new, [AC_DEFINE([RRR_HAVE_NEW_OPENSSL_LOCK], [1], [Have new style thread lock])], [])
	OPENSSL_CFLAGS_COMPAT="-DOPENSSL_API_COMPAT=0x10100000L"
	AC_SUBST([OPENSSL_CFLAGS_COMPAT])
	AC_DEFINE([OPENSSL_API_COMPAT], [0x10100000L], "Use OpenSSL version >= 1.1.0")
], [
	AC_MSG_RESULT([Not compiling with OpenSSL])
])

AC_MSG_CHECKING([only one SSL/TLS library was chosen])
AS_IF([test "x$enable_openssl" = xyes && test "x$enable_libressl" = xyes ], [
	AC_MSG_RESULT([no])
	AC_MSG_ERROR([cannot use both OpenSSL and LibreSSL at the same time, make sure auto-selection is not disabled])
], [
	AC_MSG_RESULT([yes])
])

AC_MSG_CHECKING([for LibreSSL/OpenSSL common cryptography functions])
AS_IF([test "x$enable_encryption" != "xno" ], [
	AC_MSG_RESULT([yes])
	AC_CHECK_HEADERS([openssl/crypto.h openssl/evp.h openssl/sha.h openssl/rand.h])
	AC_DEFINE([RRR_WITH_OPENSSL_CRYPT], [1], "Use OpenSSL/LibreSSL cryptography functions")
], [
	AC_MSG_RESULT([not enabled])
])

SHELL_VARS_EXPORT([RRR_WITH_OPENSSL], $enable_openssl)
SHELL_VARS_EXPORT([RRR_WITH_OPENSSL_CRYPT], $enable_openssl_crypt)
SHELL_VARS_EXPORT([RRR_WITH_LIBRESSL], $enable_libressl)
SHELL_VARS_EXPORT([RRR_WITH_AUTO_SSL], $enable_auto_ssl)

AM_CONDITIONAL([RRR_WITH_OPENSSL], [test "x$enable_openssl" != xno])
AM_CONDITIONAL([RRR_WITH_OPENSSL_CRYPT], [test "x$enable_encryption" != xno])
AM_CONDITIONAL([RRR_WITH_LIBRESSL], [test "x$enable_libressl" != xno])
AM_CONDITIONAL([RRR_WITH_AUTO_SSL], [test "x$enable_auto_ssl" != xno])

AC_MSG_CHECKING([for perl5 enabled])
AS_IF([test "x$enable_perl5" = xno], [
	AC_MSG_RESULT([Not compiling with perl5])
], [
	AC_MSG_RESULT([yes])

	AC_DEFINE([RRR_WITH_PERL5], [1], [Enable perl5 extensions])

	if test x"${enable_perl5_debug}" = x"yes"; then
		AC_CHECK_PROG(PERL5_INTERPRETER,debugperl,debugperl)
	else
		AC_CHECK_PROG(PERL5_INTERPRETER,perl,perl)
	fi

	PERL5_REVISION=`perl -MConfig -e 'print "$Config{api_revision}\n"'`
	PERL5_VERSION=`perl -MConfig -e 'print "$Config{api_version}\n"'`
	PERL5_SUBVERSION=`perl -MConfig -e 'print "$Config{api_subversion}\n"'`

	AC_MSG_CHECKING([Perl5 >= 5.026])
	if test x"${PERL5_REVISION}" != "x5"; then
		AC_MSG_RESULT([no])
		AC_MSG_ERROR("Perl5 is required but not found")
	fi
	if test ${PERL5_VERSION} -lt 26; then
		AC_MSG_RESULT([no])
		AC_MSG_ERROR("Perl 5 version >= 26 is required but not found");
	fi
	AC_MSG_RESULT([yes])

	# Remove -specs=/... causing -pie to get inserted on RH-systems

	AC_MSG_CHECKING([Perl5 CFLAGS])
	PERL5_CFLAGS=`${PERL5_INTERPRETER} -MExtUtils::Embed -e ccopts | sed 's/\s*-specs\S*//g'`
	AC_MSG_RESULT([$PERL5_CFLAGS])

	AC_MSG_CHECKING([Perl5 LDFLAGS])
	perl5_ldflags_auto=`${PERL5_INTERPRETER} -MExtUtils::Embed -e ldopts | sed 's/\s*-specs\S*//g'`
	PERL5_LDFLAGS="$perl5_ldflags_auto"
	AC_MSG_RESULT([$PERL5_LDFLAGS])

	AC_MSG_CHECKING([perl5 compilation and linking])
	AC_LANG_CONFTEST([
		AC_LANG_SOURCE([[
			#include <EXTERN.h>
			#include <perl.h>
			int main (int argc, char **argv) {
				PERL_SYS_INIT3(&argc, &argv, NULL);
				PerlInterpreter *interpreter = perl_alloc();
				perl_free(interpreter);
				PERL_SYS_TERM();
				return 0;
			}
		]])
	])

	# Need -O to avoid warning about FORTIFY_SOURCE
	$CC -o conftest conftest.c ${PERL5_CFLAGS} -O3 ${PERL5_LDFLAGS}
	perl5_result=$?
	if test x"${perl5_result}" = x"0"; then
		./conftest
		perl5_result=$?
		if test x"${perl5_result}" = x"0"; then
			AC_MSG_RESULT([OK])
		else
			AC_MSG_ERROR([Test run of perl5 program failed with status "$?"])
		fi
	else
		AC_MSG_ERROR([Test of perl5 compilation failed, make sure libperl-dev is installed.])
	fi

	AC_MSG_CHECKING([Generating Perl5 XSI source])
	perl5_xsi_source="$srcdir/src/lib/perl5_xsi.c"
	${PERL5_INTERPRETER} -MExtUtils::Embed -e xsinit -- -o ${perl5_xsi_source}
	perl5_result=$?

	if test x"${perl5_result}" = x"0"; then
		AC_MSG_RESULT([$perl5_xsi_source])
	else
		AC_MSG_ERROR([Error while generating Perl5 XSI source file, result was "$perl5_result"])
	fi

	AC_SUBST([PERL5_CFLAGS])
	AC_SUBST([PERL5_LDFLAGS])

	AC_SUBST([PERL5_REVISION])
	AC_SUBST([PERL5_VERSION])
	AC_SUBST([PERL5_SUBVERSION])

	AC_SUBST([PERL5_INTERPRETER])
])

AC_MSG_CHECKING([for python3 enabled])
AS_IF([test "x$enable_python3" = xno], [
	AC_MSG_RESULT([Not compiling with python3])
], [
	AC_MSG_RESULT([yes])

	AC_DEFINE([RRR_WITH_PYTHON3], [1], [Enable python3 extensions])

	python3_version=""

	if test x"${PYTHON3_FORCE_VERSION}" != "x"; then
		python3="python${PYTHON3_FORCE_VERSION}"
		AC_CHECK_PROG(PYTHON3_INTERPRETER,"python${PYTHON3_FORCE_VERSION}",yes)
	else
		for version_tmp in 3.8 3.7; do
			python3_tmp="python$version_tmp"
			AC_CHECK_PROG(PYTHON3_INTERPRETER,${python3_tmp},yes)
			if test x"${PYTHON3_INTERPRETER}" = "xyes"; then
				python3_version=${version_tmp}
				break
			fi
		done
	fi

	python3="python${python3_version}"

	AC_MSG_CHECKING([python version >= 3.7 or forced version])
	if test "x${python3}" = "x"; then
		AC_MSG_ERROR("Supported version of python3 not found")
	fi
	AC_MSG_RESULT([${python3}])

	AC_MSG_CHECKING([for python3 debug enabled])
	if test "x$enable_python3_debug" = x"yes"; then
		python3_config_bin="${python3}-dbg-config"
		AC_MSG_RESULT([$python3_config_bin])
	else
		python3_config_bin="${python3}-config"
		AC_MSG_RESULT([no])
	fi

	python3_libs_from_pkg=""
	python3_cflags_from_pkg=""

	python3_embed_pkg_path="python-$python3_version-embed"

	python3_libs_from_pkg=`pkg-config $python3_embed_pkg_path --silence-errors --libs`
	python3_cflags_from_pkg=`pkg-config $python3_embed_pkg_path --silence-errors --cflags`

	AC_CHECK_PROG(PYTHON3_CONFIG,"$python3_config_bin",yes)
	if test x"${PYTHON3_CONFIG}" = x"yes"; then
		AC_DEFINE([RRR_WITH_PYTHON3], [1], [Build with python3 support], [])
	else
		AC_MSG_ERROR("Could not find python3-config for ${python3}")
	fi

	PYTHON3_CFLAGS=`$python3_config_bin --cflags | sed 's/-O3/ /g' | sed 's/-Wall/ /g'`
	PYTHON3_CFLAGS="${python3_cflags_from_pkg} ${PYTHON3_CFLAGS}"

	PYTHON3_LDFLAGS=`$python3_config_bin --ldflags`
	PYTHON3_LDFLAGS="${PYTHON3_LDFLAGS} $python3_libs_from_pkg"

	echo "Python3 CFLAGS: $PYTHON3_CFLAGS"
	echo "Python3 LDFLAGS: $PYTHON3_LDFLAGS"

	AC_SUBST([PYTHON3_CFLAGS])
	AC_SUBST([PYTHON3_LDFLAGS])

	chmod +x test_python3.sh
	./test_python3.sh "$python3_config_bin"
	PYTHON3_TEST_RESULT="$?"

	AC_MSG_CHECKING([functional python3 config])
	if test x"$PYTHON3_TEST_RESULT" = x"0"; then
		AC_MSG_RESULT([yes])
	else
		AC_MSG_RESULT([no])
		echo -e "Include path is: "
		$python3_config_bin --includes
		AC_MSG_ERROR("Python3 test failed")
	fi
])

AC_MSG_CHECKING([for USB enabled])
AS_IF([test "x$enable_usb" = xno], [
	AC_MSG_RESULT([Not compiling with USB])
], [
	AC_MSG_RESULT([yes])
	AC_CHECK_HEADERS([usb.h])
	AC_CHECK_LIB(usb, usb_init, [], AC_MSG_ERROR([usb_init from libusb not found]))
	AC_CHECK_LIB(usb, usb_find_busses, [], AC_MSG_ERROR([usb_find_busses from libusb not found]))
	AC_CHECK_LIB(usb, usb_find_devices, [], AC_MSG_ERROR([usb_find_devices from libusb not found]))
	AC_MSG_CHECKING([usb.h symbols])
	AC_RUN_IFELSE([
		AC_LANG_SOURCE([[
			#include <usb.h>
			
			int main (int argc, char *argv[]) {
				struct usb_config_descriptor a;
				struct usb_device_descriptor b;
				struct usb_device c;
				struct usb_bus d;
				return 0;
			}				
		]])
	], [
		AC_MSG_RESULT([OK])
	], [
		AC_MSG_ERROR([Test of symbols from usb.h failed, make sure libusb-dev or libusb-compat is installed.])
	])
])

AC_MSG_CHECKING([MySQL module inclusion])
AS_IF([test "x$enable_mysql" = xno], [
	AC_MSG_RESULT([Not compiling with MySQL module])
], [
	AC_MSG_RESULT([yes])
	AC_DEFINE([RRR_WITH_MYSQL], [1], [Compile with MySQL module])
<<<<<<< HEAD
	AX_LIB_MYSQL([8.0.0])
	AC_CHECK_HEADERS([mysql/mysql.h], [], [AC_MSG_ERROR([Headers missing])])
	AC_MSG_CHECKING([integer sizes for MySQL])
=======
	AX_LIB_MYSQL([5.0.0])
	AC_MSG_CHECKING([headers for MariaDB/MySQL])
>>>>>>> e6ff3aec
	AC_RUN_IFELSE([
		AC_LANG_SOURCE([[
			#include <mysql/mysql.h>
			
			int main (int argc, char *argv[]) {
				return 0;
			}
		]])
	], [
		AC_MSG_RESULT([OK])
	], [
		AC_MSG_ERROR([MariaDB/MySQL header mysql/mysql.h not found])
	])
	AC_MSG_CHECKING([integer sizes for MariaDB/MySQL])
	AC_RUN_IFELSE([
		AC_LANG_SOURCE([[
			#include <mysql/mysql.h>
			#include <stdint.h>
			#include <stdio.h>
			
			int main (int argc, char *argv[]) {
				FILE *fd = fopen("conftest.out", "w+");
				if (fd == NULL) {
					return 1;
				}
			
				int ret = 0;
				if (sizeof(unsigned long long int) < sizeof(uint64_t)) {
					fprintf (fd, "Error: Size of 'unsigned long long int' is too small to fit 'uint64_t'\n");
					ret = 1;
				}
				if (sizeof(unsigned long int) < sizeof(uint32_t)) {
					fprintf (fd, "Error: Size of 'unsigned long int' is too small to fit 'uint32_t'\n");
					ret = 1;
				}
				fclose(fd);
			
				return ret;
			}
		]])
	], [
		AC_MSG_RESULT([OK])
	], [
		echo "Test returned: `cat conftest.out`";
		AC_MSG_ERROR([Size test of integers failed, cannot compile with MySQL on this system.])
	])
])

AC_MSG_CHECKING([enabled database testing])
AS_IF([test "x$enable_database_testing" = xyes], [
	AC_MSG_RESULT([yes])
	AC_DEFINE([RRR_ENABLE_DB_TESTING], [1], [Enable database testing in test suite])
],[
	AC_MSG_RESULT([no])
])

AC_DEFUN([REQUIRE_CONFDIR], [
	if [test "x$enable_confdir" != "xyes"]; then
		AC_MSG_ERROR([confdir was not enabled, but is required])
	fi
])

AC_MSG_CHECKING([for RRR config file directory])
RRR_CONF_DIR="${sysconfdir}/rrr.conf.d"
AC_MSG_RESULT([${sysconfdir}/rrr.conf.d])
AC_SUBST(RRR_CONF_DIR)

AC_MSG_CHECKING([for confdir usage])
AS_IF([test "x$enable_confdir" = xyes], [
	AC_CONFIG_FILES([misc/confdir/Makefile])

	AC_MSG_RESULT([yes, ${RRR_CONF_DIR}])
],[
	AC_MSG_RESULT([no])
])

AM_CONDITIONAL([RRR_SYSTEMD_NO_INSTALL], [test "x$RRR_SYSTEMD_NO_INSTALL" = "x1"])

AC_MSG_CHECKING([for systemd usage])
AS_IF([test "x$enable_systemd" = xyes], [
	REQUIRE_CONFDIR
	SYSTEMD_INIT
	AC_SUBST([SYSTEMD_DIR], [SYSTEMD_SYSTEM_UNIT_DIR])

	AC_CONFIG_FILES([misc/systemd/make-service.sh])
	AC_CONFIG_FILES([misc/systemd/Makefile])

	AC_MSG_RESULT([yes, unit directory is SYSTEMD_SYSTEM_UNIT_DIR])

	AC_MSG_CHECKING([for systemd service file no installation command])
	AS_IF([test "x$RRR_SYSTEMD_NO_INSTALL" = "x1"] , [
		AC_MSG_RESULT([yes])
	], [
		AC_MSG_RESULT([no])
	])

	AC_CHECK_HEADER([systemd/sd-journal.h], [], AC_MSG_ERROR([missing SystemD development headers]))
	AC_CHECK_LIB(systemd, sd_journal_print, [], AC_MSG_ERROR([sd_journal_print from libsystemd]))

	AC_DEFINE([HAVE_JOURNALD], [1], [Have native SystemD/journald logging])

	JOURNALD_LIBS="-lsystemd"
	AC_SUBST([JOURNALD_LIBS])
],[
	AC_MSG_RESULT([no])
])


AC_MSG_CHECKING([for daemon username])
AS_IF([test "x$RRR_DAEMON_USERNAME" != "x"] , [
	AC_MSG_RESULT([${RRR_DAEMON_USERNAME}])
], [
	RRR_DAEMON_USERNAME=daemon
	AC_MSG_RESULT([${RRR_DAEMON_USERNAME} (by default)])
])
AC_SUBST(RRR_DAEMON_USERNAME)

AC_MSG_CHECKING([for runit usage])
AS_IF([test "x$enable_runit" = xyes], [
	REQUIRE_CONFDIR
	AC_SUBST([RUNIT_SV_DIR], [/etc/sv/rrr/])
	AC_CONFIG_FILES([misc/runit/Makefile])
	AC_CONFIG_FILES([misc/runit/make-runit.sh])
	AC_MSG_RESULT([yes, sv directory is ${RUNIT_SV_DIR}])
],[
	AC_MSG_RESULT([no])
])

# Clear all automatically added libs. Library users must specify
# libraries locally in Makefile.am
LIBS=""

AM_COND_IF([RRR_WITH_PERL5], [AC_CONFIG_FILES([src/perl5/xsub/Makefile.PL])])
AM_COND_IF([RRR_WITH_PYTHON3], [AC_CONFIG_FILES([src/python/Makefile])])

AC_CONFIG_FILES([src/tests/test.sh],[chmod +x src/tests/test.sh])

AC_CONFIG_FILES(Makefile src/Makefile src/modules/Makefile src/lib/Makefile
				src/tests/Makefile src/tests/modules/Makefile
				misc/Makefile src/cmodules/Makefile
)

AC_OUTPUT
SHELL_VARS_CLEANUP<|MERGE_RESOLUTION|>--- conflicted
+++ resolved
@@ -424,14 +424,9 @@
 ], [
 	AC_MSG_RESULT([yes])
 	AC_DEFINE([RRR_WITH_MYSQL], [1], [Compile with MySQL module])
-<<<<<<< HEAD
 	AX_LIB_MYSQL([8.0.0])
 	AC_CHECK_HEADERS([mysql/mysql.h], [], [AC_MSG_ERROR([Headers missing])])
 	AC_MSG_CHECKING([integer sizes for MySQL])
-=======
-	AX_LIB_MYSQL([5.0.0])
-	AC_MSG_CHECKING([headers for MariaDB/MySQL])
->>>>>>> e6ff3aec
 	AC_RUN_IFELSE([
 		AC_LANG_SOURCE([[
 			#include <mysql/mysql.h>
