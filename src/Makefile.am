SUBDIRS = lib modules tests python cmodules
bin_PROGRAMS = rrr rrr_post rrr_stats rrr_passwd rrr_auth rrr_msg
noinst_PROGRAMS = rrr_http_client rrr_http_server rrr_msgdb
TESTS = test.sh

datadir = @RRR_DATA_DIR@

librrr_ldflags=${JEMALLOC_LIBS} -L./lib/.libs -lrrr

if RRR_WITH_PERL5
# We must include Perl5 rpath when linking the binaries
ldflags=${librrr_ldflags} $(PERL5_LDFLAGS)
else
ldflags=${librrr_ldflags}
endif

# Binaries must be built with -fPIE to match the library, as some
# functionallity require functions to have the same addresses in both
# programs and library. By using -fPIE, function addresses will only be
# resolved at run-time in the executables.

rrr_SOURCES = rrr.c main.c
<<<<<<< HEAD
rrr_CFLAGS = ${RRR_CFLAGS} -DRRR_MODULE_PATH="\"@MODULE_DIR@\"" -DRRR_CMODULE_PATH="\"@CMODULE_DIR@\"" -DRRR_INTERCEPT_ALLOW_WAITPID -fpie
rrr_LDFLAGS = -L./lib/.libs -lrrr ${perl5_ldflags} -pie

rrr_post_SOURCES = rrr_post.c main.c
rrr_post_CFLAGS = ${RRR_CFLAGS} -fpie
rrr_post_LDFLAGS = -L./lib/.libs -lrrr ${perl5_ldflags} -pie

rrr_passwd_SOURCES = rrr_passwd.c main.c
rrr_passwd_CFLAGS = ${RRR_CFLAGS} -fpie
rrr_passwd_LDFLAGS = -L./lib/.libs -lrrr ${perl5_ldflags} -pie

rrr_auth_SOURCES = rrr_auth.c main.c
rrr_auth_CFLAGS = ${RRR_CFLAGS} -fpie
rrr_auth_LDFLAGS = -L./lib/.libs -lrrr ${perl5_ldflags} -pie

rrr_http_client_SOURCES = rrr_http_client.c main.c
rrr_http_client_CFLAGS = ${RRR_CFLAGS} -fpie
rrr_http_client_LDFLAGS = -L./lib/.libs -lrrr ${perl5_ldflags} -pie
rrr_http_client_LDADD = -levent

rrr_http_server_SOURCES = rrr_http_server.c main.c
rrr_http_server_CFLAGS = ${RRR_CFLAGS} -fpie
rrr_http_server_LDFLAGS = -L./lib/.libs -lrrr ${perl5_ldflags} -pie

rrr_stats_SOURCES = rrr_stats.c main.c
rrr_stats_CFLAGS = ${RRR_CFLAGS} -fpie
rrr_stats_LDFLAGS = -L./lib/.libs -lrrr ${perl5_ldflags} -pie
rrr_stats_LDADD = -levent

rrr_msgdb_SOURCES = rrr_msgdb.c main.c paths.c
rrr_msgdb_CFLAGS = ${RRR_CFLAGS} -fpie
rrr_msgdb_LDFLAGS = -L./lib/.libs -lrrr ${perl5_ldflags} -pie

rrr_msg_SOURCES = rrr_msg.c main.c
rrr_msg_CFLAGS = ${RRR_CFLAGS} -fpie
rrr_msg_LDFLAGS = -L./lib/.libs -lrrr ${perl5_ldflags} -pie
=======
rrr_CFLAGS = ${AM_CFLAGS} -DRRR_MODULE_PATH="\"@MODULE_DIR@\"" -DRRR_CMODULE_PATH="\"@CMODULE_DIR@\"" -DRRR_INTERCEPT_ALLOW_WAITPID -fpie
rrr_LDFLAGS = ${ldflags} -pie

rrr_post_SOURCES = rrr_post.c main.c
rrr_post_CFLAGS = ${AM_CFLAGS} -fpie
rrr_post_LDFLAGS = ${ldflags} -pie

rrr_passwd_SOURCES = rrr_passwd.c main.c
rrr_passwd_CFLAGS = ${AM_CFLAGS} -fpie
rrr_passwd_LDFLAGS = ${ldflags} -pie

rrr_auth_SOURCES = rrr_auth.c main.c
rrr_auth_CFLAGS = ${AM_CFLAGS} -fpie
rrr_auth_LDFLAGS = ${ldflags} -pie

rrr_http_client_SOURCES = rrr_http_client.c main.c
rrr_http_client_CFLAGS = ${AM_CFLAGS} -fpie
rrr_http_client_LDFLAGS = ${ldflags} -pie
rrr_http_client_LDADD = -levent

rrr_http_server_SOURCES = rrr_http_server.c main.c
rrr_http_server_CFLAGS = ${AM_CFLAGS} -fpie
rrr_http_server_LDFLAGS = ${ldflags} -pie

rrr_stats_SOURCES = rrr_stats.c main.c
rrr_stats_CFLAGS = ${AM_CFLAGS} -fpie
rrr_stats_LDFLAGS = ${ldflags} -pie
rrr_stats_LDADD = -levent

rrr_msgdb_SOURCES = rrr_msgdb.c main.c paths.c
rrr_msgdb_CFLAGS = ${AM_CFLAGS} -fpie
rrr_msgdb_LDFLAGS = ${ldflags} -pie

rrr_msg_SOURCES = rrr_msg.c main.c
rrr_msg_CFLAGS = ${AM_CFLAGS} -fpie
rrr_msg_LDFLAGS = ${ldflags} -pie
>>>>>>> 3f66fa43

if RRR_WITH_PERL5
all-local:
	echo "Generating Perl Makefile" && cd ${top_srcdir}/src/perl5/xsub && rm -f Makefile && ${PERL5_INTERPRETER} ./Makefile.PL && echo "Making perl xsub" && make
install-data-local:
	echo "Generating Perl Makefile" && cd ${top_srcdir}/src/perl5/xsub && rm -f Makefile && ${PERL5_INTERPRETER} ./Makefile.PL && echo "Making perl xsub" && make install
clean-local:
	cat paths.c.tmpl > paths.c; \
	echo "Generating Perl Makefile" && cd ${top_srcdir}/src/perl5/xsub && rm -f Makefile && ${PERL5_INTERPRETER} ./Makefile.PL && echo "Cleaning perl xsub" && make clean
else
clean-local:
	cat paths.c.tmpl > paths.c
endif
distclean-local:
	rm -f make-paths.sh

# Re-compile binaries using paths.c to give them udpated paths with install prefix
# Currently this is not safe for installed binaries, as autotools does not guarantee that 
# install-exec-local is run prior to install-exec, hence the "old" version might be installed
# rrr_msgdb is currently a non-installed binary
install-exec-local:
	chmod +x ./make-paths.sh && ./make-paths.sh paths.c ${DESTDIR}${datadir} && \
	make rrr_msgdb<|MERGE_RESOLUTION|>--- conflicted
+++ resolved
@@ -20,81 +20,42 @@
 # resolved at run-time in the executables.
 
 rrr_SOURCES = rrr.c main.c
-<<<<<<< HEAD
 rrr_CFLAGS = ${RRR_CFLAGS} -DRRR_MODULE_PATH="\"@MODULE_DIR@\"" -DRRR_CMODULE_PATH="\"@CMODULE_DIR@\"" -DRRR_INTERCEPT_ALLOW_WAITPID -fpie
-rrr_LDFLAGS = -L./lib/.libs -lrrr ${perl5_ldflags} -pie
+rrr_LDFLAGS = ${ldflags} -pie
 
 rrr_post_SOURCES = rrr_post.c main.c
 rrr_post_CFLAGS = ${RRR_CFLAGS} -fpie
-rrr_post_LDFLAGS = -L./lib/.libs -lrrr ${perl5_ldflags} -pie
+rrr_post_LDFLAGS = ${ldflags} -pie
 
 rrr_passwd_SOURCES = rrr_passwd.c main.c
 rrr_passwd_CFLAGS = ${RRR_CFLAGS} -fpie
-rrr_passwd_LDFLAGS = -L./lib/.libs -lrrr ${perl5_ldflags} -pie
+rrr_passwd_LDFLAGS = ${ldflags} -pie
 
 rrr_auth_SOURCES = rrr_auth.c main.c
 rrr_auth_CFLAGS = ${RRR_CFLAGS} -fpie
-rrr_auth_LDFLAGS = -L./lib/.libs -lrrr ${perl5_ldflags} -pie
+rrr_auth_LDFLAGS = ${ldflags} -pie
 
 rrr_http_client_SOURCES = rrr_http_client.c main.c
 rrr_http_client_CFLAGS = ${RRR_CFLAGS} -fpie
-rrr_http_client_LDFLAGS = -L./lib/.libs -lrrr ${perl5_ldflags} -pie
+rrr_http_client_LDFLAGS = ${ldflags} -pie
 rrr_http_client_LDADD = -levent
 
 rrr_http_server_SOURCES = rrr_http_server.c main.c
 rrr_http_server_CFLAGS = ${RRR_CFLAGS} -fpie
-rrr_http_server_LDFLAGS = -L./lib/.libs -lrrr ${perl5_ldflags} -pie
+rrr_http_server_LDFLAGS = ${ldflags} -pie
 
 rrr_stats_SOURCES = rrr_stats.c main.c
 rrr_stats_CFLAGS = ${RRR_CFLAGS} -fpie
-rrr_stats_LDFLAGS = -L./lib/.libs -lrrr ${perl5_ldflags} -pie
+rrr_stats_LDFLAGS = ${ldflags} -pie
 rrr_stats_LDADD = -levent
 
 rrr_msgdb_SOURCES = rrr_msgdb.c main.c paths.c
 rrr_msgdb_CFLAGS = ${RRR_CFLAGS} -fpie
-rrr_msgdb_LDFLAGS = -L./lib/.libs -lrrr ${perl5_ldflags} -pie
+rrr_msgdb_LDFLAGS = ${ldflags} -pie
 
 rrr_msg_SOURCES = rrr_msg.c main.c
 rrr_msg_CFLAGS = ${RRR_CFLAGS} -fpie
-rrr_msg_LDFLAGS = -L./lib/.libs -lrrr ${perl5_ldflags} -pie
-=======
-rrr_CFLAGS = ${AM_CFLAGS} -DRRR_MODULE_PATH="\"@MODULE_DIR@\"" -DRRR_CMODULE_PATH="\"@CMODULE_DIR@\"" -DRRR_INTERCEPT_ALLOW_WAITPID -fpie
-rrr_LDFLAGS = ${ldflags} -pie
-
-rrr_post_SOURCES = rrr_post.c main.c
-rrr_post_CFLAGS = ${AM_CFLAGS} -fpie
-rrr_post_LDFLAGS = ${ldflags} -pie
-
-rrr_passwd_SOURCES = rrr_passwd.c main.c
-rrr_passwd_CFLAGS = ${AM_CFLAGS} -fpie
-rrr_passwd_LDFLAGS = ${ldflags} -pie
-
-rrr_auth_SOURCES = rrr_auth.c main.c
-rrr_auth_CFLAGS = ${AM_CFLAGS} -fpie
-rrr_auth_LDFLAGS = ${ldflags} -pie
-
-rrr_http_client_SOURCES = rrr_http_client.c main.c
-rrr_http_client_CFLAGS = ${AM_CFLAGS} -fpie
-rrr_http_client_LDFLAGS = ${ldflags} -pie
-rrr_http_client_LDADD = -levent
-
-rrr_http_server_SOURCES = rrr_http_server.c main.c
-rrr_http_server_CFLAGS = ${AM_CFLAGS} -fpie
-rrr_http_server_LDFLAGS = ${ldflags} -pie
-
-rrr_stats_SOURCES = rrr_stats.c main.c
-rrr_stats_CFLAGS = ${AM_CFLAGS} -fpie
-rrr_stats_LDFLAGS = ${ldflags} -pie
-rrr_stats_LDADD = -levent
-
-rrr_msgdb_SOURCES = rrr_msgdb.c main.c paths.c
-rrr_msgdb_CFLAGS = ${AM_CFLAGS} -fpie
-rrr_msgdb_LDFLAGS = ${ldflags} -pie
-
-rrr_msg_SOURCES = rrr_msg.c main.c
-rrr_msg_CFLAGS = ${AM_CFLAGS} -fpie
 rrr_msg_LDFLAGS = ${ldflags} -pie
->>>>>>> 3f66fa43
 
 if RRR_WITH_PERL5
 all-local:
