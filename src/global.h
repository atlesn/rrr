/*

Voltage Logger

Copyright (C) 2018 Atle Solbakken atle@goliathdns.no

This program is free software: you can redistribute it and/or modify
it under the terms of the GNU General Public License as published by
the Free Software Foundation, either version 3 of the License, or
(at your option) any later version.

This program is distributed in the hope that it will be useful,
but WITHOUT ANY WARRANTY; without even the implied warranty of
MERCHANTABILITY or FITNESS FOR A PARTICULAR PURPOSE.  See the
GNU General Public License for more details.

You should have received a copy of the GNU General Public License
along with this program.  If not, see <http://www.gnu.org/licenses/>.

*/

#include <stdio.h>

#ifndef VL_GLOBAL_H
#define VL_GLOBAL_H

/* Compile time checks */
#define VL_ASSERT_DEBUG
#ifdef VL_ASSERT_DEBUG
#define VL_ASSERT(predicate,name) \
	do{typedef char _assertion_failed_##name##_[2*!!(predicate)-1];}while(0);
#else
#define VL_ASSERT(predicate,name)
#endif

/* Runtime globals */
struct rrr_global_config {
	unsigned int debuglevel;
};

extern struct rrr_global_config rrr_global_config;

/*
 * About debug levels, ORed together:
 * 0 - Only errors are printed
 * 1 - Info about loading and closing of modules and threads (low rate)
 * 2 - Runtime information in modules, they tell what they do at (high rate)
 * 3 - Some data debugging is printed (high rate)
 * 4 - Debug locking, thread states and buffers (very high rate)
 * 5 - Alive-messages from some threads to see if they freeze (very high rate)
 * 6 - Debug hex prints (large outputs)
 */

#define __VL_DEBUGLEVEL_0	(0)		// 0
#define __VL_DEBUGLEVEL_1	(1<<0)	// 1
#define __VL_DEBUGLEVEL_2	(1<<1)	// 2
#define __VL_DEBUGLEVEL_3	(1<<2)	// 4
#define __VL_DEBUGLEVEL_4	(1<<3)	// 8
#define __VL_DEBUGLEVEL_5	(1<<4)	// 16
#define __VL_DEBUGLEVEL_6	(1<<5)	// 32
#define __VL_DEBUGLEVEL_ALL	(__VL_DEBUGLEVEL_1|__VL_DEBUGLEVEL_2|__VL_DEBUGLEVEL_3|__VL_DEBUGLEVEL_4|__VL_DEBUGLEVEL_5|__VL_DEBUGLEVEL_6)

#define VL_MSG_ERR(...) \
	do {fprintf (stderr, __VA_ARGS__);}while(0)

#define VL_DEBUG_MSG_1(...) \
	do { if ((rrr_global_config.debuglevel & __VL_DEBUGLEVEL_1) != 0) { printf (__VA_ARGS__); }} while(0)

#define VL_DEBUG_MSG_2(...) \
		do { if ((rrr_global_config.debuglevel & __VL_DEBUGLEVEL_2) != 0) { printf (__VA_ARGS__); }} while(0)

#define VL_DEBUG_MSG_3(...) \
		do { if ((rrr_global_config.debuglevel & __VL_DEBUGLEVEL_3) != 0) { printf (__VA_ARGS__); }} while(0)

#define VL_DEBUG_MSG_4(...) \
		do { if ((rrr_global_config.debuglevel & __VL_DEBUGLEVEL_4) != 0) { printf (__VA_ARGS__); }} while(0)

#define VL_DEBUG_MSG_5(...) \
		do { if ((rrr_global_config.debuglevel & __VL_DEBUGLEVEL_5) != 0) { printf (__VA_ARGS__); }} while(0)

#define VL_DEBUG_MSG_6(...) \
		do { if ((global_config.debuglevel & __VL_DEBUGLEVEL_6) != 0) { printf (__VA_ARGS__); }} while(0)

#define VL_DEBUG_MSG(...) \
	do { printf (__VA_ARGS__); } while(0)

#define VL_DEBUGLEVEL_1 \
	((rrr_global_config.debuglevel & __VL_DEBUGLEVEL_1) != 0)

#define VL_DEBUGLEVEL_2 \
		((rrr_global_config.debuglevel & __VL_DEBUGLEVEL_2) != 0)

#define VL_DEBUGLEVEL_3 \
		((rrr_global_config.debuglevel & __VL_DEBUGLEVEL_3) != 0)

#define VL_DEBUGLEVEL_4 \
		((rrr_global_config.debuglevel & __VL_DEBUGLEVEL_4) != 0)

#define VL_DEBUGLEVEL_5 \
<<<<<<< HEAD
		((global_config.debuglevel & __VL_DEBUGLEVEL_5) != 0)

#define VL_DEBUGLEVEL_6 \
		((global_config.debuglevel & __VL_DEBUGLEVEL_6) != 0)
=======
		((rrr_global_config.debuglevel & __VL_DEBUGLEVEL_4) != 0)
>>>>>>> b02b947c

#define VL_DEBUGLEVEL \
		(rrr_global_config.debuglevel)

#define RRR_FREE_IF_NOT_NULL(arg) do{if(arg != NULL){free(arg);arg=NULL;}}while(0)

void rrr_init_global_config(unsigned int debuglevel);

#endif<|MERGE_RESOLUTION|>--- conflicted
+++ resolved
@@ -97,14 +97,10 @@
 		((rrr_global_config.debuglevel & __VL_DEBUGLEVEL_4) != 0)
 
 #define VL_DEBUGLEVEL_5 \
-<<<<<<< HEAD
-		((global_config.debuglevel & __VL_DEBUGLEVEL_5) != 0)
+		((rrr_global_config.debuglevel & __VL_DEBUGLEVEL_5) != 0)
 
 #define VL_DEBUGLEVEL_6 \
-		((global_config.debuglevel & __VL_DEBUGLEVEL_6) != 0)
-=======
-		((rrr_global_config.debuglevel & __VL_DEBUGLEVEL_4) != 0)
->>>>>>> b02b947c
+		((rrr_global_config.debuglevel & __VL_DEBUGLEVEL_6) != 0)
 
 #define VL_DEBUGLEVEL \
 		(rrr_global_config.debuglevel)
