--- conflicted
+++ resolved
@@ -36,11 +36,8 @@
 	test_condition.c \
 	${test_jsonc} \
 	${test_zlib} \
-<<<<<<< HEAD
 	${test_lua} \
-=======
 	${test_quic} \
->>>>>>> d174a393
 	test_conversion.c \
 	test_msgdb.c \
 	test_nullsafe.c \
