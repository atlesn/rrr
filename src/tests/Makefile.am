SUBDIRS = modules lib

if RRR_WITH_TLS
test_tls = test_tls.c
test_tls_common = test_tls_common.c
endif

if RRR_WITH_JSONC
test_jsonc = test_json.c
endif

if RRR_WITH_ZLIB
test_zlib = test_zlib.c
endif

<<<<<<< HEAD
if RRR_WITH_ARTNET
test_artnet = test_artnet.c
=======
if RRR_WITH_LUA
test_lua = test_lua.c
>>>>>>> 56c37c4e
endif

if RRR_WITH_JS
js_extra_ldflags = -L$(abs_top_builddir)/src/tests/lib/
js_extra_ldadd = -ltestjs ${JS_LIBS} -lrrrcxx -lstdc++
endif

if RRR_WITH_HTTP3
test_quic = test_quic.c
test_tls_common = test_tls_common.c
endif

noinst_PROGRAMS = test make_test_data send_ip send_fifo sha1/sha sha1/shatest sha256/shatest ${python}

test_SOURCES = test.c \
	../main.c \
	test_time.c \
	test_msleep_signal_safe.c \
	test_fixp.c \
	test_mqtt_topic.c \
	test_parse.c \
	test_inet.c \
	test_modbus.c \
	test_http.c \
	test_condition.c \
	${test_tls} \
	${test_tls_common} \
	${test_jsonc} \
	${test_zlib} \
<<<<<<< HEAD
	${test_artnet} \
=======
	${test_lua} \
	${test_quic} \
>>>>>>> 56c37c4e
	test_conversion.c \
	test_msgdb.c \
	test_nullsafe.c \
	test_allocator.c \
	test_mmap_channel.c \
	test_increment.c \
	test_discern_stack.c \
	test_linked_list.c \
	test_hdlc.c \
	test_readdir.c \
	test_send_loop.c
test_CFLAGS = ${AM_CFLAGS} -O0 -fpie \
	-DRRR_MODULE_PATH="\"$(top_builddir)/src/modules/.libs\"" \
	-DRRR_TEST_MODULE_PATH="\"$(top_builddir)/src/tests/modules/.libs\"" \
	-DRRR_TEST_PATH="\"$(abs_top_builddir)/src/tests\""
test_LDFLAGS = ${JEMALLOC_LIBS} ${js_extra_ldflags} ${JS_LDFLAGS} ${PYTHON3_LDFLAGS} ${PERL5_LDFLAGS} -pie -L../lib/.libs
test_LDADD =                          \
    -levent                           \
    -ldl                              \
    -lrrr\                            \
    ${js_extra_ldadd}                 \
    ${LIBBSD_LIBS}

ldflags = -L../lib/.libs ${JEMALLOC_LIBS} -lrrr

make_test_data_SOURCES = make_test_data.c ../lib/messages/msg_checksum.c ../lib/util/crc32.c ../lib/util/rrr_endian.c
make_test_data_CFLAGS = -fpie
make_test_data_LDFLAGS = ${ldflags} -pie

send_ip_SOURCES = send_ip.c
send_ip_CFLAGS = ${AM_CFLAGS} -DRRR_INTERCEPT_ALLOW_STRERROR -fpie
send_ip_LDFLAGS = -pie

send_fifo_SOURCES = send_fifo.c
send_fifo_CFLAGS = ${AM_CFLAGS} -fpie
send_fifo_LDFLAGS = ${ldflags} ${PERL5_LDFLAGS} -pie

sha1_sha_SOURCES = sha1/sha.c
sha1_sha_CFLAGS = -fpie
sha1_sha_LDFLAGS = ${ldflags} ${PERL5_LDFLAGS} -pie

sha1_shatest_SOURCES = sha1/shatest.c
sha1_shatest_CFLAGS = -fpie
sha1_shatest_LDFLAGS = ${ldflags} ${PERL5_LDFLAGS} -pie

sha256_shatest_SOURCES = sha256/shatest.c
sha256_shatest_CFLAGS = -fpie
sha256_shatest_LDFLAGS = ${ldflags} ${PERL5_LDFLAGS} -pie

TESTS = test.sh test_passwd.sh sha1/shatest sha256/shatest ${testcxx_test}<|MERGE_RESOLUTION|>--- conflicted
+++ resolved
@@ -13,13 +13,12 @@
 test_zlib = test_zlib.c
 endif
 
-<<<<<<< HEAD
 if RRR_WITH_ARTNET
 test_artnet = test_artnet.c
-=======
+endif
+
 if RRR_WITH_LUA
 test_lua = test_lua.c
->>>>>>> 56c37c4e
 endif
 
 if RRR_WITH_JS
@@ -49,12 +48,9 @@
 	${test_tls_common} \
 	${test_jsonc} \
 	${test_zlib} \
-<<<<<<< HEAD
 	${test_artnet} \
-=======
 	${test_lua} \
 	${test_quic} \
->>>>>>> 56c37c4e
 	test_conversion.c \
 	test_msgdb.c \
 	test_nullsafe.c \
