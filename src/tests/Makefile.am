--- conflicted
+++ resolved
@@ -47,13 +47,8 @@
 send_ip_LDFLAGS = -L../lib -lrrr ${PERL5_LDFLAGS} -pie
 
 send_fifo_SOURCES = send_fifo.c
-<<<<<<< HEAD
 send_fifo_CFLAGS = ${RRR_CFLAGS} -fpie
-send_fifo_LDFLAGS = -L../lib -lrrr ${PERL5_LDFLAGS} -pie
-=======
-send_fifo_CFLAGS = ${AM_CFLAGS} -fpie
 send_fifo_LDFLAGS = ${ldflags} ${PERL5_LDFLAGS} -pie
->>>>>>> 3f66fa43
 
 sha1_sha_SOURCES = sha1/sha.c
 sha1_sha_CFLAGS = -fpie
