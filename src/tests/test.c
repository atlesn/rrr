--- conflicted
+++ resolved
@@ -55,14 +55,10 @@
 #ifdef RRR_WITH_ZLIB
 #	include "test_zlib.h"
 #endif
-<<<<<<< HEAD
 #ifdef RRR_WITH_LUA
 #	include "test_lua.h"
 #endif
-#ifdef RRR_WITH_NODE
-=======
 #ifdef RRR_WITH_JS
->>>>>>> d174a393
 #	include "lib/testjs.h"
 #endif
 #ifdef RRR_WITH_HTTP3
@@ -140,7 +136,7 @@
 	int ret_tmp = 0;
 
 	// OR all the return values, don't stop if a test fails
-goto lua;
+
 	TEST_BEGIN("rrr_allocator") {
 		ret_tmp = rrr_test_allocator(fork_handler);
 	} TEST_RESULT(ret_tmp == 0);
@@ -210,18 +206,15 @@
 
 	ret |= ret_tmp;
 #endif
-lua:
+
 #ifdef RRR_WITH_LUA
 	TEST_BEGIN("Lua library functions") {
 		ret_tmp = rrr_test_lua();
 	} TEST_RESULT(ret_tmp == 0);
 
-<<<<<<< HEAD
-	ret |= ret_tmp;
-#endif
-return ret;
-#ifdef RRR_WITH_NODE
-=======
+	ret |= ret_tmp;
+#endif
+
 #ifdef RRR_WITH_HTTP3
 	TEST_BEGIN("quic handshake") {
 		ret_tmp = rrr_test_quic();
@@ -231,7 +224,6 @@
 #endif
 
 #ifdef RRR_WITH_JS
->>>>>>> d174a393
 	TEST_BEGIN("js library functions") {
 		ret_tmp = rrr_test_js();
 	} TEST_RESULT(ret_tmp == 0);
