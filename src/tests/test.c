--- conflicted
+++ resolved
@@ -332,12 +332,9 @@
 
 	out_cleanup_instances:
 	rrr_instance_metadata_collection_destroy(instances);
-<<<<<<< HEAD
-=======
 
 	// Don't unload modules in the test suite
 	//rrr_instance_unload_all(instances);
->>>>>>> 8f00ef92
 
 	out_cleanup_config:
 	if (config != NULL) {
