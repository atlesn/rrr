--- conflicted
+++ resolved
@@ -60,17 +60,13 @@
 #ifdef RRR_WITH_ZLIB
 #	include "test_zlib.h"
 #endif
-<<<<<<< HEAD
 #ifdef RRR_WITH_ARTNET
 #	include "test_artnet.h"
 #endif
-#ifdef RRR_WITH_NODE
-=======
 #ifdef RRR_WITH_LUA
 #	include "test_lua.h"
 #endif
 #ifdef RRR_WITH_JS
->>>>>>> 56c37c4e
 #	include "lib/testjs.h"
 #endif
 #ifdef RRR_WITH_HTTP3
@@ -231,23 +227,22 @@
 	ret |= ret_tmp;
 #endif
 
-<<<<<<< HEAD
 #ifdef RRR_WITH_ARTNET
 	TEST_BEGIN("artnet library") {
 		ret_tmp = rrr_test_artnet();
-=======
+	} TEST_RESULT(ret_tmp == 0);
+
+	ret |= ret_tmp;
+#endif
+
 #ifdef RRR_WITH_LUA
 	TEST_BEGIN("Lua library functions") {
 		ret_tmp = rrr_test_lua();
->>>>>>> 56c37c4e
-	} TEST_RESULT(ret_tmp == 0);
-
-	ret |= ret_tmp;
-#endif
-
-<<<<<<< HEAD
-#ifdef RRR_WITH_NODE
-=======
+	} TEST_RESULT(ret_tmp == 0);
+
+	ret |= ret_tmp;
+#endif
+
 #ifdef RRR_WITH_HTTP3
 	TEST_BEGIN("quic handshake") {
 		ret_tmp = rrr_test_quic(main_running, event_queue);
@@ -257,7 +252,6 @@
 #endif
 
 #ifdef RRR_WITH_JS
->>>>>>> 56c37c4e
 	TEST_BEGIN("js library functions") {
 		ret_tmp = rrr_test_js();
 	} TEST_RESULT(ret_tmp == 0);
