--- conflicted
+++ resolved
@@ -189,11 +189,7 @@
 
         if (rrr_cmodule_helper_worker_custom_fork_start (
                         thread_data,
-<<<<<<< HEAD
-			250 * 1000, // 250ms
-=======
 			rrr_time_us_from_ms(msgdb_tick_interval),
->>>>>>> c8326bd6
 			msgdb_fork_init_wrapper_callback,
 			thread_data,
 			msgdb_fork_tick_callback,
