--- conflicted
+++ resolved
@@ -256,12 +256,7 @@
 
 	if (size < sizeof(struct rrr_message)) {
 
-<<<<<<< HEAD
-	rrr_update_watchdog_time(thread_data->thread);
-	rrr_fifo_buffer_write_ordered(&duplicator_data->input_buffer, message->timestamp_from, data, size);
-=======
-	}
->>>>>>> 8f00ef92
+	}
 
 	return poll_callback_final(private_data, entry);
 }
@@ -347,11 +342,8 @@
 		goto out_message;
 	}
 
-<<<<<<< HEAD
-=======
 	poll_add_from_thread_senders_ignore_error(&poll, thread_data, RRR_POLL_POLL_DELETE|RRR_POLL_NO_SENDERS_OK);
 
->>>>>>> 8f00ef92
 	RRR_DBG_1 ("duplicator instance %s started thread, waiting a bit for readers to register\n",
 			INSTANCE_D_NAME(thread_data));
 
