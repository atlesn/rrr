/*

Voltage Logger

Copyright (C) 2018 Atle Solbakken atle@goliathdns.no

This program is free software: you can redistribute it and/or modify
it under the terms of the GNU General Public License as published by
the Free Software Foundation, either version 3 of the License, or
(at your option) any later version.

This program is distributed in the hope that it will be useful,
but WITHOUT ANY WARRANTY; without even the implied warranty of
MERCHANTABILITY or FITNESS FOR A PARTICULAR PURPOSE.  See the
GNU General Public License for more details.

You should have received a copy of the GNU General Public License
along with this program.  If not, see <http://www.gnu.org/licenses/>.

*/


#include <stdio.h>
#include <string.h>
#include <stdlib.h>
#include <pthread.h>
#include <unistd.h>
#include <inttypes.h>
#include <errno.h>
#include <unistd.h>
#include <netdb.h>
#include <sys/socket.h>
#include <netinet/in.h>
#include <poll.h>

#include "../lib/instance_config.h"
#include "../lib/settings.h"
#include "../lib/instances.h"
#include "../lib/messages.h"
#include "../lib/threads.h"
#include "../lib/buffer.h"
#include "../lib/vl_time.h"
#include "../lib/ip.h"
#include "../lib/module_crypt.h"
#include "../global.h"

// Should not be smaller than module max
#define VL_IPSERVER_MAX_SENDERS VL_MODULE_MAX_SENDERS
#define VL_IPSERVER_SERVER_PORT 5555
#define VL_IPSERVER_RATE_LIMIT 20 // Time between sending packets, milliseconds

struct ipserver_data {
	struct fifo_buffer send_buffer;
	struct fifo_buffer receive_buffer;
	struct fifo_buffer output_buffer;
	struct ip_data ip;
	char *crypt_file;
	struct module_crypt_data crypt_data;
	struct ip_stats_twoway stats;
	rrr_setting_uint server_port;
};

// Poll request from other modules
int ipserver_poll_delete_ip (
	struct module_thread_data *thread_data,
	int (*callback)(struct fifo_callback_args *caller_data, char *data, unsigned long int size),
	struct fifo_callback_args *caller_data
) {
	struct ipserver_data *data = thread_data->private_data;

	return fifo_read_clear_forward(&data->output_buffer, NULL, callback, caller_data);
}

int poll_callback(struct fifo_callback_args *poll_data, char *data, unsigned long int size) {
	struct module_thread_data *thread_data = poll_data->source;
	struct ipserver_data *private_data = thread_data->private_data;
	struct vl_message *reading = (struct vl_message *) data;
	VL_DEBUG_MSG_2 ("ipserver: Result from buffer: %s measurement %" PRIu64 " size %lu\n", reading->data, reading->data_numeric, size);

	fifo_buffer_write(&private_data->send_buffer, data, size);

	return 0;
}

void spawn_error(struct ipserver_data *data, const char *buf) {
	struct vl_message *message = message_new_info(time_get_64(), buf);
	struct ip_buffer_entry *entry = malloc(sizeof(*entry));
	memset(entry, '\0', sizeof(*entry));

	VL_ASSERT(sizeof(*(&entry->data.message))==sizeof(*message),equal_size_of_message);

	memcpy(&entry->data.message, message, sizeof(*message));
	free(message);

	fifo_buffer_write(&data->receive_buffer, (char*)entry, sizeof(*entry));

	VL_MSG_ERR ("%s", message->data);
}

int process_entries_callback(struct fifo_callback_args *poll_data, char *data, unsigned long int size) {
	struct ipserver_data *private_data = poll_data->private_data;
	struct ip_buffer_entry *entry = (struct ip_buffer_entry *) data;

	fifo_buffer_write(&private_data->output_buffer, (char*) entry, sizeof(*entry));

	return 0;
}

int process_entries(struct ipserver_data *data) {
	struct fifo_callback_args poll_data = {NULL, data};
	return fifo_read_clear_forward(&data->receive_buffer, NULL, process_entries_callback, &poll_data);
}

int send_replies_callback(struct fifo_callback_args *poll_data, char *data, unsigned long int size) {
	struct ipserver_data *private_data = poll_data->private_data;
	struct ip_buffer_entry *entry = (struct ip_buffer_entry *) data;

	char buf[MSG_STRING_MAX_LENGTH];
	memset(buf, '\0', MSG_STRING_MAX_LENGTH);
	buf[0] = '\0'; // Network messages must start and end with zero

	struct addrinfo res;
	res.ai_addr = &entry->addr;
	res.ai_addrlen = entry->addr_len;

	struct ip_send_packet_info info;
	info.fd = private_data->ip.fd;
	info.packet_counter = 0;
	info.res = &res;

	struct vl_message *message_err;

	if (message_prepare_for_network (&entry->data.message, buf, MSG_STRING_MAX_LENGTH) != 0) {
		return 1;
	}

	VL_DEBUG_MSG_3 ("ipserver: send reply timestamp %" PRIu64 "\n", entry->data.message.timestamp_from);

	if (ip_send_message (
			&entry->data.message,
			&private_data->crypt_data,
			&info,
			VL_DEBUGLEVEL_2 ? &private_data->stats.send : NULL
	) != 0) {
		message_err = message_new_info(time_get_64(), "ipserver: Error while sending packet to client\n");
		fifo_buffer_write(&private_data->send_buffer, data, size);
		goto spawn_error;
	}

	free(data);

	return 0;

	spawn_error:
	fifo_buffer_write(&private_data->receive_buffer, (char*) message_err, sizeof(*message_err));
	VL_MSG_ERR ("%s", message_err->data);

	return 1;
}

int send_replies(struct ipserver_data *data) {
	struct fifo_callback_args poll_data = {NULL, data};
	return fifo_read_clear_forward(&data->send_buffer, NULL, send_replies_callback, &poll_data);
}

struct receive_packets_data {
	struct ipserver_data *data;
	int counter;
};


int receive_packets_callback(struct ip_buffer_entry *entry, void *arg) {
	struct receive_packets_data *callback_data = arg;
	struct ipserver_data *data = callback_data->data;

	callback_data->counter++;

	VL_DEBUG_MSG_3 ("Ipserver received OK message with data '%s'\n", entry->data.message.data);

	fifo_buffer_write(&data->output_buffer, (char*) entry, sizeof(*entry));

	// Generate ACK reply
	VL_DEBUG_MSG_2 ("ipserver: Generate ACK message for entry with timestamp %" PRIu64 "\n", entry->data.message.timestamp_from);
	struct ip_buffer_entry *ack = malloc(sizeof(*ack));
	memcpy(ack, entry, sizeof(*ack));
	ack->data.message.type = MSG_TYPE_ACK;
	fifo_buffer_write(&data->send_buffer, (char*) ack, sizeof(*ack));

	return (callback_data->counter == 5 ? VL_IP_RECEIVE_STOP : VL_IP_RECEIVE_OK);
}

int receive_packets(struct ipserver_data *data) {
	struct receive_packets_data callback_data;
	callback_data.data = data;
	callback_data.counter = 0;
	return ip_receive_messages (
		data->ip.fd,
		&data->crypt_data,
		receive_packets_callback,
		&callback_data,
		VL_DEBUGLEVEL_2 ? &data->stats.receive : NULL
	);
}

void init_data(struct ipserver_data *data) {
	if (sizeof(*data) > VL_MODULE_PRIVATE_MEMORY_SIZE) {
		VL_MSG_ERR ("ipserver: Module thread private memory area too small\n");
		exit(EXIT_FAILURE);
	}
	memset(data, '\0', sizeof(*data));
	fifo_buffer_init(&data->send_buffer);
	fifo_buffer_init(&data->receive_buffer);
	fifo_buffer_init(&data->output_buffer);
	ip_stats_init_twoway(&data->stats, VL_IP_STATS_DEFAULT_PERIOD, "ipserver");
}

void data_cleanup(void *arg) {
	struct ipserver_data *data = arg;
	fifo_buffer_invalidate(&data->send_buffer);
	fifo_buffer_invalidate(&data->receive_buffer);
	fifo_buffer_invalidate(&data->output_buffer);
	if (data->crypt_file != NULL) {
		free(data->crypt_file);
	}
}

// TODO : Provide more configuration arguments
static int parse_config (struct ipserver_data *data, struct rrr_instance_config *config) {
	int ret = 0;

	char *crypt_file = NULL;
	rrr_setting_uint ipserver_port = 0;

	if ((ret = rrr_instance_config_get_string_noconvert_silent(&crypt_file, config, "ipserver_keyfile")) != 0) {
		if (ret != RRR_SETTING_NOT_FOUND) {
			VL_MSG_ERR("Error while parsing ipserver_keyfile settings of instance %s\n", config->name);
			ret = 1;
			goto out;
		}
	}

	data->server_port = ipserver_port;

	if ((ret = rrr_instance_config_read_unsigned_integer(&ipserver_port, config, "ipserver_server_port")) == 0) {
		// OK
	}
	else if (ret != RRR_SETTING_NOT_FOUND) {
		VL_MSG_ERR("Error while parsing ipserver_server_port setting of instance %s\n", config->name);
		ret = 1;
		goto out;
	}
	else {
		ipserver_port = VL_IPSERVER_SERVER_PORT;
	}

<<<<<<< HEAD
	data->ip.port = VL_IPSERVER_SERVER_PORT;

	return 0;
=======
	data->crypt_file = crypt_file;

	/* On error, memory is freed by data_cleanup */

	out:
	return ret;
>>>>>>> b02b947c
}

static void *thread_entry_ipserver(struct vl_thread_start_data *start_data) {
	struct module_thread_data *thread_data = start_data->private_arg;
	thread_data->thread = start_data->thread;
	unsigned long int senders_count = thread_data->init_data.senders_count;
	struct ipserver_data* data = thread_data->private_data = thread_data->private_memory;

	VL_DEBUG_MSG_1 ("ipserver thread data is %p\n", thread_data);

	init_data(data);

	pthread_cleanup_push(ip_network_cleanup, &data->ip);
	pthread_cleanup_push(data_cleanup, data);
	pthread_cleanup_push(thread_set_stopping, start_data->thread);
	pthread_cleanup_push(module_crypt_data_cleanup, &data->crypt_data);

	thread_set_state(start_data->thread, VL_THREAD_STATE_INITIALIZED);
	thread_signal_wait(thread_data->thread, VL_THREAD_SIGNAL_START);
	thread_set_state(start_data->thread, VL_THREAD_STATE_RUNNING);

	if (parse_config(data, thread_data->init_data.instance_config) != 0) {
		VL_MSG_ERR("Configuration parse failed for ipserver instance '%s'\n", thread_data->init_data.module->instance_name);
		goto out_message;
	}

	if (senders_count > VL_IPSERVER_MAX_SENDERS) {
		VL_MSG_ERR ("Too many senders for ipserver module, max is %i\n", VL_IPSERVER_MAX_SENDERS);
		goto out_message;
	}

	int (*poll[VL_IPSERVER_MAX_SENDERS])(
			struct module_thread_data *data,
			int (*callback)(
					struct fifo_callback_args *caller_data,
					char *data,
					unsigned long int size
			),
			struct fifo_callback_args *caller_data
	);

	for (int i = 0; i < senders_count; i++) {
		VL_DEBUG_MSG_1 ("ipserver: found sender %p\n", thread_data->init_data.senders[i]);
		poll[i] = thread_data->init_data.senders[i]->dynamic_data->operations.poll_delete_ip;

		if (poll[i] == NULL) {
			VL_MSG_ERR ("ipserver cannot use this sender, lacking poll_delete_ip function.\n");
			goto out_message;
		}
	}

	VL_DEBUG_MSG_1 ("ipserver started thread %p\n", thread_data);
	if (senders_count == 0) {
		VL_MSG_ERR ("Error: Sender was not set for ipserver processor module\n");
		goto out_message;
	}

	if (	data->crypt_file != NULL &&
			module_crypt_data_init(&data->crypt_data, data->crypt_file) != 0
	) {
		VL_MSG_ERR("ipserver: Cannot continue without crypt library\n");
		goto out_message;
	}

	network_restart:
	ip_network_cleanup(&data->ip);
	ip_network_start(&data->ip);

	while (thread_check_encourage_stop(thread_data->thread) != 1) {
		update_watchdog_time(thread_data->thread);

		int err = 0;

		for (int i = 0; i < senders_count; i++) {
			struct fifo_callback_args poll_data = {thread_data, data};
			int res = poll[i](thread_data->init_data.senders[i]->thread_data, poll_callback, &poll_data);
			if (!(res >= 0)) {
				VL_MSG_ERR ("ipserver module received error from poll function\n");
				err = 1;
				break;
			}
		}

		if (receive_packets(data) != 0) {
			usleep (5000); // 50 ms
			goto network_restart;
		}

		process_entries(data);
		send_replies(data);

		if (err != 0) {
			break;
		}
		usleep (5000); // 50 ms
	}

	out_message:
	VL_DEBUG_MSG_1 ("Thread ipserver %p exiting\n", thread_data->thread);

	out:
	pthread_cleanup_pop(1);
	pthread_cleanup_pop(1);
	pthread_cleanup_pop(1);
	pthread_cleanup_pop(1);
	pthread_exit(0);
}

static struct module_operations module_operations = {
		thread_entry_ipserver,
		NULL,
		NULL,
		NULL,
		ipserver_poll_delete_ip
};

static const char *module_name = "ipserver";

__attribute__((constructor)) void load() {
}

void init(struct module_dynamic_data *data) {
	data->private_data = NULL;
	data->module_name = module_name;
	data->type = VL_MODULE_TYPE_PROCESSOR;
	data->operations = module_operations;
	data->dl_ptr = NULL;
}

void unload() {
	VL_DEBUG_MSG_1 ("Destroy ipserver module\n");
}
<|MERGE_RESOLUTION|>--- conflicted
+++ resolved
@@ -253,18 +253,13 @@
 		ipserver_port = VL_IPSERVER_SERVER_PORT;
 	}
 
-<<<<<<< HEAD
-	data->ip.port = VL_IPSERVER_SERVER_PORT;
-
-	return 0;
-=======
 	data->crypt_file = crypt_file;
+	data->ip.port = ipserver_port;
 
 	/* On error, memory is freed by data_cleanup */
 
 	out:
 	return ret;
->>>>>>> b02b947c
 }
 
 static void *thread_entry_ipserver(struct vl_thread_start_data *start_data) {
