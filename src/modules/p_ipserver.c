/*

Voltage Logger

Copyright (C) 2018 Atle Solbakken atle@goliathdns.no

This program is free software: you can redistribute it and/or modify
it under the terms of the GNU General Public License as published by
the Free Software Foundation, either version 3 of the License, or
(at your option) any later version.

This program is distributed in the hope that it will be useful,
but WITHOUT ANY WARRANTY; without even the implied warranty of
MERCHANTABILITY or FITNESS FOR A PARTICULAR PURPOSE.  See the
GNU General Public License for more details.

You should have received a copy of the GNU General Public License
along with this program.  If not, see <http://www.gnu.org/licenses/>.

*/


#include <stdio.h>
#include <string.h>
#include <stdlib.h>
#include <pthread.h>
#include <unistd.h>
#include <inttypes.h>
#include <errno.h>
#include <unistd.h>
#include <netdb.h>
#include <sys/socket.h>
#include <netinet/in.h>
#include <poll.h>

<<<<<<< HEAD
#ifdef VL_WITH_OPENSSL
#include "../lib/module_crypt.h"
#endif

#include "../modules.h"
=======
#include "../lib/instance_config.h"
#include "../lib/settings.h"
#include "../lib/instances.h"
>>>>>>> 53cc96d0
#include "../lib/messages.h"
#include "../lib/threads.h"
#include "../lib/buffer.h"
#include "../lib/vl_time.h"
<<<<<<< HEAD
#include "../global.h"
#include "common/ip.h"
=======
#include "../lib/ip.h"
#include "../lib/module_crypt.h"
#include "../global.h"
>>>>>>> 53cc96d0

// Should not be smaller than module max
#define VL_IPSERVER_MAX_SENDERS VL_MODULE_MAX_SENDERS
#define VL_IPSERVER_SERVER_PORT 5555
#define VL_IPSERVER_RATE_LIMIT 20 // Time between sending packets, milliseconds

struct ipserver_data {
	struct fifo_buffer send_buffer;
	struct fifo_buffer receive_buffer;
	struct fifo_buffer output_buffer;
	struct ip_data ip;
<<<<<<< HEAD
#ifdef VL_WITH_OPENSSL
	const char *crypt_file;
=======
	char *crypt_file;
>>>>>>> 53cc96d0
	struct module_crypt_data crypt_data;
#endif
	struct ip_stats_twoway stats;
	rrr_setting_uint server_port;
};

// Poll request from other modules
int ipserver_poll_delete_ip (
	struct module_thread_data *thread_data,
	int (*callback)(struct fifo_callback_args *caller_data, char *data, unsigned long int size),
	struct fifo_callback_args *caller_data
) {
	struct ipserver_data *data = thread_data->private_data;

	return fifo_read_clear_forward(&data->output_buffer, NULL, callback, caller_data);
}

int poll_callback(struct fifo_callback_args *poll_data, char *data, unsigned long int size) {
	struct module_thread_data *thread_data = poll_data->source;
	struct ipserver_data *private_data = thread_data->private_data;
	struct vl_message *reading = (struct vl_message *) data;
	VL_DEBUG_MSG_2 ("ipserver: Result from buffer: %s measurement %" PRIu64 " size %lu\n", reading->data, reading->data_numeric, size);

	fifo_buffer_write(&private_data->send_buffer, data, size);

	return 0;
}

void spawn_error(struct ipserver_data *data, const char *buf) {
	struct vl_message *message = message_new_info(time_get_64(), buf);
	struct ip_buffer_entry *entry = malloc(sizeof(*entry));
	memset(entry, '\0', sizeof(*entry));

	VL_ASSERT(sizeof(*(&entry->data.message))==sizeof(*message),equal_size_of_message);

	memcpy(&entry->data.message, message, sizeof(*message));
	free(message);

	fifo_buffer_write(&data->receive_buffer, (char*)entry, sizeof(*entry));

	VL_MSG_ERR ("%s", message->data);
}

int process_entries_callback(struct fifo_callback_args *poll_data, char *data, unsigned long int size) {
	struct ipserver_data *private_data = poll_data->private_data;
	struct ip_buffer_entry *entry = (struct ip_buffer_entry *) data;

	fifo_buffer_write(&private_data->output_buffer, (char*) entry, sizeof(*entry));

	return 0;
}

int process_entries(struct ipserver_data *data) {
	struct fifo_callback_args poll_data = {NULL, data};
	return fifo_read_clear_forward(&data->receive_buffer, NULL, process_entries_callback, &poll_data);
}

int send_replies_callback(struct fifo_callback_args *poll_data, char *data, unsigned long int size) {
	struct ipserver_data *private_data = poll_data->private_data;
	struct ip_buffer_entry *entry = (struct ip_buffer_entry *) data;

	char buf[MSG_STRING_MAX_LENGTH];
	memset(buf, '\0', MSG_STRING_MAX_LENGTH);
	buf[0] = '\0'; // Network messages must start and end with zero

	struct addrinfo res;
	res.ai_addr = &entry->addr;
	res.ai_addrlen = entry->addr_len;

	struct ip_send_packet_info info;
	info.fd = private_data->ip.fd;
	info.packet_counter = 0;
	info.res = &res;

	struct vl_message *message_err;

	if (message_prepare_for_network (&entry->data.message, buf, MSG_STRING_MAX_LENGTH) != 0) {
		return 1;
	}

	VL_DEBUG_MSG_3 ("ipserver: send reply timestamp %" PRIu64 "\n", entry->data.message.timestamp_from);

	if (ip_send_packet(
<<<<<<< HEAD
			&entry->message,
#ifdef VL_WITH_OPENSSL
=======
			&entry->data.message,
>>>>>>> 53cc96d0
			&private_data->crypt_data,
#endif
			&info,
			VL_DEBUGLEVEL_2 ? &private_data->stats.send : NULL
	) != 0) {
		message_err = message_new_info(time_get_64(), "ipserver: Error while sending packet to client\n");
		fifo_buffer_write(&private_data->send_buffer, data, size);
		goto spawn_error;
	}

	free(data);

	return 0;

	spawn_error:
	fifo_buffer_write(&private_data->receive_buffer, (char*) message_err, sizeof(*message_err));
	VL_MSG_ERR ("%s", message_err->data);

	return 1;
}

int send_replies(struct ipserver_data *data) {
	struct fifo_callback_args poll_data = {NULL, data};
	return fifo_read_clear_forward(&data->send_buffer, NULL, send_replies_callback, &poll_data);
}

struct receive_packets_data {
	struct ipserver_data *data;
	int counter;
};


int receive_packets_callback(struct ip_buffer_entry *entry, void *arg) {
	struct receive_packets_data *callback_data = arg;
	struct ipserver_data *data = callback_data->data;

	callback_data->counter++;

	VL_DEBUG_MSG_3 ("Ipserver received OK message with data '%s'\n", entry->data.message.data);

	fifo_buffer_write(&data->output_buffer, (char*) entry, sizeof(*entry));

	// Generate ACK reply
	VL_DEBUG_MSG_2 ("ipserver: Generate ACK message for entry with timestamp %" PRIu64 "\n", entry->data.message.timestamp_from);
	struct ip_buffer_entry *ack = malloc(sizeof(*ack));
	memcpy(ack, entry, sizeof(*ack));
	ack->data.message.type = MSG_TYPE_ACK;
	fifo_buffer_write(&data->send_buffer, (char*) ack, sizeof(*ack));

	return (callback_data->counter == 5 ? VL_IP_RECEIVE_STOP : VL_IP_RECEIVE_OK);
}

int receive_packets(struct ipserver_data *data) {
	struct receive_packets_data callback_data;
	callback_data.data = data;
	callback_data.counter = 0;
	return ip_receive_messages (
		data->ip.fd,
#ifdef VL_WITH_OPENSSL
		&data->crypt_data,
#endif
		receive_packets_callback,
		&callback_data,
		VL_DEBUGLEVEL_2 ? &data->stats.receive : NULL
	);
}

void init_data(struct ipserver_data *data) {
	if (sizeof(*data) > VL_MODULE_PRIVATE_MEMORY_SIZE) {
		VL_MSG_ERR ("ipserver: Module thread private memory area too small\n");
		exit(EXIT_FAILURE);
	}
	memset(data, '\0', sizeof(*data));
	fifo_buffer_init(&data->send_buffer);
	fifo_buffer_init(&data->receive_buffer);
	fifo_buffer_init(&data->output_buffer);
	ip_stats_init_twoway(&data->stats, VL_IP_STATS_DEFAULT_PERIOD, "ipserver");
}

void data_cleanup(void *arg) {
	struct ipserver_data *data = arg;
	fifo_buffer_invalidate(&data->send_buffer);
	fifo_buffer_invalidate(&data->receive_buffer);
	fifo_buffer_invalidate(&data->output_buffer);
	if (data->crypt_file != NULL) {
		free(data->crypt_file);
	}
}

// TODO : Provide more configuration arguments
<<<<<<< HEAD
static int parse_cmd (struct ipserver_data *data, struct cmd_data *cmd) {
//	const char *ip_server = cmd_get_value(cmd, "ipclient_server", 0);
//	const char *ip_port = cmd_get_value(cmd, "ipclient_server_port", 0);
#ifdef VL_WITH_OPENSSL
	const char *crypt_file = cmd_get_value(cmd, "ipserver_keyfile", 0);
	data->crypt_file = NULL;
	if (crypt_file != NULL) {
		data->crypt_file = crypt_file;
	}
#endif

//	data->ip_server = VL_IPCLIENT_SERVER_NAME;
//	data->ip_port = VL_IPCLIENT_SERVER_PORT;
=======
static int parse_config (struct ipserver_data *data, struct rrr_instance_config *config) {
	int ret = 0;

	char *crypt_file = NULL;
	rrr_setting_uint ipserver_port = 0;

	if ((ret = rrr_instance_config_get_string_noconvert_silent(&crypt_file, config, "ipserver_keyfile")) != 0) {
		if (ret != RRR_SETTING_NOT_FOUND) {
			VL_MSG_ERR("Error while parsing ipserver_keyfile settings of instance %s\n", config->name);
			ret = 1;
			goto out;
		}
	}

	data->server_port = ipserver_port;
>>>>>>> 53cc96d0

	if ((ret = rrr_instance_config_read_unsigned_integer(&ipserver_port, config, "ipserver_server_port")) == 0) {
		// OK
	}
<<<<<<< HEAD
	if (ip_port != NULL) {
		data->ip_port = ip_port;
	}*/
=======
	else if (ret != RRR_SETTING_NOT_FOUND) {
		VL_MSG_ERR("Error while parsing ipserver_server_port setting of instance %s\n", config->name);
		ret = 1;
		goto out;
	}
	else {
		ipserver_port = VL_IPSERVER_SERVER_PORT;
	}
>>>>>>> 53cc96d0

	data->crypt_file = crypt_file;

	/* On error, memory is freed by data_cleanup */

	out:
	return ret;
}

static void *thread_entry_ipserver(struct vl_thread_start_data *start_data) {
	struct module_thread_data *thread_data = start_data->private_arg;
	thread_data->thread = start_data->thread;
	unsigned long int senders_count = thread_data->init_data.senders_count;
	struct ipserver_data* data = thread_data->private_data = thread_data->private_memory;

	VL_DEBUG_MSG_1 ("ipserver thread data is %p\n", thread_data);

	init_data(data);

	pthread_cleanup_push(ip_network_cleanup, &data->ip);
	pthread_cleanup_push(data_cleanup, data);
	pthread_cleanup_push(thread_set_stopping, start_data->thread);
#ifdef VL_WITH_OPENSSL
	pthread_cleanup_push(module_crypt_data_cleanup, &data->crypt_data);
#endif

	thread_set_state(start_data->thread, VL_THREAD_STATE_INITIALIZED);
	thread_signal_wait(thread_data->thread, VL_THREAD_SIGNAL_START);
	thread_set_state(start_data->thread, VL_THREAD_STATE_RUNNING);

	if (parse_config(data, thread_data->init_data.instance_config) != 0) {
		VL_MSG_ERR("Configuration parse failed for ipserver instance '%s'\n", thread_data->init_data.module->instance_name);
		goto out_message;
	}

	if (senders_count > VL_IPSERVER_MAX_SENDERS) {
		VL_MSG_ERR ("Too many senders for ipserver module, max is %i\n", VL_IPSERVER_MAX_SENDERS);
		goto out_message;
	}

	int (*poll[VL_IPSERVER_MAX_SENDERS])(
			struct module_thread_data *data,
			int (*callback)(
					struct fifo_callback_args *caller_data,
					char *data,
					unsigned long int size
			),
			struct fifo_callback_args *caller_data
	);

	for (int i = 0; i < senders_count; i++) {
		VL_DEBUG_MSG_1 ("ipserver: found sender %p\n", thread_data->init_data.senders[i]);
		poll[i] = thread_data->init_data.senders[i]->dynamic_data->operations.poll_delete_ip;

		if (poll[i] == NULL) {
			VL_MSG_ERR ("ipserver cannot use this sender, lacking poll_delete_ip function.\n");
			goto out_message;
		}
	}

	VL_DEBUG_MSG_1 ("ipserver started thread %p\n", thread_data);
	if (senders_count == 0) {
		VL_MSG_ERR ("Error: Sender was not set for ipserver processor module\n");
		goto out_message;
	}

#ifdef VL_WITH_OPENSSL
	if (	data->crypt_file != NULL &&
			module_crypt_data_init(&data->crypt_data, data->crypt_file) != 0
	) {
		VL_MSG_ERR("ipserver: Cannot continue without crypt library\n");
		goto out_message;
	}
#endif

	network_restart:
	ip_network_cleanup(&data->ip);
	ip_network_start(&data->ip);

	while (thread_check_encourage_stop(thread_data->thread) != 1) {
		update_watchdog_time(thread_data->thread);

		int err = 0;

		for (int i = 0; i < senders_count; i++) {
			struct fifo_callback_args poll_data = {thread_data, data};
			int res = poll[i](thread_data->init_data.senders[i]->thread_data, poll_callback, &poll_data);
			if (!(res >= 0)) {
				VL_MSG_ERR ("ipserver module received error from poll function\n");
				err = 1;
				break;
			}
		}

		if (receive_packets(data) != 0) {
			usleep (5000); // 50 ms
			goto network_restart;
		}

		process_entries(data);
		send_replies(data);

		if (err != 0) {
			break;
		}
		usleep (5000); // 50 ms
	}

	out_message:
	VL_DEBUG_MSG_1 ("Thread ipserver %p exiting\n", thread_data->thread);

	out:
#ifdef VL_WITH_OPENSSL
	pthread_cleanup_pop(1);
#endif
	pthread_cleanup_pop(1);
	pthread_cleanup_pop(1);
	pthread_cleanup_pop(1);
	pthread_exit(0);
}

static struct module_operations module_operations = {
		thread_entry_ipserver,
		NULL,
		NULL,
		NULL,
		ipserver_poll_delete_ip
};

static const char *module_name = "ipserver";

__attribute__((constructor)) void load() {
}

void init(struct module_dynamic_data *data) {
	data->private_data = NULL;
	data->module_name = module_name;
	data->type = VL_MODULE_TYPE_PROCESSOR;
	data->operations = module_operations;
	data->dl_ptr = NULL;
}

void unload() {
	VL_DEBUG_MSG_1 ("Destroy ipserver module\n");
}
<|MERGE_RESOLUTION|>--- conflicted
+++ resolved
@@ -33,29 +33,16 @@
 #include <netinet/in.h>
 #include <poll.h>
 
-<<<<<<< HEAD
-#ifdef VL_WITH_OPENSSL
-#include "../lib/module_crypt.h"
-#endif
-
-#include "../modules.h"
-=======
 #include "../lib/instance_config.h"
 #include "../lib/settings.h"
 #include "../lib/instances.h"
->>>>>>> 53cc96d0
 #include "../lib/messages.h"
 #include "../lib/threads.h"
 #include "../lib/buffer.h"
 #include "../lib/vl_time.h"
-<<<<<<< HEAD
-#include "../global.h"
-#include "common/ip.h"
-=======
 #include "../lib/ip.h"
 #include "../lib/module_crypt.h"
 #include "../global.h"
->>>>>>> 53cc96d0
 
 // Should not be smaller than module max
 #define VL_IPSERVER_MAX_SENDERS VL_MODULE_MAX_SENDERS
@@ -67,12 +54,8 @@
 	struct fifo_buffer receive_buffer;
 	struct fifo_buffer output_buffer;
 	struct ip_data ip;
-<<<<<<< HEAD
-#ifdef VL_WITH_OPENSSL
-	const char *crypt_file;
-=======
+#ifdef VL_WITH_OPENSSL
 	char *crypt_file;
->>>>>>> 53cc96d0
 	struct module_crypt_data crypt_data;
 #endif
 	struct ip_stats_twoway stats;
@@ -156,12 +139,8 @@
 	VL_DEBUG_MSG_3 ("ipserver: send reply timestamp %" PRIu64 "\n", entry->data.message.timestamp_from);
 
 	if (ip_send_packet(
-<<<<<<< HEAD
-			&entry->message,
-#ifdef VL_WITH_OPENSSL
-=======
 			&entry->data.message,
->>>>>>> 53cc96d0
+#ifdef VL_WITH_OPENSSL
 			&private_data->crypt_data,
 #endif
 			&info,
@@ -246,52 +225,30 @@
 	fifo_buffer_invalidate(&data->send_buffer);
 	fifo_buffer_invalidate(&data->receive_buffer);
 	fifo_buffer_invalidate(&data->output_buffer);
-	if (data->crypt_file != NULL) {
-		free(data->crypt_file);
-	}
+#ifdef VL_WITH_OPENSSL
+	RRR_FREE_IF_NOT_NULL(data->crypt_file);
+#endif
 }
 
 // TODO : Provide more configuration arguments
-<<<<<<< HEAD
-static int parse_cmd (struct ipserver_data *data, struct cmd_data *cmd) {
-//	const char *ip_server = cmd_get_value(cmd, "ipclient_server", 0);
-//	const char *ip_port = cmd_get_value(cmd, "ipclient_server_port", 0);
-#ifdef VL_WITH_OPENSSL
-	const char *crypt_file = cmd_get_value(cmd, "ipserver_keyfile", 0);
-	data->crypt_file = NULL;
-	if (crypt_file != NULL) {
-		data->crypt_file = crypt_file;
-	}
-#endif
-
-//	data->ip_server = VL_IPCLIENT_SERVER_NAME;
-//	data->ip_port = VL_IPCLIENT_SERVER_PORT;
-=======
 static int parse_config (struct ipserver_data *data, struct rrr_instance_config *config) {
 	int ret = 0;
 
-	char *crypt_file = NULL;
 	rrr_setting_uint ipserver_port = 0;
 
-	if ((ret = rrr_instance_config_get_string_noconvert_silent(&crypt_file, config, "ipserver_keyfile")) != 0) {
+#ifdef VL_WITH_OPENSSL
+	if ((ret = rrr_instance_config_get_string_noconvert_silent(&data->crypt_file, config, "ipserver_keyfile")) != 0) {
 		if (ret != RRR_SETTING_NOT_FOUND) {
 			VL_MSG_ERR("Error while parsing ipserver_keyfile settings of instance %s\n", config->name);
 			ret = 1;
 			goto out;
 		}
 	}
-
-	data->server_port = ipserver_port;
->>>>>>> 53cc96d0
+#endif
 
 	if ((ret = rrr_instance_config_read_unsigned_integer(&ipserver_port, config, "ipserver_server_port")) == 0) {
 		// OK
 	}
-<<<<<<< HEAD
-	if (ip_port != NULL) {
-		data->ip_port = ip_port;
-	}*/
-=======
 	else if (ret != RRR_SETTING_NOT_FOUND) {
 		VL_MSG_ERR("Error while parsing ipserver_server_port setting of instance %s\n", config->name);
 		ret = 1;
@@ -300,9 +257,8 @@
 	else {
 		ipserver_port = VL_IPSERVER_SERVER_PORT;
 	}
->>>>>>> 53cc96d0
-
-	data->crypt_file = crypt_file;
+
+	data->server_port = ipserver_port;
 
 	/* On error, memory is freed by data_cleanup */
 
