/*

Voltage Logger

Copyright (C) 2018 Atle Solbakken atle@goliathdns.no

This program is free software: you can redistribute it and/or modify
it under the terms of the GNU General Public License as published by
the Free Software Foundation, either version 3 of the License, or
(at your option) any later version.

This program is distributed in the hope that it will be useful,
but WITHOUT ANY WARRANTY; without even the implied warranty of
MERCHANTABILITY or FITNESS FOR A PARTICULAR PURPOSE.  See the
GNU General Public License for more details.

You should have received a copy of the GNU General Public License
along with this program.  If not, see <http://www.gnu.org/licenses/>.

*/


#include <stdio.h>
#include <string.h>
#include <stdlib.h>
#include <pthread.h>
#include <unistd.h>
#include <inttypes.h>
#include <errno.h>
#include <unistd.h>
#include <netdb.h>
#include <sys/socket.h>
#include <netinet/in.h>
#include <poll.h>

#include "../lib/instance_config.h"
#include "../lib/settings.h"
#include "../lib/instances.h"
#include "../lib/messages.h"
#include "../lib/threads.h"
#include "../lib/buffer.h"
#include "../lib/vl_time.h"
#include "../lib/ip.h"
#include "../lib/module_crypt.h"
#include "../global.h"

// Should not be smaller than module max
#define VL_IPSERVER_MAX_SENDERS VL_MODULE_MAX_SENDERS
#define VL_IPSERVER_SERVER_PORT 5555
#define VL_IPSERVER_RATE_LIMIT 20 // Time between sending packets, milliseconds

struct ipserver_data {
	struct fifo_buffer send_buffer;
	struct fifo_buffer receive_buffer;
	struct fifo_buffer output_buffer;
	struct ip_data ip;
#ifdef VL_WITH_OPENSSL
	char *crypt_file;
	struct module_crypt_data crypt_data;
#endif
	struct ip_stats_twoway stats;
	rrr_setting_uint server_port;
};

// Poll request from other modules
int ipserver_poll_delete_ip (
	struct module_thread_data *thread_data,
	int (*callback)(struct fifo_callback_args *caller_data, char *data, unsigned long int size),
	struct fifo_callback_args *caller_data
) {
	struct ipserver_data *data = thread_data->private_data;

	return fifo_read_clear_forward(&data->output_buffer, NULL, callback, caller_data);
}

int poll_callback(struct fifo_callback_args *poll_data, char *data, unsigned long int size) {
	struct module_thread_data *thread_data = poll_data->source;
	struct ipserver_data *private_data = thread_data->private_data;
	struct vl_message *reading = (struct vl_message *) data;
	VL_DEBUG_MSG_2 ("ipserver: Result from buffer: %s measurement %" PRIu64 " size %lu\n", reading->data, reading->data_numeric, size);

	fifo_buffer_write(&private_data->send_buffer, data, size);

	return 0;
}

void spawn_error(struct ipserver_data *data, const char *buf) {
	struct vl_message *message = message_new_info(time_get_64(), buf);
	struct ip_buffer_entry *entry = malloc(sizeof(*entry));
	memset(entry, '\0', sizeof(*entry));

	VL_ASSERT(sizeof(*(&entry->data.message))==sizeof(*message),equal_size_of_message);

	memcpy(&entry->data.message, message, sizeof(*message));
	free(message);

	fifo_buffer_write(&data->receive_buffer, (char*)entry, sizeof(*entry));

	VL_MSG_ERR ("%s", message->data);
}

int process_entries_callback(struct fifo_callback_args *poll_data, char *data, unsigned long int size) {
	struct ipserver_data *private_data = poll_data->private_data;
	struct ip_buffer_entry *entry = (struct ip_buffer_entry *) data;

	fifo_buffer_write(&private_data->output_buffer, (char*) entry, sizeof(*entry));

	return 0;
}

int process_entries(struct ipserver_data *data) {
	struct fifo_callback_args poll_data = {NULL, data};
	return fifo_read_clear_forward(&data->receive_buffer, NULL, process_entries_callback, &poll_data);
}

int send_replies_callback(struct fifo_callback_args *poll_data, char *data, unsigned long int size) {
	struct ipserver_data *private_data = poll_data->private_data;
	struct ip_buffer_entry *entry = (struct ip_buffer_entry *) data;

	char buf[MSG_STRING_MAX_LENGTH];
	memset(buf, '\0', MSG_STRING_MAX_LENGTH);
	buf[0] = '\0'; // Network messages must start and end with zero

	struct addrinfo res;
	res.ai_addr = &entry->addr;
	res.ai_addrlen = entry->addr_len;

	struct ip_send_packet_info info;
	info.fd = private_data->ip.fd;
	info.packet_counter = 0;
	info.res = &res;

	struct vl_message *message_err;

	if (message_prepare_for_network (&entry->data.message, buf, MSG_STRING_MAX_LENGTH) != 0) {
		return 1;
	}

	VL_DEBUG_MSG_3 ("ipserver: send reply timestamp %" PRIu64 "\n", entry->data.message.timestamp_from);

	if (ip_send_message (
			&entry->data.message,
#ifdef VL_WITH_OPENSSL
			&private_data->crypt_data,
#endif
			&info,
			VL_DEBUGLEVEL_2 ? &private_data->stats.send : NULL
	) != 0) {
		message_err = message_new_info(time_get_64(), "ipserver: Error while sending packet to client\n");
		fifo_buffer_write(&private_data->send_buffer, data, size);
		goto spawn_error;
	}

	free(data);

	return 0;

	spawn_error:
	fifo_buffer_write(&private_data->receive_buffer, (char*) message_err, sizeof(*message_err));
	VL_MSG_ERR ("%s", message_err->data);

	return 1;
}

int send_replies(struct ipserver_data *data) {
	struct fifo_callback_args poll_data = {NULL, data};
	return fifo_read_clear_forward(&data->send_buffer, NULL, send_replies_callback, &poll_data);
}

struct receive_packets_data {
	struct ipserver_data *data;
	int counter;
};


int receive_packets_callback(struct ip_buffer_entry *entry, void *arg) {
	struct receive_packets_data *callback_data = arg;
	struct ipserver_data *data = callback_data->data;

	callback_data->counter++;

	VL_DEBUG_MSG_3 ("Ipserver received OK message with data '%s'\n", entry->data.message.data);

	fifo_buffer_write(&data->output_buffer, (char*) entry, sizeof(*entry));

	// Generate ACK reply
	VL_DEBUG_MSG_2 ("ipserver: Generate ACK message for entry with timestamp %" PRIu64 "\n", entry->data.message.timestamp_from);
	struct ip_buffer_entry *ack = malloc(sizeof(*ack));
	memcpy(ack, entry, sizeof(*ack));
	ack->data.message.type = MSG_TYPE_ACK;
	fifo_buffer_write(&data->send_buffer, (char*) ack, sizeof(*ack));

	return (callback_data->counter == 5 ? VL_IP_RECEIVE_STOP : VL_IP_RECEIVE_OK);
}

int receive_packets(struct ipserver_data *data) {
	struct receive_packets_data callback_data;
	callback_data.data = data;
	callback_data.counter = 0;
	return ip_receive_messages (
		data->ip.fd,
#ifdef VL_WITH_OPENSSL
		&data->crypt_data,
#endif
		receive_packets_callback,
		&callback_data,
		VL_DEBUGLEVEL_2 ? &data->stats.receive : NULL
	);
}

void init_data(struct ipserver_data *data) {
	if (sizeof(*data) > VL_MODULE_PRIVATE_MEMORY_SIZE) {
		VL_MSG_ERR ("ipserver: Module thread private memory area too small\n");
		exit(EXIT_FAILURE);
	}
	memset(data, '\0', sizeof(*data));
	fifo_buffer_init(&data->send_buffer);
	fifo_buffer_init(&data->receive_buffer);
	fifo_buffer_init(&data->output_buffer);
	ip_stats_init_twoway(&data->stats, VL_IP_STATS_DEFAULT_PERIOD, "ipserver");
}

void data_cleanup(void *arg) {
	struct ipserver_data *data = arg;
	fifo_buffer_invalidate(&data->send_buffer);
	fifo_buffer_invalidate(&data->receive_buffer);
	fifo_buffer_invalidate(&data->output_buffer);
#ifdef VL_WITH_OPENSSL
	RRR_FREE_IF_NOT_NULL(data->crypt_file);
#endif
}

// TODO : Provide more configuration arguments
static int parse_config (struct ipserver_data *data, struct rrr_instance_config *config) {
	int ret = 0;

	rrr_setting_uint ipserver_port = 0;

#ifdef VL_WITH_OPENSSL
	if ((ret = rrr_instance_config_get_string_noconvert_silent(&data->crypt_file, config, "ipserver_keyfile")) != 0) {
		if (ret != RRR_SETTING_NOT_FOUND) {
			VL_MSG_ERR("Error while parsing ipserver_keyfile settings of instance %s\n", config->name);
			ret = 1;
			goto out;
		}
	}
#endif

	if ((ret = rrr_instance_config_read_unsigned_integer(&ipserver_port, config, "ipserver_server_port")) == 0) {
		// OK
	}
	else if (ret != RRR_SETTING_NOT_FOUND) {
		VL_MSG_ERR("Error while parsing ipserver_server_port setting of instance %s\n", config->name);
		ret = 1;
		goto out;
	}
	else {
		ipserver_port = VL_IPSERVER_SERVER_PORT;
	}

<<<<<<< HEAD
	data->server_port = ipserver_port;
=======
	data->crypt_file = crypt_file;
	data->ip.port = ipserver_port;
>>>>>>> f1e5c89a

	/* On error, memory is freed by data_cleanup */

	out:
	return ret;
}

static void *thread_entry_ipserver(struct vl_thread_start_data *start_data) {
	struct module_thread_data *thread_data = start_data->private_arg;
	thread_data->thread = start_data->thread;
	unsigned long int senders_count = thread_data->init_data.senders_count;
	struct ipserver_data* data = thread_data->private_data = thread_data->private_memory;

	VL_DEBUG_MSG_1 ("ipserver thread data is %p\n", thread_data);

	init_data(data);

	pthread_cleanup_push(ip_network_cleanup, &data->ip);
	pthread_cleanup_push(data_cleanup, data);
	pthread_cleanup_push(thread_set_stopping, start_data->thread);
#ifdef VL_WITH_OPENSSL
	pthread_cleanup_push(module_crypt_data_cleanup, &data->crypt_data);
#endif

	thread_set_state(start_data->thread, VL_THREAD_STATE_INITIALIZED);
	thread_signal_wait(thread_data->thread, VL_THREAD_SIGNAL_START);
	thread_set_state(start_data->thread, VL_THREAD_STATE_RUNNING);

	if (parse_config(data, thread_data->init_data.instance_config) != 0) {
		VL_MSG_ERR("Configuration parse failed for ipserver instance '%s'\n", thread_data->init_data.module->instance_name);
		goto out_message;
	}

	if (senders_count > VL_IPSERVER_MAX_SENDERS) {
		VL_MSG_ERR ("Too many senders for ipserver module, max is %i\n", VL_IPSERVER_MAX_SENDERS);
		goto out_message;
	}

	int (*poll[VL_IPSERVER_MAX_SENDERS])(
			struct module_thread_data *data,
			int (*callback)(
					struct fifo_callback_args *caller_data,
					char *data,
					unsigned long int size
			),
			struct fifo_callback_args *caller_data
	);

	for (int i = 0; i < senders_count; i++) {
		VL_DEBUG_MSG_1 ("ipserver: found sender %p\n", thread_data->init_data.senders[i]);
		poll[i] = thread_data->init_data.senders[i]->dynamic_data->operations.poll_delete_ip;

		if (poll[i] == NULL) {
			VL_MSG_ERR ("ipserver cannot use this sender, lacking poll_delete_ip function.\n");
			goto out_message;
		}
	}

	VL_DEBUG_MSG_1 ("ipserver started thread %p\n", thread_data);
	if (senders_count == 0) {
		VL_MSG_ERR ("Error: Sender was not set for ipserver processor module\n");
		goto out_message;
	}

#ifdef VL_WITH_OPENSSL
	if (	data->crypt_file != NULL &&
			module_crypt_data_init(&data->crypt_data, data->crypt_file) != 0
	) {
		VL_MSG_ERR("ipserver: Cannot continue without crypt library\n");
		goto out_message;
	}
#endif

	network_restart:
	ip_network_cleanup(&data->ip);
	ip_network_start(&data->ip);

	while (thread_check_encourage_stop(thread_data->thread) != 1) {
		update_watchdog_time(thread_data->thread);

		int err = 0;

		for (int i = 0; i < senders_count; i++) {
			struct fifo_callback_args poll_data = {thread_data, data};
			int res = poll[i](thread_data->init_data.senders[i]->thread_data, poll_callback, &poll_data);
			if (!(res >= 0)) {
				VL_MSG_ERR ("ipserver module received error from poll function\n");
				err = 1;
				break;
			}
		}

		if (receive_packets(data) != 0) {
			usleep (5000); // 50 ms
			goto network_restart;
		}

		process_entries(data);
		send_replies(data);

		if (err != 0) {
			break;
		}
		usleep (5000); // 50 ms
	}

	out_message:
	VL_DEBUG_MSG_1 ("Thread ipserver %p exiting\n", thread_data->thread);

	out:
#ifdef VL_WITH_OPENSSL
	pthread_cleanup_pop(1);
#endif
	pthread_cleanup_pop(1);
	pthread_cleanup_pop(1);
	pthread_cleanup_pop(1);
	pthread_exit(0);
}

static struct module_operations module_operations = {
		thread_entry_ipserver,
		NULL,
		NULL,
		NULL,
		ipserver_poll_delete_ip
};

static const char *module_name = "ipserver";

__attribute__((constructor)) void load() {
}

void init(struct module_dynamic_data *data) {
	data->private_data = NULL;
	data->module_name = module_name;
	data->type = VL_MODULE_TYPE_PROCESSOR;
	data->operations = module_operations;
	data->dl_ptr = NULL;
}

void unload() {
	VL_DEBUG_MSG_1 ("Destroy ipserver module\n");
}
<|MERGE_RESOLUTION|>--- conflicted
+++ resolved
@@ -258,12 +258,8 @@
 		ipserver_port = VL_IPSERVER_SERVER_PORT;
 	}
 
-<<<<<<< HEAD
 	data->server_port = ipserver_port;
-=======
-	data->crypt_file = crypt_file;
 	data->ip.port = ipserver_port;
->>>>>>> f1e5c89a
 
 	/* On error, memory is freed by data_cleanup */
 
