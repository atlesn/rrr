/*

Voltage Logger

Copyright (C) 2018 Atle Solbakken atle@goliathdns.no

This program is free software: you can redistribute it and/or modify
it under the terms of the GNU General Public License as published by
the Free Software Foundation, either version 3 of the License, or
(at your option) any later version.

This program is distributed in the hope that it will be useful,
but WITHOUT ANY WARRANTY; without even the implied warranty of
MERCHANTABILITY or FITNESS FOR A PARTICULAR PURPOSE.  See the
GNU General Public License for more details.

You should have received a copy of the GNU General Public License
along with this program.  If not, see <http://www.gnu.org/licenses/>.

*/


#include <stdio.h>
#include <string.h>
#include <stdlib.h>
#include <pthread.h>
#include <unistd.h>
#include <inttypes.h>
#include <inttypes.h>
#include <mysql/mysql.h>
#include <netinet/in.h>
#include <arpa/inet.h>
#include <errno.h>

#include "../lib/types.h"
#include "../lib/buffer.h"
#include "../lib/messages.h"
#include "../lib/threads.h"
#include "../lib/buffer.h"
#include "../lib/ip.h"
#include "../lib/instances.h"
#include "../lib/settings.h"
#include "../global.h"

// Should not be smaller than module max
#define RRR_MYSQL_MAX_SENDERS VL_MODULE_MAX_SENDERS

#define RRR_MYSQL_DEFAULT_SERVER "localhost"
#define RRR_MYSQL_DEFAULT_PORT 5506

#define RRR_MYSQL_SQL_MAX 4096
#define RRR_MYSQL_MAX_COLUMN_NAME_LENGTH 32

#define PASTE(x,y) x ## _ ## y

// TODO : Fix URI support

struct mysql_data {
	struct fifo_buffer input_buffer;
	struct fifo_buffer output_buffer;
	MYSQL mysql;
	MYSQL_BIND bind[RRR_MYSQL_BIND_MAX];
	int mysql_initialized;
	int mysql_connected;

	/* These must be freed at thread end if not NULL */
	char *mysql_server;
	char *mysql_user;
	char *mysql_password;
	char *mysql_db;
	char *mysql_table;

	unsigned int mysql_port;

	int no_tagging;
	int colplan;
	int add_timestamp_col;
	int mysql_special_columns_count;

	/* Must be traversed and non-nulls freed at thread exit */
	char *mysql_columns[RRR_MYSQL_BIND_MAX];
	char *mysql_special_columns[RRR_MYSQL_BIND_MAX];
	char *mysql_special_values[RRR_MYSQL_BIND_MAX];
	char *mysql_columns_blob_writes[RRR_MYSQL_BIND_MAX]; // Force blob write method
};

struct process_entries_data {
	struct mysql_data *data;
	MYSQL_STMT *stmt;
};

struct column_configurator {
	int (*create_sql)(char *target, unsigned int target_size, struct mysql_data *data);
	int (*bind_and_execute)(struct process_entries_data *data, struct ip_buffer_entry *entry);
};

/* Check order with function pointers */
#define COLUMN_PLAN_VOLTAGE 1
#define COLUMN_PLAN_ARRAY 2
#define COLUMN_PLAN_MAX 2
#define COLUMN_PLAN_NAME_VOLTAGE "voltage"
#define COLUMN_PLAN_NAME_ARRAY "array"

#define IS_COLPLAN_VOLTAGE(mysql_data) \
	(mysql_data->colplan == COLUMN_PLAN_VOLTAGE)
#define IS_COLPLAN_ARRAY(mysql_data) \
	(mysql_data->colplan == COLUMN_PLAN_ARRAY)

#define COLPLAN_OK(mysql_data) \
	(mysql_data->colplan > 0 && mysql_data->colplan <= COLUMN_PLAN_MAX)

#define COLUMN_PLAN_MATCH(str,name) \
	strcmp(str,PASTE(COLUMN_PLAN_NAME,name)) == 0
#define COLUMN_PLAN_INDEX(name) \
	PASTE(COLUMN_PLAN,name)

int mysql_columns_check_blob_write(const struct mysql_data *data, const char *col_1) {
	for (int i = 0; i < RRR_MYSQL_BIND_MAX; i++) {
		const char *col_2 = data->mysql_columns_blob_writes[i];

		if (col_2 == NULL) {
			break;
		}
		if (strcmp(col_1, col_2) == 0) {
			return 1;
		}
	}

	return 0;
}

int mysql_bind_and_execute(struct process_entries_data *data) {
	MYSQL_BIND *bind = data->data->bind;

	if (mysql_stmt_bind_param(data->stmt, bind) != 0) {
		VL_MSG_ERR ("mysql: Failed to bind values to statement: Error: %s\n",
				mysql_error(&data->data->mysql));
		return 1;
	}

	if (mysql_stmt_execute(data->stmt) != 0) {
		VL_MSG_ERR ("mysql: Failed to execute statement: Error: %s\n",
				mysql_error(&data->data->mysql));
		return 1;
	}

	return 0;
}

int colplan_voltage_create_sql(char *target, unsigned int target_size, struct mysql_data *data) {
	const char *query_base = "REPLACE INTO `%s` " \
			"(`timestamp`, `source`, `class`, `time_from`, `time_to`, `value`, `message`, `message_length`) " \
			"VALUES (?,?,?,?,?,?,?,?)";

	unsigned int len = strlen(query_base) + strlen(data->mysql_table) + 1;
	if (len > target_size) {
		VL_MSG_ERR("Could not fit voltage column plan SQL in colplan_volate_create_sql");
		return 1;
	}

	sprintf(target, query_base, data->mysql_table);

	return 0;
}

int colplan_voltage_bind_execute(struct process_entries_data *data, struct ip_buffer_entry *entry) {
	MYSQL_BIND *bind = data->data->bind;

	memset(bind, '\0', sizeof(*bind));

	struct sockaddr_in *ipv4_in = (struct sockaddr_in*) &entry->addr;

	// TODO : not thread safe
	char *ipv4_string_tmp = inet_ntoa(ipv4_in->sin_addr);
	char ipv4_string[strlen(ipv4_string_tmp)+1];
	sprintf(ipv4_string, "%s", ipv4_string_tmp);

	struct vl_message *message = &entry->data.message;

	VL_DEBUG_MSG_2 ("mysql: Saving message type %" PRIu32 " with timestamp %" PRIu64 "\n",
			message->type, message->timestamp_to);

	/* Attempt to make an integer value if possible */
	unsigned long long int value = message->data_numeric;
	if (value == 0 && message->length > 0) {
		char *pos;
		value = strtoull(message->data, &pos, 10);
		if (errno == ERANGE || pos == message->data) {
			value = 0;
		}
	}

	// TODO : We are not very careful with int sizes here

	// Timestamp
	bind[0].buffer = &message->timestamp_to;
	bind[0].buffer_type = MYSQL_TYPE_LONGLONG;
	bind[0].is_unsigned = 1;

	// Source
	unsigned long source_length = strlen(ipv4_string);
	bind[1].buffer = ipv4_string;
	bind[1].length = &source_length;
	bind[1].buffer_type = MYSQL_TYPE_STRING;

	// Class
	bind[2].buffer = &message->class;
	bind[2].buffer_type = MYSQL_TYPE_LONG;
	bind[2].is_unsigned = 1;

	// Time from
	bind[3].buffer = &message->timestamp_from;
	bind[3].buffer_type = MYSQL_TYPE_LONGLONG;
	bind[3].is_unsigned = 1;

	// Time to
	bind[4].buffer = &message->timestamp_to;
	bind[4].buffer_type = MYSQL_TYPE_LONGLONG;
	bind[4].is_unsigned = 1;

	// Value
	bind[5].buffer = &value;
	bind[5].buffer_type = MYSQL_TYPE_LONGLONG;
	bind[5].is_unsigned = 1;

	// Message
	unsigned long message_length = message->length;
	bind[6].buffer = message->data;
	bind[6].length = &message_length;
	bind[6].buffer_type = MYSQL_TYPE_STRING;

	// Message length
	bind[7].buffer = &message->length;
	bind[7].buffer_type = MYSQL_TYPE_LONG;
	bind[7].is_unsigned = 1;

	return mysql_bind_and_execute(data);
}

int colplan_array_create_sql(char *target, unsigned int target_size, struct mysql_data *data) {
	static const int query_base_max = RRR_MYSQL_SQL_MAX + ((RRR_MYSQL_BIND_MAX + 1) * RRR_MYSQL_MAX_COLUMN_NAME_LENGTH * 2);
	char query_base[query_base_max];
	int pos = 0;
	*target = '\0';

	// Make sure constant strings to be put into query_base do no exceed
	// VL_MYSQL_SQL_MAX, as we do not use snprintf (YOLO)

	const char *timestamp_column = (data->add_timestamp_col ? ",`timestamp`" : "");
	const char *timestamp_column_questionmark = (data->add_timestamp_col ? ",?" : "");

	sprintf(query_base + pos, "REPLACE INTO `%s` (", data->mysql_table);
	pos = strlen(query_base);

	// Standard columns
	int columns_count = 0;
	for (int i = 0; i < RRR_MYSQL_BIND_MAX && data->mysql_columns[i] != NULL; i++) {
		int len = strlen(data->mysql_columns[i]);

		if (len + pos + 4 > query_base_max) {
			VL_MSG_ERR("BUG: Column names were too long in mysql array SQL creation");
			return 1;
		}

		const char *comma = (columns_count > 0 ? "," : "");

		sprintf (query_base + pos, "%s`%s`", comma, data->mysql_columns[i]);
		pos = strlen(query_base);
		columns_count++;
	}

	// Special columns
	for (int i = 0; i < data->mysql_special_columns_count; i++) {
		int len = strlen(data->mysql_special_columns[i]);

		if (len + pos + 4 > query_base_max) {
			VL_MSG_ERR("BUG: Column names were too long in mysql array SQL creation");
			return 1;
		}

		const char *comma = (columns_count > 0 ? "," : "");

		sprintf (query_base + pos, "%s`%s`", comma, data->mysql_special_columns[i]);
		pos = strlen(query_base);
		columns_count++;
	}

	sprintf(query_base + pos, "%s) VALUES (", timestamp_column);
	pos = strlen(query_base);

	for (int i = 0; i < columns_count; i++) {
		const char *comma = (i > 0 ? "," : "");
		sprintf(query_base + pos, "%s?", comma);
		pos = strlen(query_base);
	}

	sprintf(query_base + pos, "%s)", timestamp_column_questionmark);

//	VL_DEBUG_MSG_3("mysql array SQL: %s\n", query_base);

	// Double check length
	if (strlen(query_base) > query_base_max) {
		VL_MSG_ERR("BUG: query_base was too long in colplan_array_create_sql");
		exit(EXIT_FAILURE);
	}

	if (target_size < strlen(query_base)) {
		VL_MSG_ERR("Mysql query was too long in colplan_array_create_sql\n");
		return 1;
	}

	sprintf(target, "%s", query_base);

	return 0;
}

void free_collection(void *data) {
	if (data != NULL) {
		rrr_types_destroy_data(data);
	}
}

int colplan_array_bind_execute(struct process_entries_data *data, struct ip_buffer_entry *entry) {
	int res = 0;

	struct rrr_data_collection *collection = NULL;

	if (rrr_types_message_to_collection(&collection, &entry->data.message) != 0) {
		VL_MSG_ERR("Could not convert array message to data collection in mysql\n");
		return 1;
	}

	pthread_cleanup_push(free_collection, collection);

	struct rrr_type_definition_collection *definitions = &collection->definitions;
	MYSQL_BIND *bind = data->data->bind;

	if (definitions->count + data->data->add_timestamp_col + data->data->mysql_special_columns_count > RRR_MYSQL_BIND_MAX) {
		VL_MSG_ERR("Number of types exceeded maximum (%i vs %i)\n", definitions->count + data->data->add_timestamp_col + data->data->mysql_special_columns_count, RRR_MYSQL_BIND_MAX);
		res = 1;
		goto out_cleanup;
	}

	unsigned long string_lengths[RRR_MYSQL_BIND_MAX];
	memset(string_lengths, '\0', sizeof(string_lengths));

	rrr_def_count bind_pos;
	for (bind_pos = 0; bind_pos < definitions->count; bind_pos++) {
		struct rrr_type_definition *definition = &definitions->definitions[bind_pos];

		if (definition->array_size > 1) {
			// Arrays must be inserted as blobs. They might be shorter than the
			// maximum length, the input definition decides.
			string_lengths[bind_pos] = definition->length * definition->array_size;
			bind[bind_pos].buffer = collection->data[bind_pos];
			bind[bind_pos].length = &string_lengths[bind_pos];
			bind[bind_pos].buffer_type = MYSQL_TYPE_BLOB;
		}
		else if (RRR_TYPE_IS_BLOB(definition->type) || mysql_columns_check_blob_write(data->data, data->data->mysql_columns[bind_pos])) {
			if (definition->length > definition->max_length) {
				VL_MSG_ERR("Type length defined for column with index %ul exceeds maximum of %ul when binding with mysql\n",
						definition->length, definition->max_length);
				res = 1;
				goto out_cleanup;
			}

			string_lengths[bind_pos] = definition->length;
			bind[bind_pos].buffer = collection->data[bind_pos];
			bind[bind_pos].length = &string_lengths[bind_pos];
			bind[bind_pos].buffer_type = MYSQL_TYPE_STRING;
		}
		else if (RRR_TYPE_IS_64(definition->type)) {
			// TODO : Support signed
			bind[bind_pos].buffer = collection->data[bind_pos];
			bind[bind_pos].buffer_type = MYSQL_TYPE_LONGLONG;
			bind[bind_pos].is_unsigned = 1;
		}
		else {
			VL_MSG_ERR("Unkown type %ul when binding with mysql\n", definition->type);
			res = 1;
			goto out_cleanup;
		}
	}

	for (rrr_def_count i = 0; i < data->data->mysql_special_columns_count; i++) {
		string_lengths[bind_pos] = strlen(data->data->mysql_special_values[i]);
		bind[bind_pos].buffer = data->data->mysql_special_values[i];
		bind[bind_pos].length = &string_lengths[bind_pos];
		bind[bind_pos].buffer_type = MYSQL_TYPE_STRING;

		bind_pos++;
	}

	unsigned long long int timestamp = time_get_64();
	if (data->data->add_timestamp_col) {
		bind[bind_pos].buffer = &timestamp;
		bind[bind_pos].buffer_type = MYSQL_TYPE_LONGLONG;
		bind[bind_pos].is_unsigned = 1;
	}

	res = mysql_bind_and_execute(data);

	for (rrr_def_count i = 0; i < definitions->count; i++) {
		struct rrr_type_definition *definition = &definitions->definitions[i];

		if (RRR_TYPE_IS_BLOB(definition->type)) {
			if (string_lengths[i] != definition->length) {
				VL_MSG_ERR("Warning: Only %lu bytes of %u where saved to mysql for column with index %u\n",
						string_lengths[i], definition->length, i);
			}
		}
	}

	out_cleanup:
	if (res != 0) {
		VL_MSG_ERR("Could not save array message to mysql database\n");
	}
	pthread_cleanup_pop(1);

	return res;
}

/* Check index numbers with defines above */
struct column_configurator column_configurators[] = {
		{ .create_sql = NULL,							.bind_and_execute = NULL },
		{ .create_sql = &colplan_voltage_create_sql,	.bind_and_execute = &colplan_voltage_bind_execute },
		{ .create_sql = &colplan_array_create_sql,		.bind_and_execute = &colplan_array_bind_execute }
};

void data_init(struct mysql_data *data) {
	memset (data, '\0', sizeof(*data));
	fifo_buffer_init (&data->input_buffer);
	fifo_buffer_init (&data->output_buffer);
}

int mysql_disconnect(struct mysql_data *data) {
	if (data->mysql_connected == 1) {
		mysql_close(&data->mysql);
		data->mysql_connected = 0;
	}
	return 0;
}

int connect_to_mysql(struct mysql_data *data) {
	if (data->mysql_connected != 1) {
		void *ptr = mysql_init(&data->mysql);
		if (ptr == NULL) {
			VL_MSG_ERR ("Could not initialize MySQL\n");
			return 1;
		}

		void *ret = mysql_real_connect (
			&data->mysql,
			data->mysql_server,
			data->mysql_user,
			data->mysql_password,
			data->mysql_db,
			data->mysql_port,
			NULL,
			0
		);

		if (ret == NULL) {
			VL_MSG_ERR ("mysql: Failed to connect to database: Error: %s\n",
					mysql_error(&data->mysql));
			return 1;
		}

		data->mysql_connected = 1;
	}

	return 0;
}

void stop_mysql(void *arg) {
	struct mysql_data *data = arg;
	if (data->mysql_initialized == 1) {
		// TODO : Maybe do stuff here
		mysql_thread_end();
	}
	mysql_disconnect(data);
}

int start_mysql(struct mysql_data *data) {
	mysql_thread_init();
	data->mysql_initialized = 1;
	data->mysql_connected = 0;
	return 0;
}

struct mysql_parse_columns_data {
	char **target;
	int target_length;
	struct rrr_instance_config *config;
	int columns_count;
};

void data_cleanup(void *arg) {
	struct mysql_data *data = arg;

	for (rrr_def_count i = 0; i < RRR_MYSQL_BIND_MAX; i++) {
		RRR_FREE_IF_NOT_NULL(data->mysql_special_values[i]);
		RRR_FREE_IF_NOT_NULL(data->mysql_special_columns[i]);
		RRR_FREE_IF_NOT_NULL(data->mysql_columns[i]);
		RRR_FREE_IF_NOT_NULL(data->mysql_columns_blob_writes[i]);
	}

	fifo_buffer_invalidate (&data->input_buffer);
	fifo_buffer_invalidate (&data->output_buffer);

	RRR_FREE_IF_NOT_NULL(data->mysql_server);
	RRR_FREE_IF_NOT_NULL(data->mysql_user);
	RRR_FREE_IF_NOT_NULL(data->mysql_password);
	RRR_FREE_IF_NOT_NULL(data->mysql_db);
	RRR_FREE_IF_NOT_NULL(data->mysql_table);
}

int mysql_parse_columns_callback(const char *value, void *_data) {
	struct mysql_parse_columns_data *data = _data;

	int ret = 0;

	if (value == NULL || *value == '\0') {
		goto out;
	}
	else if (data->columns_count >= data->target_length) {
		VL_MSG_ERR("BUG: Too many mysql column arguments (%i vs %i) for instance %s\n",
				data->columns_count, data->target_length, data->config->name);
		exit (EXIT_FAILURE);
	}

	int length = strlen(value);
	if (length > RRR_MYSQL_MAX_COLUMN_NAME_LENGTH) {
		VL_MSG_ERR("Length of column '%s' was longer than maximum (%i vs %i)\n", value, length, RRR_MYSQL_MAX_COLUMN_NAME_LENGTH);
		ret = 1;
		goto out;
	}

	char *tmp =  malloc(length + 1);
	if (tmp == NULL) {
		VL_MSG_ERR("Could not allocate memory in mysql_parse_columns_callback\n");
		return 1;
	}
	sprintf(tmp, "%s", value);

	data->target[data->columns_count] = tmp;
	data->columns_count++;

	out:
	return ret;
}

int mysql_traverse_column_list (char **target, int target_length, int *count, struct rrr_instance_config *config, const char *name) {
	struct mysql_parse_columns_data columns_data;

	int ret = 0;

	*count = 0;

	columns_data.target = target;
	columns_data.target_length = target_length;
	columns_data.config = config;
	columns_data.columns_count = 0;

	ret = rrr_instance_config_traverse_split_commas_silent_fail (
			config, name, &mysql_parse_columns_callback, &columns_data
	);

	*count = columns_data.columns_count;

	return ret;
}

// Check that blob write columns are also defined in mysql_columns
int mysql_verify_blob_write_colums (struct mysql_data *data) {
	int ret = 0;
	int all_was_ok = 1;

	for (int i = 0; i < RRR_MYSQL_BIND_MAX; i++) {
		const char *col_1 = data->mysql_columns_blob_writes[i];

		if (col_1 == NULL) {
			break;
		}

		int was_ok = 0;
		for (int j = 0; j < RRR_MYSQL_BIND_MAX; j++) {
			const char *col_2 = data->mysql_columns[j];
			if (strcmp(col_1, col_2) == 0) {
				was_ok = 1;
				break;
			}
		}

		if (was_ok == 0) {
			VL_MSG_ERR("Column %s specified in mysql_columns_blob_writes but not in mysql_columns\n", col_1);
			all_was_ok = 0;
		}
	}

	if (all_was_ok != 1) {
		ret = 1;
	}

	out:
	return ret;
}

int mysql_parse_column_plan (struct mysql_data *data, struct rrr_instance_config *config) {
	int ret = 0;

	char *mysql_colplan = NULL;
	rrr_instance_config_get_string_noconvert_silent (&mysql_colplan, config, "mysql_colplan");

	if (mysql_colplan == NULL) {
		mysql_colplan = COLUMN_PLAN_NAME_VOLTAGE;
		VL_MSG_ERR("Warning: No mysql_colplan set for instance %s, defaulting to voltage\n", config->name);
	}

	if (COLUMN_PLAN_MATCH(mysql_colplan,ARRAY)) {
		data->colplan = COLUMN_PLAN_INDEX(ARRAY);

		int column_count = 0;

		// TABLE COLUMNS
		ret = mysql_traverse_column_list (
				data->mysql_columns, RRR_MYSQL_BIND_MAX, &column_count, config, "mysql_columns"
		);
		VL_DEBUG_MSG_1("%i columns specified for mysql instance %s in array column plan\n", column_count, config->name);
		if (column_count == 0) {
			VL_MSG_ERR("No columns specified in mysql_columns; needed when using array column plan for instance %s\n", config->name);
			ret = 1;
			goto out;
		}

		// BLOB WRITE COLUMNS
		ret = mysql_traverse_column_list (
				data->mysql_columns_blob_writes, RRR_MYSQL_BIND_MAX, &column_count, config, "mysql_blob_write_columns"
		);
		VL_DEBUG_MSG_1("%i blob write columns specified for mysql instance %s in array column plan\n", column_count, config->name);
		if (mysql_verify_blob_write_colums (data) != 0) {
			VL_MSG_ERR("Error in blob write column list for mysql instance %s\n", config->name);
			ret = 1;
			goto out;
		}

		// SPECIAL COLUMNS AND THEIR VALUES
		int special_column_count = 0;
		int special_value_count = 0;
		ret = mysql_traverse_column_list (
				data->mysql_special_columns, RRR_MYSQL_BIND_MAX, &special_column_count, config, "mysql_special_columns"
		);
		ret = mysql_traverse_column_list (
				data->mysql_special_values, RRR_MYSQL_BIND_MAX, &special_value_count, config, "mysql_special_values"
		);
		if (special_column_count != special_value_count) {
			VL_MSG_ERR("Special column/value count mismatch %i vs %i for mysql instance %s\n",
					special_column_count, special_value_count, config->name);
			ret = 1;
			goto out;
		}
	}
	else if (COLUMN_PLAN_MATCH(mysql_colplan,VOLTAGE)) {
		data->colplan = COLUMN_PLAN_INDEX(VOLTAGE);

		if (data->add_timestamp_col != 0) {
			VL_MSG_ERR("Cannot use mysql_add_timestamp_col=yes along with voltage column plan for instance %s\n", config->name);
			ret = 1;
			goto out;
		}

		if (data->mysql_special_columns > 0) {
			VL_MSG_ERR("Cannot use mysql_special_columns along with voltage column plan for instance %s\n", config->name);
			ret = 1;
			goto out;
		}

		if (data->mysql_columns_blob_writes[0] != NULL) {
			VL_MSG_ERR("Cannot use mysql_columns_blob_writes along with coltage column plan for instance %s\n", config->name);
			ret = 1;
			goto out;
		}

		VL_DEBUG_MSG_2("Using voltage column plan for mysql for instance %s\n", config->name);
	}
	else {
		VL_MSG_ERR("BUG: Reached end of colplan name tests in mysql for instance %s\n", config->name);
		exit(EXIT_FAILURE);
	}

	out:
	RRR_FREE_IF_NOT_NULL(mysql_colplan);
	return ret;
}

int mysql_parse_port (struct mysql_data *data, struct rrr_instance_config *config) {
	int ret = 0;

	data->mysql_port = RRR_MYSQL_DEFAULT_PORT;
	rrr_setting_uint tmp_uint;

	ret = rrr_instance_config_read_port_number (&tmp_uint, config, "mysql_port");

	if (ret != 0) {
		if (ret == RRR_SETTING_PARSE_ERROR) {
			VL_MSG_ERR("Could not parse mysql_port for instance %s\n", config->name);
			ret = 1;
		}
	}

	return ret;
}

int mysql_parse_config(struct mysql_data *data, struct rrr_instance_config *config) {
	int ret = 0;

	// These values are parsed by sub functions

	// char *mysql_colplan = NULL;
	// char *mysql_add_ts_col = NULL;
	// char *mysql_special_cols = NULL;
	// char *mysql_cols_blob_wr = NULL;
	// char *mysql_port = NULL;

	// These are free()d on thread exit, not here
	rrr_instance_config_get_string_noconvert_silent (&data->mysql_server,	config, "mysql_server");
	rrr_instance_config_get_string_noconvert_silent (&data->mysql_user,		config, "mysql_user");
	rrr_instance_config_get_string_noconvert_silent (&data->mysql_password,	config, "mysql_password");
	rrr_instance_config_get_string_noconvert_silent (&data->mysql_db,		config, "mysql_db");
	rrr_instance_config_get_string_noconvert_silent (&data->mysql_table,	config, "mysql_table");

	if (data->mysql_user == NULL || data->mysql_password == NULL) {
		VL_MSG_ERR ("mysql_user or mysql_password not correctly set for instance %s.\n", config->name);
		goto out;
	}

	// NO TAGGING
	int yesno = 0;
	if ((ret = rrr_instance_config_check_yesno (&yesno, config, "mysql_no_tagging")) == RRR_SETTING_PARSE_ERROR) {
		VL_MSG_ERR ("mysql: Could not understand argument mysql_no_tagging of instance '%s', please specify 'yes' or 'no'\n",
				config->name
		);
		ret = 1;
		goto out;
	}
	data->no_tagging = (yesno == 0 || yesno == 1 ? yesno : 0);

	// ADD TIMESTAMP COL
	if ((ret = rrr_instance_config_check_yesno (&yesno, config, "mysql_add_timestamp_col")) == RRR_SETTING_PARSE_ERROR) {
		VL_MSG_ERR ("mysql: Could not understand argument mysql_add_timestamp_col of instance '%s', please specify 'yes' or 'no'\n",
				config->name
		);
		ret = 1;
		goto out;
	}
	data->add_timestamp_col = (yesno == 0 || yesno == 1 ? yesno : 0);

	// MYSQL PORT
	if ((ret = mysql_parse_port(data, config)) != 0) {
		VL_MSG_ERR("Error while parsing mysql port for instance %s\n", config->name);
		ret = 1;
		goto out;
	}

	// COLUMN PLAN AND COLUMN LISTS
	ret = mysql_parse_column_plan(data, config);
	if (ret != 0) {
		VL_MSG_ERR("Error in mysql column plan for instance %s\n", config->name);
		ret = 1;
		goto out;
	}

	out:
	return ret;
}

int poll_callback_ip(struct fifo_callback_args *poll_data, char *data, unsigned long int size) {
	struct module_thread_data *thread_data = poll_data->source;
	struct mysql_data *mysql_data = thread_data->private_data;
	struct ip_buffer_entry *entry = (struct ip_buffer_entry *) data;

	VL_DEBUG_MSG_3 ("mysql: Result from buffer (local): size %lu\n", size);

	fifo_buffer_write(&mysql_data->input_buffer, data, size);

	return 0;
}

int poll_callback_local(struct fifo_callback_args *poll_data, char *data, unsigned long int size) {
	struct module_thread_data *thread_data = poll_data->source;
	struct mysql_data *mysql_data = thread_data->private_data;
	struct vl_message *reading = (struct vl_message *) data;

	// Convert message to IP buffer entry
	struct ip_buffer_entry *entry = malloc(sizeof(*entry));
	memset(entry, '\0', sizeof(*entry));
	memcpy(&entry->data.message, reading, sizeof(entry->data.message));
	free (reading);

	VL_DEBUG_MSG_3 ("mysql: Result from buffer (local): size %lu\n", size);

	fifo_buffer_write(&mysql_data->input_buffer, (char*) entry, sizeof(*entry));

	return 0;
}

// Poll request from other modules
int mysql_poll_delete_ip (
	struct module_thread_data *thread_data,
	int (*callback)(struct fifo_callback_args *caller_data, char *data, unsigned long int size),
	struct fifo_callback_args *caller_data
) {
	struct mysql_data *data = thread_data->private_data;

	return fifo_read_clear_forward(&data->output_buffer, NULL, callback, caller_data);
}

int mysql_save(struct process_entries_data *data, struct ip_buffer_entry *entry) {
	if (data->data->mysql_connected != 1) {
		return 1;
	}

	struct mysql_data *mysql_data = data->data;
	struct vl_message *message = &entry->data.message;

	// TODO : Don't default to old voltage/info-message, should have it's own class

<<<<<<< HEAD
	/* Attempt to make an integer value if possible */
	unsigned long long int intermediate_value = message->data_numeric;
	if (intermediate_value == 0 && message->length > 0) {
		char *pos;
		intermediate_value = strtoull(message->data, &pos, 10);
		if (errno == ERANGE || pos == message->data) {
			intermediate_value = 0;
=======
	int colplan_index = COLUMN_PLAN_VOLTAGE;
	if (MSG_IS_MSG_ARRAY(message)) {
		if (!IS_COLPLAN_ARRAY(mysql_data)) {
			VL_MSG_ERR("Received an array message in mysql but array column plan is not being used\n");
			return 1;
>>>>>>> 53cc96d0
		}
		colplan_index = COLUMN_PLAN_ARRAY;
	}
<<<<<<< HEAD

	MYSQL_BIND bind[8];
	memset(bind, '\0', sizeof(bind));

	// The sizes of these ints are checked by autoconf at compile time
	unsigned long long int intermediate_timestamp_to = message->timestamp_to;
	unsigned long long int intermediate_timestamp_from = message->timestamp_from;
	unsigned long int intermediate_class = message->class;
	unsigned long int intermediate_length_1 = message->length;
	unsigned long int intermediate_length_2 = message->length;
	unsigned long int intermediate_source_length = strlen(ipv4_string);

	// Timestamp
	bind[0].buffer = &intermediate_timestamp_to;
	bind[0].buffer_type = MYSQL_TYPE_LONGLONG;
	bind[0].is_unsigned = 1;

	// Source
	bind[1].buffer = ipv4_string;
	bind[1].length = &intermediate_source_length;
	bind[1].buffer_type = MYSQL_TYPE_STRING;

	// Class
	bind[2].buffer = &intermediate_class;
	bind[2].buffer_type = MYSQL_TYPE_LONG;
	bind[2].is_unsigned = 1;

	// Time from
	bind[3].buffer = &intermediate_timestamp_from;
	bind[3].buffer_type = MYSQL_TYPE_LONGLONG;
	bind[3].is_unsigned = 1;

	// Time to
	bind[4].buffer = &intermediate_timestamp_to;
	bind[4].buffer_type = MYSQL_TYPE_LONGLONG;
	bind[4].is_unsigned = 1;

	// Value
	bind[5].buffer = &intermediate_value;
	bind[5].buffer_type = MYSQL_TYPE_LONGLONG;
	bind[5].is_unsigned = 1;

	// Message
	bind[6].buffer = message->data;
	bind[6].length = &intermediate_length_1;
	bind[6].buffer_type = MYSQL_TYPE_STRING;

	// Message length
	bind[7].buffer = &intermediate_length_2;
	bind[7].buffer_type = MYSQL_TYPE_LONG;
	bind[7].is_unsigned = 1;

	if (mysql_stmt_bind_param(data->stmt, bind) != 0) {
		VL_MSG_ERR ("mysql: Failed to bind values to statement: Error: %s\n",
				mysql_error(&data->data->mysql));
=======
	else if (!IS_COLPLAN_VOLTAGE(mysql_data)) {
		VL_MSG_ERR("Received a voltage message in mysql but voltage column plan is not being used\n");
>>>>>>> 53cc96d0
		return 1;
	}
	else {
		VL_MSG_ERR("Unknown message class/type %u/%u received in mysql_save", message->class, message->type);
		return 1;
	}

	return column_configurators[colplan_index].bind_and_execute(data, entry);
}

int process_callback (struct fifo_callback_args *callback_data, char *data, unsigned long int size) {
	struct process_entries_data *process_data = callback_data->private_data;
	struct module_thread_data *thread_data = callback_data->source;
	struct mysql_data *mysql_data = process_data->data;
	struct ip_buffer_entry *entry = (struct ip_buffer_entry *) data;

	update_watchdog_time(thread_data->thread);

	int err = 0;

	if (message_fix_endianess (&entry->data.message) != 0) {
		VL_MSG_ERR("mysql: Endianess could not be determined for message\n");
		fifo_buffer_write(&mysql_data->input_buffer, data, size);
		err = 1;
		goto out;
	}

	VL_DEBUG_MSG_3 ("mysql: processing message with timestamp %" PRIu64 "\n", entry->data.message.timestamp_from);

	if (mysql_save (process_data, entry) != 0) {
		// Put back in buffer
		VL_DEBUG_MSG_3 ("mysql: Putting message with timestamp %" PRIu64 " back into the buffer\n", entry->data.message.timestamp_from);
		fifo_buffer_write(&mysql_data->input_buffer, data, size);
		err = 1;
	}
	else {
		// Tag message as saved to sender
		struct vl_message *message = &entry->data.message;
		VL_DEBUG_MSG_3 ("mysql: generate tag message for entry with timestamp %" PRIu64 "\n", message->timestamp_from);
		message->type = MSG_TYPE_TAG;
		fifo_buffer_write(&mysql_data->output_buffer, data, size);
	}

	out:

	return err;
}

void close_mysql_stmt(void *arg) {
	mysql_stmt_close(arg);
}

int process_entries (struct module_thread_data *thread_data) {
	struct mysql_data *data = thread_data->private_data;
	struct fifo_callback_args poll_data;

	if (connect_to_mysql(data) != 0) {
		return 1;
	}

	int ret;

	MYSQL_STMT *stmt = mysql_stmt_init(&data->mysql);

	pthread_cleanup_push(close_mysql_stmt, stmt);

	struct process_entries_data process_data;

	process_data.data = data;
	process_data.stmt = stmt;

	poll_data.private_data = &process_data;
	poll_data.source = thread_data;

	if (!COLPLAN_OK(data)) {
		VL_MSG_ERR("BUG: Mysql colplan was out of range in process_entries\n");
		exit (EXIT_FAILURE);
	}

	char query[RRR_MYSQL_SQL_MAX];
	column_configurators[data->colplan].create_sql(query, RRR_MYSQL_SQL_MAX, data);

	if (mysql_stmt_prepare(stmt, query, strlen(query)) != 0) {
		VL_MSG_ERR ("mysql: Failed to prepare statement: Error: %s\n",
				mysql_error(&data->mysql));
		mysql_disconnect(data);
		goto out;
	}

	ret = fifo_read_clear_forward(&data->input_buffer, NULL, process_callback, &poll_data);
	if (ret != 0) {
		VL_MSG_ERR ("mysql: Error when saving entries to database\n");
		mysql_disconnect(data);
	}

	out:
	pthread_cleanup_pop(1);
	return ret;
}

static void *thread_entry_mysql(struct vl_thread_start_data *start_data) {
	struct module_thread_data *thread_data = start_data->private_arg;
	thread_data->thread = start_data->thread;
	unsigned long int senders_count = thread_data->init_data.senders_count;
	struct mysql_data *data = thread_data->private_data = thread_data->private_memory;

	VL_DEBUG_MSG_1 ("mysql thread data is %p, size of private data: %lu\n", thread_data, sizeof(*data));

	data_init(data);

	pthread_cleanup_push(stop_mysql, data);
	pthread_cleanup_push(data_cleanup, data);
	pthread_cleanup_push(thread_set_stopping, start_data->thread);

	thread_set_state(start_data->thread, VL_THREAD_STATE_INITIALIZED);
	thread_signal_wait(thread_data->thread, VL_THREAD_SIGNAL_START);
	thread_set_state(start_data->thread, VL_THREAD_STATE_RUNNING);

	if (start_mysql(data) != 0) {
		goto out_message;
	}

	if (mysql_parse_config(data, thread_data->init_data.instance_config) != 0) {
			goto out_message;
	}

	if (senders_count > RRR_MYSQL_MAX_SENDERS) {
		VL_MSG_ERR ("Too many senders for mysql module, max is %i\n", RRR_MYSQL_MAX_SENDERS);
		goto out_message;
	}


	int (*poll[RRR_MYSQL_MAX_SENDERS])(
			struct module_thread_data *data,
			int (*callback)(
					struct fifo_callback_args *poll_data,
					char *data,
					unsigned long int size
			),
			struct fifo_callback_args *caller_data
	);

#define POLL_TYPE_IP 1
#define POLL_TYPE_LOCAL 2

	int poll_types[RRR_MYSQL_MAX_SENDERS];

	for (int i = 0; i < senders_count; i++) {
		VL_DEBUG_MSG_1 ("mysql: found sender %p\n", thread_data->init_data.senders[i]);
		poll[i] = thread_data->init_data.senders[i]->dynamic_data->operations.poll_delete_ip;
		poll_types[i] = POLL_TYPE_IP;

		if (poll[i] == NULL) {
			poll[i] = thread_data->init_data.senders[i]->dynamic_data->operations.poll_delete;
			poll_types[i] = POLL_TYPE_LOCAL;
		}

		if (poll[i] == NULL) {
			VL_MSG_ERR ("mysql '%s' cannot use sender '%s' using module '%s', lacking poll_delete_ip and poll_delete function.\n",
					thread_data->init_data.module->instance_name,
					thread_data->init_data.senders[i]->dynamic_data->instance_name,
					thread_data->init_data.senders[i]->dynamic_data->module_name
			);
			goto out_message;
		}
	}

	VL_DEBUG_MSG_1 ("mysql started thread %p\n", thread_data);
	if (senders_count == 0) {
		VL_MSG_ERR ("Error: Sender was not set for mysql processor module\n");
		goto out_message;
	}

	while (thread_check_encourage_stop(thread_data->thread) != 1) {
		update_watchdog_time(thread_data->thread);

		int err = 0;

		for (int i = 0; i < senders_count; i++) {
			struct fifo_callback_args poll_data = {thread_data, NULL};
			int res;
			if (poll_types[i] == POLL_TYPE_IP) {
				res = poll[i](thread_data->init_data.senders[i]->thread_data, poll_callback_ip, &poll_data);
			}
			else if (poll_types[i] == POLL_TYPE_LOCAL) {
				res = poll[i](thread_data->init_data.senders[i]->thread_data, poll_callback_local, &poll_data);
			}
			else {
				VL_MSG_ERR("mysql: Bug: Unknown poll type %i\n", poll_types[i]);
				exit (EXIT_FAILURE);
			}
			if (!(res >= 0)) {
				VL_MSG_ERR ("mysql module received error from poll function\n");
				err = 1;
				break;
			}
		}

		process_entries(thread_data);

		if (data->mysql_connected != 1) {
			// Sleep a little longer if we can't connect to the server
			usleep (1000000);
		}

		if (err != 0) {
			break;
		}
		usleep (20000); // 20 ms
	}

	out_message:
	VL_DEBUG_MSG_1 ("Thread mysql %p exiting\n", thread_data->thread);

	out:
	pthread_cleanup_pop(1);
	pthread_cleanup_pop(1);
	pthread_cleanup_pop(1);
	pthread_exit(0);
}

static struct module_operations module_operations = {
		thread_entry_mysql,
		NULL,
		NULL,
		NULL,
		mysql_poll_delete_ip
};

static const char *module_name = "mysql";

__attribute__((constructor)) void load() {
	// Has to be done here for thread-safety
	mysql_library_init(0, NULL, NULL);
}

void init(struct module_dynamic_data *data) {
	data->private_data = NULL;
	data->module_name = module_name;
	data->type = VL_MODULE_TYPE_PROCESSOR;
	data->operations = module_operations;
	data->dl_ptr = NULL;
}

void unload() {
	VL_DEBUG_MSG_1 ("Destroy mysql module\n");
	mysql_library_end();
}
<|MERGE_RESOLUTION|>--- conflicted
+++ resolved
@@ -825,84 +825,17 @@
 
 	// TODO : Don't default to old voltage/info-message, should have it's own class
 
-<<<<<<< HEAD
-	/* Attempt to make an integer value if possible */
-	unsigned long long int intermediate_value = message->data_numeric;
-	if (intermediate_value == 0 && message->length > 0) {
-		char *pos;
-		intermediate_value = strtoull(message->data, &pos, 10);
-		if (errno == ERANGE || pos == message->data) {
-			intermediate_value = 0;
-=======
 	int colplan_index = COLUMN_PLAN_VOLTAGE;
 	if (MSG_IS_MSG_ARRAY(message)) {
 		if (!IS_COLPLAN_ARRAY(mysql_data)) {
 			VL_MSG_ERR("Received an array message in mysql but array column plan is not being used\n");
 			return 1;
->>>>>>> 53cc96d0
 		}
 		colplan_index = COLUMN_PLAN_ARRAY;
 	}
-<<<<<<< HEAD
-
-	MYSQL_BIND bind[8];
-	memset(bind, '\0', sizeof(bind));
-
-	// The sizes of these ints are checked by autoconf at compile time
-	unsigned long long int intermediate_timestamp_to = message->timestamp_to;
-	unsigned long long int intermediate_timestamp_from = message->timestamp_from;
-	unsigned long int intermediate_class = message->class;
-	unsigned long int intermediate_length_1 = message->length;
-	unsigned long int intermediate_length_2 = message->length;
-	unsigned long int intermediate_source_length = strlen(ipv4_string);
-
-	// Timestamp
-	bind[0].buffer = &intermediate_timestamp_to;
-	bind[0].buffer_type = MYSQL_TYPE_LONGLONG;
-	bind[0].is_unsigned = 1;
-
-	// Source
-	bind[1].buffer = ipv4_string;
-	bind[1].length = &intermediate_source_length;
-	bind[1].buffer_type = MYSQL_TYPE_STRING;
-
-	// Class
-	bind[2].buffer = &intermediate_class;
-	bind[2].buffer_type = MYSQL_TYPE_LONG;
-	bind[2].is_unsigned = 1;
-
-	// Time from
-	bind[3].buffer = &intermediate_timestamp_from;
-	bind[3].buffer_type = MYSQL_TYPE_LONGLONG;
-	bind[3].is_unsigned = 1;
-
-	// Time to
-	bind[4].buffer = &intermediate_timestamp_to;
-	bind[4].buffer_type = MYSQL_TYPE_LONGLONG;
-	bind[4].is_unsigned = 1;
-
-	// Value
-	bind[5].buffer = &intermediate_value;
-	bind[5].buffer_type = MYSQL_TYPE_LONGLONG;
-	bind[5].is_unsigned = 1;
-
-	// Message
-	bind[6].buffer = message->data;
-	bind[6].length = &intermediate_length_1;
-	bind[6].buffer_type = MYSQL_TYPE_STRING;
-
-	// Message length
-	bind[7].buffer = &intermediate_length_2;
-	bind[7].buffer_type = MYSQL_TYPE_LONG;
-	bind[7].is_unsigned = 1;
-
-	if (mysql_stmt_bind_param(data->stmt, bind) != 0) {
-		VL_MSG_ERR ("mysql: Failed to bind values to statement: Error: %s\n",
-				mysql_error(&data->data->mysql));
-=======
+
 	else if (!IS_COLPLAN_VOLTAGE(mysql_data)) {
 		VL_MSG_ERR("Received a voltage message in mysql but voltage column plan is not being used\n");
->>>>>>> 53cc96d0
 		return 1;
 	}
 	else {
