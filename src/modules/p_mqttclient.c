--- conflicted
+++ resolved
@@ -72,24 +72,6 @@
 	struct rrr_mqtt_conn *connection;
 };
 
-<<<<<<< HEAD
-static int poll_callback(struct fifo_callback_args *poll_data, char *data, unsigned long int size) {
-	struct instance_thread_data *thread_data = poll_data->source;
-	struct mqtt_client_data *private_data = thread_data->private_data;
-
-	struct vl_message *reading = (struct vl_message *) data;
-	VL_DEBUG_MSG_2 ("mqtt client %s: Result from buffer: measurement %" PRIu64 " size %lu, discarding data\n",
-			INSTANCE_D_NAME(thread_data), reading->data_numeric, size);
-
-	free(data);
-
-	// fifo_buffer_write(&private_data->output_buffer, data, size);
-
-	return 0;
-}
-
-=======
->>>>>>> c8300cc5
 static void data_cleanup(void *arg) {
 	struct mqtt_client_data *data = arg;
 	fifo_buffer_invalidate(&data->output_buffer);
