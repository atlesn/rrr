/*

Read Route Record

Copyright (C) 2020-2024 Atle Solbakken atle@goliathdns.no

This program is free software: you can redistribute it and/or modify
it under the terms of the GNU General Public License as published by
the Free Software Foundation, either version 3 of the License, or
(at your option) any later version.

This program is distributed in the hope that it will be useful,
but WITHOUT ANY WARRANTY; without even the implied warranty of
MERCHANTABILITY or FITNESS FOR A PARTICULAR PURPOSE.  See the
GNU General Public License for more details.

You should have received a copy of the GNU General Public License
along with this program.  If not, see <http://www.gnu.org/licenses/>.

*/

#include <stdio.h>
#include <string.h>
#include <strings.h>
#include <stdlib.h>
#include <pthread.h>
#include <unistd.h>
#include <inttypes.h>

#include "../lib/log.h"
#include "../lib/allocator.h"
#include "../lib/poll_helper.h"
#include "../lib/msgdb_helper.h"
#include "../lib/instance_config.h"
#include "../lib/instances.h"
#include "../lib/threads.h"
#include "../lib/message_broker.h"
#include "../lib/array.h"
#include "../lib/helpers/string_builder.h"
#include "../lib/event/event.h"
#include "../lib/event/event_functions.h"
#include "../lib/event/event_collection.h"
#include "../lib/http/http_client.h"
#include "../lib/http/http_client_config.h"
#include "../lib/http/http_query_builder.h"
#include "../lib/http/http_session.h"
#include "../lib/http/http_transaction.h"
#include "../lib/http/http_util.h"
#include "../lib/net_transport/net_transport_config.h"
#include "../lib/net_transport/net_transport.h"
#include "../lib/messages/msg_msg.h"
#include "../lib/message_holder/message_holder.h"
#include "../lib/message_holder/message_holder_util.h"
#include "../lib/message_holder/message_holder_struct.h"
#include "../lib/message_holder/message_holder_collection.h"
#include "../lib/helpers/nullsafe_str.h"
#include "../lib/msgdb/msgdb_client.h"
#include "../lib/random.h"
#include "../lib/stats/stats_instance.h"

#define RRR_HTTPCLIENT_DEFAULT_SERVER                    "localhost"
#define RRR_HTTPCLIENT_DEFAULT_PORT                      0 // 0=automatic
#define RRR_HTTPCLIENT_DEFAULT_REDIRECTS_MAX             5
#define RRR_HTTPCLIENT_DEFAULT_CONCURRENT_CONNECTIONS    10
#define RRR_HTTPCLIENT_DEFAULT_RESPONSE_MAX_MB           10
#define RRR_HTTPCLIENT_LIMIT_REDIRECTS_MAX               500
#define RRR_HTTPCLIENT_READ_MAX_SIZE                     1 * 1024 * 1024 * 1024 // 1 GB
#define RRR_HTTPCLIENT_DEFAULT_KEEPALIVE_MAX_S           5
#define RRR_HTTPCLIENT_SEND_CHUNK_COUNT_LIMIT            100000
#define RRR_HTTPCLIENT_DEFAULT_MSGDB_POLL_INTERVAL_S     30
#define RRR_HTTPCLIENT_MSGDB_POLL_MAX                    50000
#define RRR_HTTPCLIENT_INPUT_QUEUE_MAX                   500

struct httpclient_response_code_summary {
	uint16_t code;
	rrr_length count;
};

struct httpclient_response_code_summary_collection {
	struct httpclient_response_code_summary *codes;
	size_t size;
	size_t count;
};

struct httpclient_transaction_data {
	char *msg_topic;
	struct rrr_msg_holder *entry;
};

struct httpclient_redirect_data {
	struct rrr_http_client_request_data request_data;
	rrr_biglength remaining_redirects;
	enum rrr_http_version protocol_version;
};

struct httpclient_data {
	struct rrr_instance_runtime_data *thread_data;
	struct rrr_msg_holder_collection from_senders_queue;
	struct rrr_msg_holder_collection low_pri_queue;
	struct rrr_msg_holder_collection from_msgdb_queue;

	int low_pri_queue_need_rotate;
	int from_msgdb_queue_need_rotate;
	rrr_length connection_soft_error_dropped_count;

	struct rrr_msgdb_client_conn msgdb_conn_store;
	struct rrr_msgdb_client_conn msgdb_conn_iterate;

	rrr_setting_uint response_max_mb;
	rrr_biglength response_max_size;

	int do_no_data;
	int do_rrr_msg_to_array;
	int do_drop_on_error;
	int do_receive_part_data;
#ifdef RRR_WITH_JSONC
	int do_receive_json_data;
#endif
	int do_receive_ignore_error_part_data;
	int do_receive_404_as_empty_part;
	int do_receive_structured;
	int do_low_priority_put;

	int do_endpoint_from_topic;
	int do_endpoint_from_topic_force;

	int do_meta_tags_ignore;

	char *taint_tag;
	char *report_tag;

	char *method_tag;
	int do_method_tag_force;

	char *content_type_tag;
	int do_content_type_tag_force;

	char *content_type_boundary_tag;
	int do_content_type_boundary_tag_force;

	char *format_tag;
	int do_format_tag_force;

	char *endpoint_tag;
	int do_endpoint_tag_force;

	char *server_tag;
	int do_server_tag_force;

	char *port_tag;
	int do_port_tag_force;

	char *body_tag;
	int do_body_tag_force;

	struct rrr_map meta_tags_all;

	char *http_header_accept;

	rrr_setting_uint message_timeout_us;
	rrr_setting_uint message_ttl_us;
	rrr_setting_uint message_low_pri_timeout_factor;

	rrr_setting_uint redirects_max;

	struct rrr_event_collection events;
	rrr_event_handle event_msgdb_poll;
	rrr_event_handle event_queue_process;

	char *msgdb_socket;
	rrr_setting_uint msgdb_poll_interval_us;

	rrr_setting_uint silent_put_error_limit_us;

	struct httpclient_response_code_summary_collection response_code_summaries;

	struct rrr_net_transport_config net_transport_config;

	struct rrr_http_client *http_client;
	struct rrr_http_client_request_data request_data;

	rrr_http_unique_id unique_id_counter;

	// Array fields, server name etc.
	struct rrr_http_client_config http_client_config;
};

static int httpclient_response_code_summary_push (
		struct httpclient_response_code_summary_collection *summaries,
		uint16_t code
) {
	struct httpclient_response_code_summary *ptr;

	if (summaries->size == summaries->count) {
		size_t size_new = summaries->size + 4;
		if ((ptr = rrr_reallocate(summaries->codes, summaries->size * sizeof(*ptr), size_new * sizeof(*ptr))) == NULL) {
			RRR_MSG_0("Failed to allocate memory in %s\n", __func__);
			return 1;
		}
		summaries->size = size_new;
		summaries->codes = ptr;
	}

	ptr = summaries->codes + summaries->count++;

	memset(ptr, 0, sizeof(*ptr));

	ptr->code = (uint16_t) code;

	return 0;
}

static int httpclient_response_code_summary_consume (
		struct httpclient_response_code_summary_collection *summaries,
		uint16_t code
) {
	for (size_t i = 0; i < summaries->count; i++) {
		struct httpclient_response_code_summary *ptr = summaries->codes + i;
		if (ptr->code == code) {
			ptr->count++;
			return 1;
		}
	}

	return 0;
}

static void httpclient_check_queues_and_activate_event_as_needed (
	struct httpclient_data *data
) {
	if ( RRR_LL_COUNT(&data->from_msgdb_queue) > 0 ||
	     RRR_LL_COUNT(&data->from_senders_queue) > 0 ||
	     RRR_LL_COUNT(&data->low_pri_queue) > 0
	) {
		if (!EVENT_PENDING(data->event_queue_process)) {
			EVENT_ADD(data->event_queue_process);
		}
	}
	else {
		EVENT_REMOVE(data->event_queue_process);
	}
}

static void httpclient_transaction_destroy (struct httpclient_transaction_data *target) {
	RRR_FREE_IF_NOT_NULL(target->msg_topic);

	// Assuming that entry has recursive lock
	rrr_msg_holder_decref(target->entry);

	rrr_free(target);
}

static int httpclient_transaction_data_new (
		struct httpclient_transaction_data **target,
		const char *topic,
		rrr_u16 topic_len,
		struct rrr_msg_holder *entry
) {
	int ret = 0;

	*target = NULL;

	struct httpclient_transaction_data *result = rrr_allocate(sizeof(*result));
	if (result == NULL) {
		RRR_MSG_0("Could not allocate memory in %s\n", __func__);
		ret = 1;
		goto out;
	}

	memset(result, '\0', sizeof(*result));

	if ((result->msg_topic = rrr_allocate(topic_len + (rrr_biglength) 1)) == NULL) {
		RRR_MSG_0("Could not allocate memory for topic in %s\n", __func__);
		ret = 1;
		goto out_free;
	}

	if (topic != NULL && topic_len != 0) {
		memcpy(result->msg_topic, topic, topic_len);
	}
	result->msg_topic[topic_len] = '\0';
	result->entry = entry;

	*target = result;

	goto out;
	out_free:
		rrr_free(result);
	out:
		return ret;
}

static void httpclient_transaction_destroy_void (void *target) {
	httpclient_transaction_destroy(target);
}

static int httpclient_redirect_data_new (
		struct httpclient_redirect_data **target,
		rrr_biglength remaining_redirects,
		enum rrr_http_version protocol_version
) {
	int ret = 0;

	struct httpclient_redirect_data *redirect_data;

	if ((redirect_data = rrr_allocate(sizeof(*redirect_data))) == NULL) {
		RRR_MSG_0("Could not allocate memory in %s\n", __func__);
		ret = 1;
		goto out;
	}

	memset(redirect_data, '\0', sizeof(*redirect_data));

	redirect_data->remaining_redirects = remaining_redirects;
	redirect_data->protocol_version = protocol_version;

	*target = redirect_data;

	goto out;
//	out_free:
//		free(redirect_data);
	out:
		return ret;
}

static void httpclient_redirect_data_destroy (struct httpclient_redirect_data *redirect_data) {
	rrr_http_client_request_data_cleanup(&redirect_data->request_data);
	rrr_free(redirect_data);
}

static void httpclient_redirect_data_destroy_void (void *target) {
	httpclient_redirect_data_destroy(target);
}

struct httpclient_create_message_from_404_callback_data {
	const struct httpclient_transaction_data *transaction_data;
};

static int httpclient_create_message_from_404_callback (
		struct rrr_msg_holder *new_entry,
		void *arg
) {
	struct httpclient_create_message_from_404_callback_data *callback_data = arg;

	int ret = 0;

	if ((ret = rrr_msg_msg_new_with_data (
			(struct rrr_msg_msg **) &new_entry->message,
			MSG_TYPE_MSG,
			MSG_CLASS_DATA,
			rrr_time_get_64(),
			callback_data->transaction_data->msg_topic,
			(rrr_u16) (callback_data->transaction_data->msg_topic != NULL ? strlen(callback_data->transaction_data->msg_topic) : 0),
			NULL,
			0
	)) != 0) {
		goto out;
	}

	new_entry->data_length = MSG_TOTAL_SIZE((struct rrr_msg_msg *) new_entry->message);

	out:
	rrr_msg_holder_unlock(new_entry);
	return ret;
}

static int httpclient_final_callback_receive_404 (
		struct httpclient_data *httpclient_data,
		const struct httpclient_transaction_data *transaction_data
) {
	struct httpclient_create_message_from_404_callback_data callback_data_broker = {
		transaction_data
	};

	return rrr_message_broker_write_entry (
			INSTANCE_D_BROKER_ARGS(httpclient_data->thread_data),
			NULL,
			0,
			0,
			NULL,
			httpclient_create_message_from_404_callback,
			&callback_data_broker,
			INSTANCE_D_CANCEL_CHECK_ARGS(httpclient_data->thread_data)
	);
}

static int httpclient_create_array_message (
	struct rrr_msg_holder *new_entry,
	struct httpclient_data *httpclient_data,
	const struct rrr_http_transaction *transaction,
	const struct httpclient_transaction_data *transaction_data,
	const struct rrr_array *array
) {
	int ret = 0;

	if ((ret = rrr_array_new_message_from_array (
			(struct rrr_msg_msg **) &new_entry->message,
			array,
			rrr_time_get_64(),
			transaction_data->msg_topic,
			(transaction_data->msg_topic != NULL
				? (rrr_u16) strlen(transaction_data->msg_topic)
				: 0
			)
	)) != 0) {
		if (ret == RRR_ARRAY_SOFT_ERROR) {
			RRR_MSG_0("Response was too big in httpclient instance %s, cannot create array message. Request endpoint was '%s'.\n",
					INSTANCE_D_NAME(httpclient_data->thread_data),
					transaction->endpoint_str
			);
		}
		else {
			RRR_MSG_0("Failed to create array message in %s of httpclient instance %s\n",
					__func__, INSTANCE_D_NAME(httpclient_data->thread_data));
		}
		goto out;
	}

	new_entry->data_length = MSG_TOTAL_SIZE((struct rrr_msg_msg *) new_entry->message);

	out:
	return ret;
}

struct httpclient_create_message_from_response_data_nullsafe_callback_data {
	struct httpclient_data *httpclient_data;
	struct rrr_msg_holder *new_entry;
	const struct httpclient_transaction_data *transaction_data;
};

static int httpclient_create_message_from_response_data_nullsafe_callback (
		const void *str,
		rrr_biglength len,
		void *arg
) {
	struct httpclient_create_message_from_response_data_nullsafe_callback_data *callback_data = arg;

	int ret = 0;

	if (len > UINT32_MAX) {
		RRR_MSG_0("Data size overflow while creating message from HTTP response data in httpclient instance %s (%llu>%llu).\n",
			INSTANCE_D_NAME(callback_data->httpclient_data->thread_data),
			(unsigned long long) len,
			(unsigned long long) UINT32_MAX
		);
		ret = 1;
		goto out;
	}

	if ((ret = rrr_msg_msg_new_with_data (
			(struct rrr_msg_msg **) &callback_data->new_entry->message,
			MSG_TYPE_MSG,
			MSG_CLASS_DATA,
			rrr_time_get_64(),
			callback_data->transaction_data->msg_topic,
			(callback_data->transaction_data->msg_topic != NULL ? (rrr_u16) strlen(callback_data->transaction_data->msg_topic) : 0),
			str,
			(rrr_u32) len
	)) != 0) {
		goto out;
	}

	callback_data->new_entry->data_length = MSG_TOTAL_SIZE((struct rrr_msg_msg *) callback_data->new_entry->message);

	out:
	return ret;
}

struct httpclient_create_message_from_response_data_callback_data {
	struct httpclient_data *httpclient_data;
	const struct rrr_http_transaction *transaction;
	const struct httpclient_transaction_data *transaction_data;
	const struct rrr_nullsafe_str *response_data;
	const struct rrr_array *structured_data;
};

static int httpclient_create_message_from_response_data_callback (
		struct rrr_msg_holder *new_entry,
		void *arg
) {
	struct httpclient_create_message_from_response_data_callback_data *callback_data = arg;

	int ret = RRR_MESSAGE_BROKER_OK;

	struct rrr_array array_tmp = {0};

	if (rrr_nullsafe_str_len(callback_data->response_data) > 0xffffffff) { // Eight f's
		RRR_MSG_0("HTTP length too long in %s, max is 0xffffffff\n", __func__);
		ret = RRR_MESSAGE_BROKER_DROP;
		goto out;
	}

	if (RRR_LL_COUNT(callback_data->structured_data) != 0) {
		if ((ret = rrr_array_append_from (&array_tmp, callback_data->structured_data)) != 0) {
			RRR_MSG_0("Failed to clone structured data in %s\n", __func__);
			goto out;
		}

		if (rrr_nullsafe_str_check_likely_binary (callback_data->response_data)) {
			ret = rrr_array_push_value_blob_with_tag_nullsafe (&array_tmp, "http_body", callback_data->response_data);
		}
		else {
			ret = rrr_array_push_value_str_with_tag_nullsafe (&array_tmp, "http_body", callback_data->response_data);
		}

		if (ret != 0) {
			RRR_MSG_0("Failed to push response data to array in %s\n", __func__);
			goto out;
		}

		if ((ret = httpclient_create_array_message (
				new_entry,
				callback_data->httpclient_data,
				callback_data->transaction,
				callback_data->transaction_data,
				&array_tmp
		)) != 0) {
			goto out;
		}
	}
	else {
		struct httpclient_create_message_from_response_data_nullsafe_callback_data nullsafe_callback_data = {
				callback_data->httpclient_data,
				new_entry,
				callback_data->transaction_data
		};

		if ((ret = rrr_nullsafe_str_with_raw_do_const (
				callback_data->response_data,
				httpclient_create_message_from_response_data_nullsafe_callback,
				&nullsafe_callback_data
		)) != 0) {
			RRR_MSG_0("Failed to create message in %s\n", __func__);
			ret = RRR_MESSAGE_BROKER_ERR;
			goto out;
		}
	}

	out:
	rrr_msg_holder_unlock(new_entry);
	rrr_array_clear(&array_tmp);
	return ret;
}

struct httpclient_final_callback_data {
	struct httpclient_data *httpclient_data;
};

static int httpclient_final_callback_receive_data (
		struct httpclient_data *httpclient_data,
		const struct rrr_http_transaction *transaction,
		const struct httpclient_transaction_data *transaction_data,
		const struct rrr_nullsafe_str *response_data,
		const struct rrr_array *structured_data
) {
	struct httpclient_create_message_from_response_data_callback_data callback_data_broker = {
			httpclient_data,
			transaction,
			transaction_data,
			response_data,
			structured_data
	};

	return rrr_message_broker_write_entry (
			INSTANCE_D_BROKER_ARGS(httpclient_data->thread_data),
			NULL,
			0,
			0,
			NULL,
			httpclient_create_message_from_response_data_callback,
			&callback_data_broker,
			INSTANCE_D_CANCEL_CHECK_ARGS(httpclient_data->thread_data)
	);
}

#ifdef RRR_WITH_JSONC

struct httpclient_create_message_from_json_broker_callback_data {
	struct httpclient_data *httpclient_data;
	const struct rrr_http_transaction *transaction;
	const struct httpclient_transaction_data *transaction_data;
	const struct rrr_array *array;
	const struct rrr_array *structured_data;
};

static int httpclient_create_message_from_json_callback (
		struct rrr_msg_holder *new_entry,
		void *arg
) {
	struct httpclient_create_message_from_json_broker_callback_data *callback_data = arg;

	int ret = RRR_MESSAGE_BROKER_OK;

	struct rrr_array array_tmp = {0};

	const struct rrr_array *array_to_use = callback_data->array;

	if (RRR_LL_COUNT(callback_data->structured_data) > 0) {
		if ((ret = rrr_array_append_from (&array_tmp, callback_data->structured_data)) != 0) {
			RRR_MSG_0("Failed to clone structured data in %s\n", __func__);
			goto out;
		}
		if ((ret = rrr_array_append_from (&array_tmp, callback_data->array)) != 0) {
			RRR_MSG_0("Failed to clone json data in %s\n", __func__);
			goto out;
		}
		array_to_use = &array_tmp;
	}

	if ((ret = httpclient_create_array_message (
			new_entry,
			callback_data->httpclient_data,
			callback_data->transaction,
			callback_data->transaction_data,
			array_to_use
	)) != 0) {
		goto out;
	}

	out:
	rrr_array_clear(&array_tmp);
	rrr_msg_holder_unlock(new_entry);
	return ret;
}

struct httpclient_create_message_from_json_callback_data {
	struct httpclient_data *httpclient_data;
	const struct rrr_http_transaction *transaction;
	const struct httpclient_transaction_data *transaction_data;
	const struct rrr_array *structured_data;
};

static int httpclient_create_message_from_json_array_callback (
		const struct rrr_array *array,
		void *arg
) {
	struct httpclient_create_message_from_json_callback_data *callback_data = arg;

	struct httpclient_create_message_from_json_broker_callback_data callback_data_broker = {
			callback_data->httpclient_data,
			callback_data->transaction,
			callback_data->transaction_data,
			array,
			callback_data->structured_data
	};

	return rrr_message_broker_write_entry (
			INSTANCE_D_BROKER_ARGS(callback_data->httpclient_data->thread_data),
			NULL,
			0,
			0,
			NULL,
			httpclient_create_message_from_json_callback,
			&callback_data_broker,
			INSTANCE_D_CANCEL_CHECK_ARGS(callback_data->httpclient_data->thread_data)
	);
}

static int httpclient_create_message_from_json_nullsafe_callback (
		const void *str,
		rrr_nullsafe_len len,
		void *arg
) {
	struct httpclient_create_message_from_json_callback_data *callback_data = arg;

	int ret = 0;

	if (len > RRR_LENGTH_MAX) {
		RRR_MSG_0("Data size overflow while creating message from HTTP json response data in httpclient instance %s (%llu>%llu).\n",
			INSTANCE_D_NAME(callback_data->httpclient_data->thread_data),
			(unsigned long long) len,
			(unsigned long long) UINT32_MAX
		);
		ret = 1;
		goto out;
	}

	if ((ret = rrr_http_util_json_to_arrays (
			str,
			rrr_length_from_biglength_bug_const(len),
			httpclient_create_message_from_json_array_callback,
			callback_data
	)) != 0) {
		// Let hard error only propagate
		if (ret == RRR_HTTP_PARSE_INCOMPLETE || ret == RRR_HTTP_PARSE_SOFT_ERR) {
			RRR_DBG_2("HTTP client instance %s: JSON parsing of data from server failed, possibly invalid data\n",
					INSTANCE_D_NAME(callback_data->httpclient_data->thread_data));
			ret = 0;
		}

		if (ret != 0) {
			RRR_MSG_0("HTTP client instance %s: JSON parsing of data from server failed with a hard error\n",
					INSTANCE_D_NAME(callback_data->httpclient_data->thread_data));
		}
	}

	out:
	return ret;
}

static int httpclient_final_callback_receive_json (
		struct httpclient_data *httpclient_data,
		const struct rrr_http_transaction *transaction,
		const struct httpclient_transaction_data *transaction_data,
		const struct rrr_nullsafe_str *response_data,
		const struct rrr_array *structured_data
) {
	struct httpclient_create_message_from_json_callback_data callback_data = {
			httpclient_data,
			transaction,
			transaction_data,
			structured_data
	};

	return rrr_nullsafe_str_with_raw_do_const (
			response_data,
			httpclient_create_message_from_json_nullsafe_callback,
			&callback_data
	);
}

#endif /* RRR_WITH_JSONC */

static int httpclient_msgdb_poll_callback (RRR_MSGDB_CLIENT_DELIVERY_CALLBACK_ARGS) {
	struct httpclient_data *data = arg;

	int ret = 0;

	struct rrr_msg_holder *entry = NULL;
	char *topic_tmp = NULL;

	if (positive_ack) {
		goto out;
	}
	if (negative_ack) {
		RRR_MSG_0("Warning: Failed to poll from msgdb in httpclient instance %s\n", INSTANCE_D_NAME(data->thread_data));
		goto out;
	}

	if (*msg == NULL) {
		RRR_MSG_0("Unknown response from server in %s in httpclient instance %s\n",
			__func__, INSTANCE_D_NAME(data->thread_data));
		ret = 1;
		goto out;
	}

	if (RRR_DEBUGLEVEL_3) {
		rrr_msg_msg_topic_get(&topic_tmp, *msg);
		RRR_DBG_3("httpclient instance %s retrieved message with timestamp %" PRIu64 " topic '%s' from msgdb\n",
				INSTANCE_D_NAME(data->thread_data),
				(*msg)->timestamp,
				topic_tmp != NULL ? topic_tmp : ""
		);
	}

	if ((ret = rrr_msg_holder_new (
			&entry,
			MSG_TOTAL_SIZE(*msg),
			NULL,
			0,
			0,
			*msg
	)) != 0) {
		goto out;
	}

	*msg = NULL;

	entry->send_time = rrr_time_get_64();

	rrr_msg_holder_incref(entry);

	if (data->do_low_priority_put) {
		RRR_LL_APPEND(&data->low_pri_queue, entry);
		data->low_pri_queue_need_rotate = 1;
	}
	else {
		RRR_LL_APPEND(&data->from_msgdb_queue, entry);
		data->from_msgdb_queue_need_rotate = 1;
	}

	httpclient_check_queues_and_activate_event_as_needed(data);

	if ( RRR_LL_COUNT(&data->low_pri_queue) > RRR_HTTPCLIENT_MSGDB_POLL_MAX ||
	     RRR_LL_COUNT(&data->from_msgdb_queue) > RRR_HTTPCLIENT_MSGDB_POLL_MAX
	) {
		RRR_DBG_1("msgdb poll limit of %i reached in httpclient instance %s, aborting polling for now.\n",
			RRR_HTTPCLIENT_MSGDB_POLL_MAX, INSTANCE_D_NAME(data->thread_data));
		ret = RRR_READ_EOF;
		goto out;
	}

	out:
	if (entry != NULL) {
		rrr_msg_holder_decref(entry);
	}
	RRR_FREE_IF_NOT_NULL(topic_tmp);

	return ret;
}

static void httpclient_msgdb_poll (struct httpclient_data *data) {
	rrr_msgdb_client_close(&data->msgdb_conn_iterate);
	if (rrr_msgdb_helper_iterate (
			&data->msgdb_conn_iterate,
			data->msgdb_socket,
			data->thread_data,
			httpclient_msgdb_poll_callback,
			data
	) != 0) {
		RRR_MSG_0("Warning: Failed to poll message DB in httpclient instance %s\n", INSTANCE_D_NAME(data->thread_data));
	}
}

static int httpclient_msgdb_delete_delivery_callback (RRR_MSGDB_CLIENT_DELIVERY_CALLBACK_ARGS) {
	struct httpclient_data *data = arg;

	(void)(msg);

	if (negative_ack) {
		RRR_MSG_0("Warning: Delete from msgdb failed in httpclient instance %s\n", INSTANCE_D_NAME(data->thread_data));
	}
	if (positive_ack) {
		// OK
	}

	return 0;
}

static void httpclient_msgdb_delete (struct httpclient_data *data, const struct rrr_msg_msg *msg) {
	if (rrr_msgdb_helper_delete (
			&data->msgdb_conn_store,
			data->msgdb_socket,
			data->thread_data,
			msg,
			httpclient_msgdb_delete_delivery_callback,
			data
	) != 0) {
		RRR_MSG_0("Warning: Failed to delete from message DB in httpclient instance %s\n", INSTANCE_D_NAME(data->thread_data));
	}
}

static int httpclient_msgdb_store_delivery_callback (RRR_MSGDB_CLIENT_DELIVERY_CALLBACK_ARGS) {
	struct httpclient_data *data = arg;

	(void)(msg);
	(void)(positive_ack);

	if (negative_ack) {
		RRR_MSG_0("Store to msgdb failed in httpclient instance %s, not safe to continue.\n", INSTANCE_D_NAME(data->thread_data));
		rrr_event_dispatch_break(INSTANCE_D_EVENTS(data->thread_data));
		return 1;
	}

	return 0;
}

#define HTTPCLIENT_NOTIFY_MSGDB_IS_ACTIVE() \
	(data->msgdb_socket != NULL)

#define HTTPCLIENT_NOTIFY_MSGDB_MSG_HAS_TOPIC() \
	(MSG_TOPIC_LENGTH((struct rrr_msg_msg *) entry_locked->message) > 0)

static int httpclient_msgdb_notify_send(struct httpclient_data *data, struct rrr_msg_holder *entry_locked) {
	if (!HTTPCLIENT_NOTIFY_MSGDB_IS_ACTIVE() || !HTTPCLIENT_NOTIFY_MSGDB_MSG_HAS_TOPIC()) {
		return 0;
	}

	return rrr_msgdb_helper_send_to_msgdb (
			&data->msgdb_conn_store,
			data->msgdb_socket,
			data->thread_data,
			(const struct rrr_msg_msg *) entry_locked->message,
			httpclient_msgdb_store_delivery_callback,
			data
	);
}

static void httpclient_msgdb_notify_timeout(struct httpclient_data *data, const struct rrr_msg_holder *entry_locked) {
	if (!HTTPCLIENT_NOTIFY_MSGDB_IS_ACTIVE() || !HTTPCLIENT_NOTIFY_MSGDB_MSG_HAS_TOPIC()) {
		return;
	}

	httpclient_msgdb_delete(data, entry_locked->message);
}

static void httpclient_msgdb_notify_complete(struct httpclient_data *data, const struct rrr_msg_holder *entry_locked) {
	if (!HTTPCLIENT_NOTIFY_MSGDB_IS_ACTIVE() || !HTTPCLIENT_NOTIFY_MSGDB_MSG_HAS_TOPIC()) {
		return;
	}

	httpclient_msgdb_delete(data, entry_locked->message);
}

static int httpclient_final_callback (
		RRR_HTTP_CLIENT_FINAL_CALLBACK_ARGS
) {
	struct httpclient_data *httpclient_data = arg;
	struct httpclient_transaction_data *transaction_data = transaction->application_data;

	int ret = RRR_HTTP_OK;

	struct rrr_array structured_data = {0};
	int do_print_error = 1;

	RRR_DBG_3("HTTP response %i from server in httpclient instance %s: data size %" PRIrrr_nullsafe_len " transaction age %" PRIu64 " ms transaction endpoint str %s\n",
			transaction->response_part->response_code,
			INSTANCE_D_NAME(httpclient_data->thread_data),
			rrr_nullsafe_str_len(response_data),
			rrr_http_transaction_lifetime_get(transaction) / 1000,
			transaction->endpoint_str
	);

	if (httpclient_data->do_receive_structured) {
		if ((ret = rrr_array_push_value_u64_with_tag (
				&structured_data,
				"http_response_code",
				(unsigned int) transaction->response_part->response_code
		)) != 0)  {
			RRR_MSG_0("Failed to push response code to array in %s\n", __func__);
			goto out;
		}

		const struct rrr_http_header_field *field;

		if ((field = rrr_http_part_header_field_get (transaction->response_part, "content-type")) != NULL && field->value != NULL) {
			if ((ret = rrr_array_push_value_str_with_tag_nullsafe (
					&structured_data,
					"http_content_type",
					field->value
			)) != 0) {
				RRR_MSG_0("Failed to push content type to array in %s A\n", __func__);
				goto out;
			}
		}
		else {
			if ((ret = rrr_array_push_value_str_with_tag (
					&structured_data,
					"http_content_type",
					""
			)) != 0) {
				RRR_MSG_0("Failed to push content type to array in %s B\n", __func__);
				goto out;
			}
		}
	}

	if (httpclient_data->taint_tag != NULL && *(httpclient_data->taint_tag) != '\0') {
		if ((ret = rrr_array_push_value_vain_with_tag (
				&structured_data,
				httpclient_data->taint_tag
		)) != 0) {
			RRR_MSG_0("Failed to push taint tag value to array in %s\n", __func__);
			goto out;
		}
	}

	if (httpclient_data->report_tag != NULL && *(httpclient_data->report_tag) != '\0') {
		rrr_msg_holder_lock(transaction_data->entry);
		const struct rrr_msg_msg *msg = transaction_data->entry->message;
		ret = rrr_array_message_append_to_array_by_tag(&structured_data, msg, httpclient_data->report_tag);
		rrr_msg_holder_unlock(transaction_data->entry);

		if (ret != 0) {
			RRR_MSG_0("Failed to push report tag to array in %s\n", __func__);
			goto out;
		}
	}

	// Condition must always be checked regardless of other configuration parameters
	if (transaction->response_part->response_code == 404 && httpclient_data->do_receive_404_as_empty_part) {
		RRR_DBG_3("httpclient instance %s creating empty data message for 404 response\n",
				INSTANCE_D_NAME(httpclient_data->thread_data));

		ret |= httpclient_final_callback_receive_404(httpclient_data, transaction->application_data);
	}

	if (httpclient_response_code_summary_consume (
				&httpclient_data->response_code_summaries, 
				transaction->response_part->response_code
	)) {
		do_print_error = 0;
	}

	if (transaction->response_part->response_code < 200 || transaction->response_part->response_code > 299) {
		RRR_HTTP_UTIL_SET_TMP_NAME_FROM_NULLSAFE(method,transaction->request_part->request_method_str_nullsafe);

		if (transaction->method == RRR_HTTP_METHOD_PUT && httpclient_data->silent_put_error_limit_us != 0) {
			rrr_msg_holder_lock(transaction_data->entry);

			if (rrr_time_get_64() < ((struct rrr_msg_msg *) transaction_data->entry->message)->timestamp + httpclient_data->silent_put_error_limit_us) {
				RRR_DBG_4("Error response %i for PUT query temporarily ignored per configuration\n", transaction->response_part->response_code);
				do_print_error = 0;
			}

			rrr_msg_holder_unlock(transaction_data->entry);
		}

		if (do_print_error) {
			RRR_MSG_0("Error response while fetching HTTP: %i %s (request was %s %s)%s\n",
					transaction->response_part->response_code,
					rrr_http_util_iana_response_phrase_from_status_code ((unsigned int) transaction->response_part->response_code),
					RRR_HTTP_METHOD_TO_STR_CONFORMING(transaction->method),
					transaction->endpoint_str,
					httpclient_data->do_receive_ignore_error_part_data == 0 ? " (error part data not ignored, continuing)" : ""
			);
		}

		if (httpclient_data->do_receive_ignore_error_part_data) {
			goto out;
		}
	}
	else if (transaction->method == RRR_HTTP_METHOD_PUT) {
		rrr_msg_holder_lock(transaction_data->entry);
		httpclient_msgdb_notify_complete(httpclient_data, transaction_data->entry);
		rrr_msg_holder_unlock(transaction_data->entry);
	}

	if (httpclient_data->do_receive_part_data) {
		RRR_DBG_3("httpclient instance %s creating message with HTTP response data\n",
				INSTANCE_D_NAME(httpclient_data->thread_data));

		ret |= httpclient_final_callback_receive_data (
				httpclient_data,
				transaction,
				transaction->application_data,
				response_data,
				&structured_data
		);
	}

#ifdef RRR_WITH_JSONC
	if (httpclient_data->do_receive_json_data) {
		RRR_DBG_3("httpclient instance %s creating messages with JSON data\n",
				INSTANCE_D_NAME(httpclient_data->thread_data));

		ret |= httpclient_final_callback_receive_json (
				httpclient_data,
				transaction,
				transaction->application_data,
				response_data,
				&structured_data
		);
	}
#endif /* RRR_WITH_JSONC */

	out:
	rrr_array_clear(&structured_data);
	return ret;
}

static void httpclient_requeue_entry_while_locked (
		struct httpclient_data *data,
		struct rrr_msg_holder *entry
) {
	rrr_msg_holder_incref_while_locked(entry);
	RRR_LL_APPEND(&data->from_senders_queue, entry);
	httpclient_check_queues_and_activate_event_as_needed(data);
}

static int httpclient_failure_callback (
		RRR_HTTP_CLIENT_FAILURE_CALLBACK_ARGS
) {
	struct httpclient_data *httpclient_data = arg;
	struct httpclient_transaction_data *transaction_data = transaction->application_data;

	RRR_DBG_3("HTTP temporary failure from server in httpclient instance %s (%s), retry: transaction age %" PRIu64 " ms transaction endpoint str %s\n",
			error_msg,
			INSTANCE_D_NAME(httpclient_data->thread_data),
			rrr_http_transaction_lifetime_get(transaction) / 1000,
			transaction->endpoint_str
	);

	rrr_msg_holder_lock(transaction_data->entry);
	httpclient_requeue_entry_while_locked(httpclient_data, transaction_data->entry);
	rrr_msg_holder_unlock(transaction_data->entry);

	return 0;
}

static int httpclient_transaction_field_add (
		struct httpclient_data *data,
		struct rrr_http_transaction *transaction,
		const struct rrr_type_value *value,
		const char *tag_to_use
) {
	int ret = 0;

	RRR_DBG_3("HTTP add array value with tag '%s' type '%s'\n",
			(tag_to_use != NULL ? tag_to_use : "(no tag)"), value->definition->identifier);

	if ((ret = rrr_http_transaction_query_field_add (
			transaction,
			NULL,
			NULL,
			0,
			NULL,
			value
	)) != 0) {
		RRR_MSG_0("Could not add data to HTTP query in instance %s\n", INSTANCE_D_NAME(data->thread_data));
		goto out;
	}

	out:
		return ret;
}

static int httpclient_message_values_get (
		struct rrr_array *target_array,
		const struct rrr_msg_msg *message
) {
	int ret = 0;

	uint16_t array_version_dummy;
	if (rrr_array_message_append_to_array(&array_version_dummy, target_array, message) != 0) {
		RRR_MSG_0("Error while converting message to collection in %s\n", __func__);
		ret = RRR_HTTP_SOFT_ERROR;
		goto out;
	}

	out:
	return ret;
}

static int httpclient_get_metadata_from_message (
		struct rrr_array *target_array,
		const struct rrr_msg_msg *message
) {
	int ret = 0;

	// Push timestamp
	if (rrr_array_push_value_u64_with_tag(target_array, "timestamp", message->timestamp) != 0) {
		RRR_MSG_0("Could not create timestamp array value in %s\n", __func__);
		ret = RRR_HTTP_HARD_ERROR;
		goto out;
	}

	// Push topic
	if (MSG_TOPIC_LENGTH(message) > 0) {
		if (rrr_array_push_value_str_with_tag_with_size (
				target_array,
				"topic",
				MSG_TOPIC_PTR(message),
				MSG_TOPIC_LENGTH(message)
		) != 0) {
			RRR_MSG_0("Could not create topic array value in %s\n", __func__);
			ret = RRR_HTTP_HARD_ERROR;
			goto out;
		}
	}

	// Push data
	if (MSG_DATA_LENGTH(message) > 0) {
		if (rrr_array_push_value_blob_with_tag_with_size (
				target_array,
				"data",
				MSG_DATA_PTR(message),
				MSG_DATA_LENGTH(message)
		) != 0) {
			RRR_MSG_0("Could not create data array value in %s\n", __func__);
			ret = RRR_HTTP_HARD_ERROR;
			goto out;
		}
	}

	out:
	return ret;
}

static int httpclient_session_query_prepare_callback_process_override (
		char **result,
		rrr_length *result_length,
		struct httpclient_data *data,
		const struct rrr_array *array,
		const char *tag,
		int do_force,
		const char *debug_name
) {
	int ret = RRR_HTTP_OK;

	*result = NULL;
	*result_length = 0;

	char *data_to_free = NULL;
	rrr_length data_length = 0;

	const struct rrr_type_value *value = rrr_array_value_get_by_tag_const(array, tag);
	if (value == NULL) {
		// Use default if force is not enabled
	}
	else if (RRR_TYPE_IS_STR_EXCACT(value->definition->type)) {
		if (value->total_stored_length > 0) {
			if ((data_to_free = rrr_allocate(value->total_stored_length + 1)) == NULL) {
				RRR_MSG_0("Warning: Failed to allocate memory for data in %s\n", __func__);
				goto out_check_force;
			}
			memcpy(data_to_free, value->data, value->total_stored_length);
			data_to_free[value->total_stored_length] = '\0';
			data_length = value->total_stored_length;
		}
	}
	else {
		if (value->definition->to_str == NULL) {
			RRR_MSG_0("Warning: Received message in httpclient instance %s where the specified type of the %s tagged '%s' in the message was of type '%s' which cannot be used as a string\n",
					INSTANCE_D_NAME(data->thread_data),
					debug_name,
					tag,
					value->definition->identifier
			);
			goto out_check_force;
		}
		if (value->definition->to_str(&data_to_free, value) != 0) {
			RRR_MSG_0("Warning: Failed to convert array value tagged '%s' to string for use as %s in httpserver instance %s\n",
					tag,
					debug_name,
					INSTANCE_D_NAME(data->thread_data)
			);
			goto out_check_force;
		}

		data_length = (unsigned int) strlen(data_to_free);
	}

	out_check_force:
	if (data_to_free == NULL && do_force) {
		RRR_MSG_0("Warning: Received message in httpclient instance %s with missing/unusable %s tag '%s' (which is enforced in configuration), dropping it\n",
				INSTANCE_D_NAME(data->thread_data),
				debug_name,
				tag
		);
		ret = RRR_HTTP_SOFT_ERROR;
		goto out;
	}

	*result_length = data_length;
	*result = data_to_free;
	data_to_free = NULL;

	out:
	RRR_FREE_IF_NOT_NULL(data_to_free);
	return ret;
}

struct httpclient_prepare_callback_data {
	struct httpclient_data *data;
	const struct rrr_msg_msg *message;
	const struct rrr_array *array_from_msg;
	int no_destination_override;
};

#define HTTPCLIENT_OVERRIDE_PREPARE(name)                                                \
  do {if (  data->RRR_PASTE(name,_tag) != NULL &&                                        \
        (ret = httpclient_session_query_prepare_callback_process_override (              \
            &RRR_PASTE(name,_to_free),                                                   \
            &RRR_PASTE(name,_length),                                                    \
            data,                                                                        \
            array_from_msg,                                                              \
            data->RRR_PASTE(name,_tag),                                                  \
            data->RRR_PASTE_3(do_,name,_tag_force),                                      \
            RRR_QUOTE(name)                                                              \
        )) != 0) { goto out; }} while (0)

// Use for values which should not contain NULL characters
#define HTTPCLIENT_OVERRIDE_VERIFY_STRLEN(name)                                                                                \
    do {if (RRR_PASTE(name,_to_free) != NULL && strlen(RRR_PASTE(name,_to_free)) != RRR_PASTE(name,_length)) {                 \
        RRR_MSG_0("HTTP override value '" RRR_QUOTE(name) "' from message contained NULL characters, this is an error\n");     \
        ret = RRR_HTTP_SOFT_ERROR; goto out;                                                                                   \
    }} while(0)

static int httpclient_overrides_server_and_port_get_from_message (
		char **server_override,
		uint16_t *port_override,
		struct httpclient_data *data,
		const struct rrr_array *array_from_msg
) {
	int ret = 0;

	*server_override = NULL;
	// DO NOT set *port_ovveride to zero here, leave it as is

	rrr_length server_length = 0;
	rrr_length port_length = 0;

	char *server_to_free = NULL;
	char *port_to_free = NULL;

	HTTPCLIENT_OVERRIDE_PREPARE(server);
	HTTPCLIENT_OVERRIDE_PREPARE(port);

	HTTPCLIENT_OVERRIDE_VERIFY_STRLEN(server);
	HTTPCLIENT_OVERRIDE_VERIFY_STRLEN(port);

	if (port_to_free != NULL) {
		char *end = NULL;
		unsigned long long port = strtoull(port_to_free, &end, 10);
		if (end == NULL || *end != '\0' || port == 0 || port > 65535) {
			RRR_MSG_0("Warning: Invalid override port value of '%s' in message to httpclient instance %s, dropping it\n",
					port_to_free, INSTANCE_D_NAME(data->thread_data));
			ret = RRR_HTTP_SOFT_ERROR;
			goto out;
		}
		*port_override = (uint16_t) port;
	}

	*server_override = server_to_free;
	server_to_free = NULL;

	out:
	RRR_FREE_IF_NOT_NULL(server_to_free);
	RRR_FREE_IF_NOT_NULL(port_to_free);
	return ret;
}

static int httpclient_connection_prepare_callback (
		RRR_HTTP_CLIENT_CONNECTION_PREPARE_CALLBACK_ARGS
) {
	struct httpclient_prepare_callback_data *callback_data = arg;
	struct httpclient_data *data = callback_data->data;

	if (callback_data->no_destination_override) {
		return 0;
	}

	return httpclient_overrides_server_and_port_get_from_message (
			server_override,
			port_override,
			data,
			callback_data->array_from_msg
	);
}

static int httpclient_session_query_prepare_callback_process_endpoint_from_topic_override (
		char **target,
		struct httpclient_data *data,
		const struct rrr_msg_msg *message
) {
	int ret = 0;

	struct rrr_string_builder *string_builder = NULL;

	if (MSG_TOPIC_LENGTH(message) == 0) {
		if (data->do_endpoint_from_topic_force) {
			RRR_DBG_2("No topic was set in message received in httpclient instance %s while endpoint from topic force was enabled, dropping it\n",
				INSTANCE_D_NAME(data->thread_data));
			ret = RRR_HTTP_SOFT_ERROR;
		}
		goto out;
	}

	if ((ret = rrr_string_builder_new(&string_builder)) != 0) {
		RRR_MSG_0("Could not create string builder in %s\n", __func__);
		goto out;
	}

	if ((ret = rrr_string_builder_append(string_builder, "/")) != 0) {
		RRR_MSG_0("Failed to append to string builder in %s\n", __func__);
		goto out;
	}

	if ((ret = rrr_string_builder_append_raw(string_builder, MSG_TOPIC_PTR(message), MSG_TOPIC_LENGTH(message))) != 0) {
		RRR_MSG_0("Failed to append to string builder in %s\n", __func__);
		goto out;
	}

	*target = rrr_string_builder_buffer_takeover(string_builder);


	out:
	if (string_builder != NULL) {
		rrr_string_builder_destroy(string_builder);
	}
	return ret;
}

static int httpclient_choose_method (
		enum rrr_http_method *chosen_method,
		struct httpclient_data *data,
		const struct rrr_array *array_from_msg
) {
	int ret = 0;

	rrr_length method_length = 0;
	char *method_to_free = NULL;

	HTTPCLIENT_OVERRIDE_PREPARE(method);
	HTTPCLIENT_OVERRIDE_VERIFY_STRLEN(method);

	if (method_to_free != NULL && *method_to_free != '\0') {
		*chosen_method = rrr_http_util_method_str_to_enum(method_to_free);
	}
	else {
		ret = RRR_HTTP_NO_RESULT;
	}

	out:
	RRR_FREE_IF_NOT_NULL(method_to_free);
	return ret;
}

static int httpclient_session_method_prepare_callback (
		RRR_HTTP_CLIENT_METHOD_PREPARE_CALLBACK_ARGS
) {
	struct httpclient_prepare_callback_data *callback_data = arg;
	struct httpclient_data *data = callback_data->data;
	const struct rrr_array *array_from_msg = callback_data->array_from_msg;

	(void)(transaction);

	return httpclient_choose_method (chosen_method, data, array_from_msg);
}

static int httpclient_session_query_prepare_callback (
		RRR_HTTP_CLIENT_QUERY_PREPARE_CALLBACK_ARGS
) {
	struct httpclient_prepare_callback_data *callback_data = arg;
	struct httpclient_data *data = callback_data->data;
	const struct rrr_msg_msg *message = callback_data->message;
	const struct rrr_array *array_from_msg = callback_data->array_from_msg;

	*query_string = NULL;
	*endpoint_override = NULL;

	int ret = RRR_HTTP_OK;

	rrr_length endpoint_length = 0;
	rrr_length body_length = 0;
	rrr_length format_length = 0;
	rrr_length content_type_length = 0;
	rrr_length content_type_boundary_length = 0;

	char *endpoint_to_free = NULL;
	char *body_to_free = NULL;
	char *format_to_free = NULL;
	char *content_type_to_free = NULL;
	char *content_type_boundary_to_free = NULL;

	struct rrr_array array_to_send_tmp = {0};

	array_to_send_tmp.version = RRR_ARRAY_VERSION;

	if (data->http_header_accept) {
		if ((ret = rrr_http_part_header_field_push(transaction->request_part, "Accept", data->http_header_accept)) != 0) {
			RRR_MSG_0("Failed to push Accept: header to request in %s\n", __func__);
			goto out;
		}
	}

	if (!callback_data->no_destination_override) {
		if (data->do_endpoint_from_topic) {
			if ((ret = httpclient_session_query_prepare_callback_process_endpoint_from_topic_override (
					&endpoint_to_free,
					data,
					message
			)) != 0) {
				goto out;
			}
		}
		else {
			HTTPCLIENT_OVERRIDE_PREPARE(endpoint);
			HTTPCLIENT_OVERRIDE_VERIFY_STRLEN(endpoint);
		}
	}

	if (data->do_no_data == 0) {
		HTTPCLIENT_OVERRIDE_PREPARE(body);
		// No verify strlen here, data may be binary which is fine

		if ( (transaction->method == RRR_HTTP_METHOD_PUT ||
		      transaction->method == RRR_HTTP_METHOD_PATCH ||
		      transaction->method == RRR_HTTP_METHOD_POST
		) && (
		     body_to_free != NULL && body_length > 0
		)) {
			HTTPCLIENT_OVERRIDE_PREPARE(content_type);
			HTTPCLIENT_OVERRIDE_VERIFY_STRLEN(content_type);

			if ((ret = rrr_http_transaction_send_body_set_allocated(transaction, (void **) &body_to_free, body_length)) != 0) {
				goto out;
			}

			if (content_type_to_free != NULL && content_type_length > 0) {
				if ((ret = rrr_http_transaction_request_content_type_set (transaction, content_type_to_free)) != 0
				) {
					goto out;
				}
				if (strcasecmp(content_type_to_free, "multipart/form-data") == 0) {
					if (data->content_type_boundary_tag == NULL) {
						RRR_MSG_0("Warning: Configuration http_content_type_boundary_tag is not set in the configuration for httpclient instance %s while a request has a content type of multipart/form-data. The resulting request may be malformed\n", INSTANCE_D_NAME(data->thread_data));
					}
					else {
						HTTPCLIENT_OVERRIDE_PREPARE(content_type_boundary);
						HTTPCLIENT_OVERRIDE_VERIFY_STRLEN(content_type_boundary);
						if ((ret = rrr_http_transaction_request_content_type_directive_set (
								transaction,
								"boundary",
								content_type_boundary_to_free
						)) != 0) {
							goto out;
						}
					}
				}
			}
		}
		else {
			rrr_array_append_from(&array_to_send_tmp, callback_data->array_from_msg);

			if (data->do_rrr_msg_to_array) {
				if ((ret = httpclient_get_metadata_from_message(&array_to_send_tmp, message)) != 0) {
					goto out;
				}
			}

			HTTPCLIENT_OVERRIDE_PREPARE(format);
			HTTPCLIENT_OVERRIDE_VERIFY_STRLEN(format);

			if (format_to_free != NULL && *format_to_free != '\0') {
				rrr_http_transaction_request_body_format_set(transaction, rrr_http_util_format_str_to_enum(format_to_free));
			}
		}
	}

	if (data->do_no_data != 0 && (RRR_MAP_COUNT(&data->http_client_config.tags) + RRR_LL_COUNT(&array_to_send_tmp) > 0)) {
		RRR_BUG("BUG: HTTP do_no_data is set but tags map and array are not empty in %s\n", __func__);
	}

	if (data->do_meta_tags_ignore) {
		RRR_MAP_ITERATE_BEGIN(&data->meta_tags_all);
			rrr_array_clear_by_tag(&array_to_send_tmp, node_tag);
		RRR_MAP_ITERATE_END();
	}

	if (RRR_MAP_COUNT(&data->http_client_config.tags) == 0) {
		// Add all array fields
		RRR_LL_ITERATE_BEGIN(&array_to_send_tmp, const struct rrr_type_value);
			if ((ret = httpclient_transaction_field_add (
					data,
					transaction,
					node,
					node->tag // NULL allowed
			)) != RRR_HTTP_OK) {
				goto out;
			}
		RRR_LL_ITERATE_END();
	}
	else {
		// Add chosen array fields
		RRR_MAP_ITERATE_BEGIN(&data->http_client_config.tags);
			const struct rrr_type_value *value = rrr_array_value_get_by_tag_const(callback_data->array_from_msg, node_tag);
			if (value == NULL) {
				RRR_MSG_0("Could not find array tag %s while adding HTTP query values in instance %s.\n",
						node_tag, INSTANCE_D_NAME(data->thread_data));
				ret = RRR_HTTP_SOFT_ERROR;
				goto out;
			}

			// If value is set in map, tag is to be translated
			const char *tag_to_use = (node_value != NULL && *node_value != '\0') ? node_value : node_tag;

			if ((ret = httpclient_transaction_field_add (
					data,
					transaction,
					value,
					tag_to_use
			)) != RRR_HTTP_OK) {
				goto out;
			}
		RRR_MAP_ITERATE_END();
	}

	RRR_MAP_ITERATE_BEGIN(&data->http_client_config.fields);
		RRR_DBG_3("HTTP add field value with tag '%s' value '%s'\n",
				node_tag, node_value != NULL ? node_value : "(no value)");

		const size_t node_value_length = strlen(node_value);
		if (node_value_length > RRR_LENGTH_MAX) {
			RRR_MSG_0("Length of fixed query field with tag '%s' exceeds maximum in httpclient instance %s (%llu>%llu).\n",
				node_tag,
				INSTANCE_D_NAME(data->thread_data),
				(unsigned long long) node_value_length,
				(unsigned long long) RRR_LENGTH_MAX
			);
			ret = 1;
			goto out;
		}

		if ((ret = rrr_http_transaction_query_field_add (
				transaction,
				node_tag,
				node_value,
				rrr_length_from_size_t_bug_const (strlen(node_value)),
				"text/plain",
				NULL
		)) != RRR_HTTP_OK) {
			goto out;
		}
	RRR_MAP_ITERATE_END();

	if (RRR_DEBUGLEVEL_3) {
		RRR_MSG_3("HTTP using method %s\n", RRR_HTTP_METHOD_TO_STR(transaction->method));
		rrr_http_transaction_query_fields_dump(transaction);
	}

	{
		const char *endpoint_to_print = (endpoint_to_free != NULL ? endpoint_to_free : data->http_client_config.endpoint);
		RRR_DBG_2("HTTP client instance %s sending request from message with timestamp %" PRIu64 " endpoint %s\n",
				INSTANCE_D_NAME(data->thread_data),
				message->timestamp,
				endpoint_to_print
		);
	}

	*endpoint_override = endpoint_to_free;
	endpoint_to_free = NULL;

	out:
		rrr_array_clear(&array_to_send_tmp);
		RRR_FREE_IF_NOT_NULL(endpoint_to_free);
		RRR_FREE_IF_NOT_NULL(body_to_free);
		RRR_FREE_IF_NOT_NULL(format_to_free);
		RRR_FREE_IF_NOT_NULL(content_type_to_free);
		RRR_FREE_IF_NOT_NULL(content_type_boundary_to_free);
		return ret;
}

static int httpclient_unique_id_generator (
		RRR_HTTP_CLIENT_UNIQUE_ID_GENERATOR_CALLBACK_ARGS
) {
	struct httpclient_data *data = arg;
	*unique_id = ++(data->unique_id_counter);
	return 0;
}

static int httpclient_request_send (
		struct httpclient_data *data,
		struct rrr_http_client_request_data *request_data,
		struct rrr_msg_holder *entry,
		rrr_biglength remaining_redirects,
		int no_destination_override
) {
	struct rrr_msg_msg *message = entry->message;

	int ret = RRR_HTTP_OK;

	struct rrr_array array_from_msg_tmp = {0};
	struct httpclient_transaction_data *transaction_data = NULL;

	array_from_msg_tmp.version = RRR_ARRAY_VERSION;

	if ((ret = httpclient_transaction_data_new (
			&transaction_data,
			MSG_TOPIC_PTR(message),
			MSG_TOPIC_LENGTH(message),
			entry
	)) != 0) {
		goto out;
	}

	rrr_msg_holder_incref_while_locked(entry);

	if (MSG_IS_ARRAY(message)) {
		if ((ret = httpclient_message_values_get(&array_from_msg_tmp, message)) != RRR_HTTP_OK) {
			goto out;
		}
	}

	struct httpclient_prepare_callback_data prepare_callback_data = {
			data,
			message,
			&array_from_msg_tmp,
			no_destination_override
	};

	// Debug message for sending a request is in query prepare callback

	ret = rrr_http_client_request_send (
			request_data,
			data->http_client,
			&data->net_transport_config,
			remaining_redirects,
			httpclient_session_method_prepare_callback,
			&prepare_callback_data,
			httpclient_connection_prepare_callback,
			&prepare_callback_data,
			httpclient_session_query_prepare_callback,
			&prepare_callback_data,
			(void **) &transaction_data,
			httpclient_transaction_destroy_void
	);

	// Do not add anything here, let return value from last function call propagate

	out:
	if (transaction_data != NULL) {
		httpclient_transaction_destroy(transaction_data);
	}
	rrr_array_clear(&array_from_msg_tmp);
	return ret;
}

static int httpclient_redirect_callback (
		RRR_HTTP_CLIENT_REDIRECT_CALLBACK_ARGS
) {
	struct httpclient_data *data = arg;
	struct httpclient_transaction_data *transaction_data = transaction->application_data;

	int ret = 0;

	struct rrr_array array_from_msg_tmp = {0};
	char *server_override = NULL;
	uint16_t port_override = 0;

	rrr_msg_holder_lock(transaction_data->entry);

	struct httpclient_redirect_data *redirect_data = NULL;

	if ((ret = httpclient_redirect_data_new (
			&redirect_data,
			transaction->remaining_redirects,
			transaction->request_part->parsed_version
	)) != 0) {
		goto out;
	}

	// Entry takes ownership of redirect data, no cleanup at function out
	rrr_msg_holder_private_data_set(transaction_data->entry, redirect_data, httpclient_redirect_data_destroy_void);

	struct rrr_msg_msg *message = transaction_data->entry->message;

	if (MSG_IS_ARRAY(message)) {
		if ((ret = httpclient_message_values_get(&array_from_msg_tmp, message)) != RRR_HTTP_OK) {
			goto out;
		}
	}

	if ((ret = httpclient_overrides_server_and_port_get_from_message (
			&server_override,
			&port_override,
			data,
			&array_from_msg_tmp
	)) != 0) {
		goto out;
	}

	// Default from config
	if ((ret = rrr_http_client_request_data_reset_from_request_data (&redirect_data->request_data, &data->request_data)) != 0) {
		goto out;
	}

	// Overrides from message excluding endpoint which is part ov the redirect
	if ((ret = rrr_http_client_request_data_reset_from_raw (
			&redirect_data->request_data,
			server_override,
			port_override
	)) != 0) {
		goto out;
	}

	// Overrides from redirect URI which may be multiple parameters
	if ((ret = rrr_http_client_request_data_reset_from_uri (&redirect_data->request_data, uri)) != 0) {
		RRR_MSG_0("Error while updating target from redirect response URI in httpclient instance %s, return was %i\n",
				INSTANCE_D_NAME(data->thread_data), ret);
		goto out;
	}

	redirect_data->request_data.protocol_version = transaction->response_part->parsed_version;

	httpclient_requeue_entry_while_locked(data, transaction_data->entry);

	out:
	rrr_msg_holder_unlock(transaction_data->entry);
	rrr_array_clear(&array_from_msg_tmp);
	RRR_FREE_IF_NOT_NULL(server_override);
	// No cleanup of redirect data, ownership taken by enty

	// Don't let soft error propagate (would cause the whole thread to shut down)
	return (ret & ~(RRR_HTTP_SOFT_ERROR));
}

static int httpclient_entry_choose_method (
		enum rrr_http_method *method,
		struct httpclient_data *data,
		struct rrr_msg_holder *entry
) {
	const struct rrr_msg_msg *message = (const struct rrr_msg_msg *) entry->message;

	int ret = 0;

	*method = data->http_client_config.method;

	struct rrr_array array_tmp = {0};

	if (data->msgdb_socket == NULL || data->method_tag == NULL || *data->method_tag == '\0') {
		goto out;
	}

	if (MSG_IS_ARRAY(message)) {
		struct rrr_type_value *value_tmp = NULL;

		if ((ret = rrr_array_message_clone_value_by_tag (
				&value_tmp,
				message,
				data->method_tag
		)) != 0) {
			goto out;
		}

		if (value_tmp != NULL) {
			RRR_LL_APPEND(&array_tmp, value_tmp);
		}
	}

	if ((ret = httpclient_choose_method(method, data, &array_tmp)) != 0) {
		if (ret == RRR_HTTP_NO_RESULT) {
			// OK, use default method
			ret = 0;
		}
		else if (ret == RRR_HTTP_SOFT_ERROR) {
			// Method tag might be enforced but is not present in message,
			// propagate return value
		}
		goto out;
	}

	out:
	rrr_array_clear(&array_tmp);
	return ret;
}

static int httpclient_poll_callback(RRR_MODULE_POLL_CALLBACK_SIGNATURE) {
	struct rrr_instance_runtime_data *thread_data = arg;
	struct httpclient_data *data = thread_data->private_data;
	const struct rrr_msg_msg *message = entry->message;

	int ret_tmp = 0;

	// We need to sneak-peak into the message to figure out if 
	// it will become a PUT request.
	enum rrr_http_method method = 0;
	if ((ret_tmp = httpclient_entry_choose_method (&method, data, entry)) != 0) {
		if (ret_tmp == RRR_HTTP_SOFT_ERROR) {
			// Invalid message
			goto out_ignore;
		}
		return 1;
	}

	if (method == RRR_HTTP_METHOD_PUT) {
		if (httpclient_msgdb_notify_send(data, entry) != 0) {
			return 1;
		}
	}

	if (data->taint_tag != NULL && *(data->taint_tag) != '\0') {
		if (MSG_IS_ARRAY(message) && rrr_array_message_has_tag(message, data->taint_tag)) {
			RRR_DBG_3("httpclient instance %s received tainted message (by tag '%s') with timestamp %" PRIu64 ", ignoring.\n",
					INSTANCE_D_NAME(thread_data),
					data->taint_tag,
					message->timestamp
			);
			goto out_ignore;
		}
	}

	if (RRR_DEBUGLEVEL_3) {
		char *topic_tmp = NULL;

		if (rrr_msg_msg_topic_get(&topic_tmp, message) != 0 ) {
			RRR_MSG_0("Warning: Error while getting topic from message in %s\n", __func__);
		}

		RRR_DBG_3("httpclient instance %s received message with timestamp %" PRIu64 " topic '%s'\n",
				INSTANCE_D_NAME(thread_data),
				message->timestamp,
				(topic_tmp != NULL ? topic_tmp : "(none)")
		);

		RRR_FREE_IF_NOT_NULL(topic_tmp);
	}

	// Important : Set send_time for correct timeout behavior
	entry->send_time = rrr_time_get_64();

	rrr_msg_holder_private_data_clear(entry);
	rrr_msg_holder_incref_while_locked(entry);

	if (method == RRR_HTTP_METHOD_PUT && data->do_low_priority_put) {
		RRR_LL_APPEND(&data->low_pri_queue, entry);
	}
	else {
		RRR_LL_APPEND(&data->from_senders_queue, entry);
	}

	out_ignore:
	rrr_msg_holder_unlock(entry);
	return 0;
}

static int httpclient_parse_config_response_codes_summary_callback (
		const char *value,
		void *arg
) {
	struct httpclient_data *data = arg;

	int ret = 0;

	char *endptr;
	unsigned long long int number = strtoull(value, &endptr, 10);

	if (*endptr != '\0') {
		RRR_MSG_0("Invalid number '%s'\n", value);
		ret = 1;
		goto out;
	}

	if (number < 100 || number > 999) {
		RRR_MSG_0("Invalid response code '%s', out of range.\n", value);
		ret = 1;
		goto out;
	}

	if ((ret = httpclient_response_code_summary_push (&data->response_code_summaries, number)) != 0) {
		goto out;
	}

	out:
	return ret;
}

#define HTTPCLIENT_OVERRIDE_TAG_GET(parameter)                                                                                                            \
    RRR_INSTANCE_CONFIG_PARSE_OPTIONAL_UTF8_DEFAULT_NULL("http_" RRR_QUOTE(parameter) "_tag", RRR_PASTE(parameter,_tag));                                 \
    RRR_INSTANCE_CONFIG_PARSE_OPTIONAL_YESNO("http_" RRR_QUOTE(parameter) "_tag_force", RRR_PASTE_3(do_,parameter,_tag_force), 0);                        \
    do {if (data->RRR_PASTE(parameter,_tag) != NULL && (ret = rrr_map_item_add_new(&data->meta_tags_all, data->RRR_PASTE(parameter,_tag), NULL)) != 0) {  \
        RRR_MSG_0("Failed to add meta tag to map in %s\n", __func__);                                                                          \
        ret = 1; goto out;                                                                                                                                \
    }} while(0)

#define HTTPCLIENT_OVERRIDE_TAG_VALIDATE(parameter)                                                                               \
    do {if (data->RRR_PASTE_3(do_,parameter,_tag_force) != 0) {                                                                   \
        if (data->RRR_PASTE(parameter,_tag) == NULL) {                                                                            \
            RRR_MSG_0("http_" RRR_QUOTE(parameter) " was 'yes' in httpclient instance %s but no tag was specified in http_" RRR_QUOTE(parameter) "_tag\n", \
                    config->name);                                                                                                \
            ret = 1;                                                                                                              \
        }                                                                                                                         \
        if (RRR_INSTANCE_CONFIG_EXISTS("http_" RRR_QUOTE(parameter))) {                                                           \
            RRR_MSG_0("http_" RRR_QUOTE(parameter) "_tag_force was 'yes' in httpclient instance %s while http_" RRR_QUOTE(parameter) " was also set, this is a configuration error\n", \
                    config->name);                                                                                                \
            ret = 1;                                                                                                              \
        }                                                                                                                         \
        if (ret != 0) { goto out; }}} while(0)

static int httpclient_parse_config (
		struct httpclient_data *data,
		struct rrr_instance_config_data *config
) {
	int ret = 0;

	RRR_INSTANCE_CONFIG_PARSE_OPTIONAL_UNSIGNED("http_response_max_mb", response_max_mb, RRR_HTTPCLIENT_DEFAULT_RESPONSE_MAX_MB);
	data->response_max_size = data->response_max_mb;
	if (((ret = rrr_biglength_mul_err(&data->response_max_size, 1024 * 1024))) != 0) {
		RRR_MSG_0("Overflow in parameter 'http_response_max_mb' of httpclient instance %s, value too large\n",
				config->name);
		goto out;
	}

	RRR_INSTANCE_CONFIG_PARSE_OPTIONAL_YESNO("http_no_data", do_no_data, 0);
	RRR_INSTANCE_CONFIG_PARSE_OPTIONAL_YESNO("http_rrr_msg_to_array", do_rrr_msg_to_array, 0);
	RRR_INSTANCE_CONFIG_PARSE_OPTIONAL_YESNO("http_drop_on_error", do_drop_on_error, 0);
	RRR_INSTANCE_CONFIG_PARSE_OPTIONAL_YESNO("http_receive_part_data", do_receive_part_data, 0);
#ifdef RRR_WITH_JSONC
	RRR_INSTANCE_CONFIG_PARSE_OPTIONAL_YESNO("http_receive_json_data", do_receive_json_data, 0);
#else
	RRR_INSTANCE_CONFIG_IF_EXISTS_THEN("http_receive_json_data",
		RRR_MSG_0("Parameter 'http_receive_json_data' is set in httpclient instance %s but RRR is not compiled with JSON support.\n",
			config->name);
		ret = 1;
		goto out;
	);
#endif /* RRR_WITH_JSONC */
	RRR_INSTANCE_CONFIG_PARSE_OPTIONAL_YESNO("http_receive_ignore_error_part_data", do_receive_ignore_error_part_data, 1 /* Default is yes */);
	RRR_INSTANCE_CONFIG_PARSE_OPTIONAL_YESNO("http_receive_404_as_empty_part", do_receive_404_as_empty_part, 0);
	RRR_INSTANCE_CONFIG_PARSE_OPTIONAL_YESNO("http_receive_structured", do_receive_structured, 0);
	RRR_INSTANCE_CONFIG_PARSE_OPTIONAL_YESNO("http_low_priority_put", do_low_priority_put, 0);

	RRR_INSTANCE_CONFIG_PARSE_OPTIONAL_UNSIGNED("http_ttl_seconds", message_ttl_us, 0);
	data->message_ttl_us *= 1000 * 1000;
	RRR_INSTANCE_CONFIG_PARSE_OPTIONAL_UNSIGNED("http_message_timeout_ms", message_timeout_us, 0);
	data->message_timeout_us *= 1000;
	RRR_INSTANCE_CONFIG_PARSE_OPTIONAL_UNSIGNED("http_silent_put_error_limit_s", silent_put_error_limit_us, 0);
	data->silent_put_error_limit_us *= 1000 * 1000;

	RRR_INSTANCE_CONFIG_PARSE_OPTIONAL_UNSIGNED("http_low_priority_message_timeout_factor", message_low_pri_timeout_factor, 10);

	if ((ret = rrr_instance_config_traverse_split_commas_silent_fail (
			config,
			"http_response_codes_summary",
			httpclient_parse_config_response_codes_summary_callback,
			data
	)) != 0) {
		RRR_MSG_0("Failed to parse parameter 'http_response_codes_summary' in httpclient instance %s\n",
			config->name);
		ret = 1;
		goto out;
	}

	if (data->message_low_pri_timeout_factor * data->message_timeout_us < data->message_timeout_us) {
		RRR_MSG_0("Overflow while multiplying parameters http_message_timeout_ms and http_low_priority_message_timeout_factor in httpclient instance %s. Please reduce the values.\n",
				config->name);
		ret = 1;
		goto out;
	}

	RRR_INSTANCE_CONFIG_PARSE_OPTIONAL_UNSIGNED("http_max_redirects", redirects_max, RRR_HTTPCLIENT_DEFAULT_REDIRECTS_MAX);

	RRR_INSTANCE_CONFIG_PARSE_OPTIONAL_UTF8_DEFAULT_NULL("http_accept", http_header_accept);

	RRR_INSTANCE_CONFIG_PARSE_OPTIONAL_UTF8_DEFAULT_NULL("http_msgdb_socket", msgdb_socket);
	RRR_INSTANCE_CONFIG_PARSE_OPTIONAL_UNSIGNED("http_msgdb_poll_interval_s", msgdb_poll_interval_us, RRR_HTTPCLIENT_DEFAULT_MSGDB_POLL_INTERVAL_S);

	data->msgdb_poll_interval_us *= 1000 * 1000;

	RRR_INSTANCE_CONFIG_PARSE_OPTIONAL_YESNO("http_endpoint_from_topic", do_endpoint_from_topic, 0);
	RRR_INSTANCE_CONFIG_PARSE_OPTIONAL_YESNO("http_endpoint_from_topic_force", do_endpoint_from_topic_force, 0);

	RRR_INSTANCE_CONFIG_PARSE_OPTIONAL_YESNO("http_meta_tags_ignore", do_meta_tags_ignore, 1); // Default YES

	RRR_INSTANCE_CONFIG_PARSE_OPTIONAL_UTF8_DEFAULT_NULL("http_taint_tag", taint_tag);
	RRR_INSTANCE_CONFIG_IF_EXISTS_THEN("http_report_tag",
		RRR_INSTANCE_CONFIG_PARSE_OPTIONAL_UTF8_DEFAULT_NULL("http_report_tag", report_tag);
    		if (data->report_tag != NULL && *(data->report_tag) != '\0') {
			if ((ret = rrr_map_item_add_new(&data->meta_tags_all, data->report_tag, NULL)) != 0) {
				RRR_MSG_0("Failed to add meta tag in %s\n", __func__);
				ret = 1;
				goto out;
			}
		}
	);
	HTTPCLIENT_OVERRIDE_TAG_GET(method);
	HTTPCLIENT_OVERRIDE_TAG_GET(content_type);
	HTTPCLIENT_OVERRIDE_TAG_GET(content_type_boundary);
	HTTPCLIENT_OVERRIDE_TAG_GET(format);
	HTTPCLIENT_OVERRIDE_TAG_GET(endpoint);
	HTTPCLIENT_OVERRIDE_TAG_GET(server);
	HTTPCLIENT_OVERRIDE_TAG_GET(port);
	HTTPCLIENT_OVERRIDE_TAG_GET(body);

	if (data->content_type_boundary_tag != NULL && data->content_type_tag == NULL) {
		RRR_MSG_0("Setting http_content_type_boundary_tag was set for instance %s while http_content_type_tag was not. This is an error.\n",
				config->name);
		ret = 1;
		goto out;
	}

	if (data->redirects_max > RRR_HTTPCLIENT_LIMIT_REDIRECTS_MAX) {
		RRR_MSG_0("Setting http_max_redirects of instance %s oustide range, maximum is %i\n",
				config->name, RRR_HTTPCLIENT_LIMIT_REDIRECTS_MAX);
		ret = 1;
		goto out;
	}

	if (data->do_no_data) {
		if (RRR_MAP_COUNT(&data->http_client_config.tags) > 0) {
			RRR_MSG_0("Setting http_no_data in instance %s was 'yes' while http_tags was also set. This is an error.\n",
					config->name);
			ret = 1;
		}
		if (data->do_rrr_msg_to_array) {
			RRR_MSG_0("Setting http_no_data in instance %s was 'yes' while http_rrr_msg_to_array was also 'yes'. This is an error.\n",
					config->name);
			ret = 1;
		}
		if (ret != 0) {
			goto out;
		}
	}

	if (rrr_http_client_config_parse (
			&data->http_client_config,
			config,
			"http",
			RRR_HTTPCLIENT_DEFAULT_SERVER,
			RRR_HTTPCLIENT_DEFAULT_PORT,
			RRR_HTTPCLIENT_DEFAULT_CONCURRENT_CONNECTIONS,
			0, // <-- Disable fixed tags and fields
			1, // <-- Enable endpoint
			1  // <-- Enable body format
	) != 0) {
		ret = 1;
		goto out;
	}

	{
		if (data->do_endpoint_from_topic_force && !data->do_endpoint_from_topic) {
			RRR_MSG_0("http_endpoint_from_topic_force was 'yes' while http_endpoint_from_topic was not in httpclient instance %s, this is an invalid configuration.\n",
					config->name);
			ret = 1;
		}
		if (data->do_endpoint_from_topic && RRR_INSTANCE_CONFIG_EXISTS("http_endpoint_tag")) {
			RRR_MSG_0("http_endpoint_from_topic_force was 'yes' while http_endpoint_tag was set in httpclient instance %s, this is an invalid configuration.\n",
					config->name);
			ret = 1;
		}
		if (ret != 0) {
			goto out;
		}
	}

	HTTPCLIENT_OVERRIDE_TAG_VALIDATE(method);
	HTTPCLIENT_OVERRIDE_TAG_VALIDATE(content_type);
	HTTPCLIENT_OVERRIDE_TAG_VALIDATE(content_type_boundary);
	HTTPCLIENT_OVERRIDE_TAG_VALIDATE(endpoint);
	HTTPCLIENT_OVERRIDE_TAG_VALIDATE(server);
	HTTPCLIENT_OVERRIDE_TAG_VALIDATE(port);
	HTTPCLIENT_OVERRIDE_TAG_VALIDATE(body);

	if (rrr_net_transport_config_parse (
			&data->net_transport_config,
			config,
			"http",
			1,
			RRR_NET_TRANSPORT_BOTH
	) != 0) {
		ret = 1;
		goto out;
	}

	out:
	return ret;
}

static void httpclient_queue_check_timeouts (
		rrr_setting_uint ttl_us,
		rrr_setting_uint timeout_us,
		struct rrr_msg_holder_collection *queue,
		struct httpclient_data *data
) {
	const uint64_t loop_begin_time = rrr_time_get_64();
	int ttl_timeout_count = 0;
	int send_timeout_count = 0;

	RRR_LL_ITERATE_BEGIN(queue, struct rrr_msg_holder);
		rrr_msg_holder_lock(node);
		if (ttl_us != 0 && loop_begin_time > ((struct rrr_msg_msg *) node->message)->timestamp + ttl_us) {
				// Delete any message from message db upon TTL timeout
				httpclient_msgdb_notify_timeout(data, node);
				ttl_timeout_count++;
				RRR_LL_ITERATE_SET_DESTROY();
		}
		else if (timeout_us != 0 && loop_begin_time > node->send_time + timeout_us) {
				// No msgdb notify for normal timeout, let any messages get read back into the queue again
				send_timeout_count++;
				RRR_LL_ITERATE_SET_DESTROY();
		}
		rrr_msg_holder_unlock(node);
	RRR_LL_ITERATE_END_CHECK_DESTROY(queue, 0; rrr_msg_holder_decref(node));

	if (ttl_timeout_count > 0) {
		RRR_MSG_0("TTL timeout for %i messages in httpclient instance %s\n",
				ttl_timeout_count,
				INSTANCE_D_NAME(data->thread_data));
	}
	if (send_timeout_count > 0) {
		RRR_MSG_0("Send timeout for %i messages in httpclient instance %s\n",
				send_timeout_count,
				INSTANCE_D_NAME(data->thread_data));
	}
}

static void httpclient_queue_process (
		struct rrr_msg_holder_collection *queue,
		struct httpclient_data *data
) {
	if (RRR_LL_COUNT(queue) == 0) {
		return;
	}

	uint64_t loop_max_time = rrr_time_get_64() + 50 * 1000; // 50 ms
	int loop_max = 256;
	int count = 0;
	int ok_count = 0;
	int send_busy_count = 0;
	int error_count = 0;

	RRR_LL_ITERATE_BEGIN(queue, struct rrr_msg_holder);
		int ret_tmp = RRR_HTTP_OK;

		if ( rrr_thread_signal_encourage_stop_check_and_update_watchdog_timer(INSTANCE_D_THREAD(data->thread_data)) != 0 || 
		     rrr_time_get_64() >= loop_max_time
		) {
			RRR_LL_ITERATE_BREAK();
		}

		if (loop_max-- == 0) {
			RRR_LL_ITERATE_LAST();
		}

		rrr_msg_holder_lock(node);
		pthread_cleanup_push(rrr_msg_holder_unlock_void, node);

		struct rrr_http_client_request_data *request_data_to_use = &data->request_data;
		int no_destination_override = 0;
		rrr_biglength remaining_redirects = data->redirects_max;

		if (node->private_data) {
			struct httpclient_redirect_data *redirect_data = node->private_data;
			request_data_to_use = &redirect_data->request_data;
			remaining_redirects = redirect_data->remaining_redirects;
			no_destination_override = 1;
		}
		else {
			request_data_to_use->protocol_version = data->http_client_config.do_http_10 ? RRR_HTTP_VERSION_10 : RRR_HTTP_VERSION_11;
		}

		// Always set this, also upon redirects
		request_data_to_use->upgrade_mode = data->http_client_config.do_http_10 || data->http_client_config.do_no_http2_upgrade
			? RRR_HTTP_UPGRADE_MODE_NONE
			: RRR_HTTP_UPGRADE_MODE_HTTP2;

		if ((ret_tmp = httpclient_request_send (
				data,
				request_data_to_use,
				node,
				remaining_redirects,
				no_destination_override
		)) != RRR_HTTP_OK) {
			if (ret_tmp == RRR_HTTP_BUSY) {
				send_busy_count++;

				// These are quick errors, allow loop max to increase
				// to iterate more messages.
				loop_max++;
			}
			else {
				error_count++;

				if (ret_tmp == RRR_HTTP_SOFT_ERROR) {
					if (data->do_drop_on_error) {
						data->connection_soft_error_dropped_count++;
						RRR_LL_ITERATE_SET_DESTROY();
					}
				}
				else {
					RRR_MSG_0("Hard error from request send while iterating queue in httpclient instance %s, deleting message\n",
							INSTANCE_D_NAME(data->thread_data));
					RRR_LL_ITERATE_SET_DESTROY();
				}
			}
		}
		else {
			ok_count++;

			// Request sent, may now be removed from queue
			RRR_LL_ITERATE_SET_DESTROY();
		}

		pthread_cleanup_pop(1); // Unlock

		count++;
	RRR_LL_ITERATE_END_CHECK_DESTROY(queue, 0; rrr_msg_holder_decref(node));

	RRR_DBG_3("Iterated %i/%i messages, ok: %i, busy: %i, error: %i in httpclient instance %s\n",
			count,
			RRR_LL_COUNT(queue),
			ok_count,
			send_busy_count,
			error_count,
			INSTANCE_D_NAME(data->thread_data));
}

static int httpclient_event_broker_data_available (RRR_EVENT_FUNCTION_ARGS) {
	struct rrr_thread *thread = arg;
	struct rrr_instance_runtime_data *thread_data = thread->private_data;
	struct httpclient_data *data = thread_data->private_data;

	int ret_tmp = rrr_poll_do_poll_delete (amount, thread_data, httpclient_poll_callback);

	httpclient_check_queues_and_activate_event_as_needed(data);

	return ret_tmp;
}

static void httpclient_pause_check (RRR_EVENT_FUNCTION_PAUSE_ARGS) {
	struct rrr_instance_runtime_data *thread_data = callback_arg;
	struct httpclient_data *data = thread_data->private_data;

	if (is_paused) {
		*do_pause = RRR_LL_COUNT(&data->from_senders_queue) > (RRR_HTTPCLIENT_INPUT_QUEUE_MAX * 0.75) ? 1 : 0;
	}
	else {
		*do_pause = RRR_LL_COUNT(&data->from_senders_queue) > RRR_HTTPCLIENT_INPUT_QUEUE_MAX ? 1 : 0;
	}
}

static void httpclient_update_stats(struct httpclient_data *data) {
	struct rrr_stats_instance *stats = INSTANCE_D_STATS(data->thread_data);

	if (stats->stats_handle == 0) {
		return;
	}

	rrr_stats_instance_post_unsigned_base10_text(stats, "from_msgdb_queue_count", 0, RRR_LL_COUNT(&data->from_msgdb_queue));
	rrr_stats_instance_post_unsigned_base10_text(stats, "from_senders_queue_count", 0, RRR_LL_COUNT(&data->from_senders_queue));
	rrr_stats_instance_post_unsigned_base10_text(stats, "low_pri_queue_count", 0, RRR_LL_COUNT(&data->low_pri_queue));
}

static int httpclient_event_periodic (RRR_EVENT_FUNCTION_PERIODIC_ARGS) {
	struct rrr_thread *thread = arg;
	struct rrr_instance_runtime_data *thread_data = thread->private_data;
	struct httpclient_data *data = thread_data->private_data = thread_data->private_memory;

	RRR_DBG_1("httpclient instance %s from msgdb queue %i from senders queue %i low pri queue %i\n",
		INSTANCE_D_NAME(thread_data),
		RRR_LL_COUNT(&data->from_msgdb_queue),
		RRR_LL_COUNT(&data->from_senders_queue),
		RRR_LL_COUNT(&data->low_pri_queue)
	);

	if (data->connection_soft_error_dropped_count > 0) {
		RRR_MSG_0("%" PRIrrrl " messages dropped per configuration after connection error in httpclient instance %s\n",
				data->connection_soft_error_dropped_count, INSTANCE_D_NAME(data->thread_data));
		data->connection_soft_error_dropped_count = 0;
	}

	for (size_t i = 0; i < data->response_code_summaries.count; i++) {
		struct httpclient_response_code_summary *ptr = data->response_code_summaries.codes + i;

		if (!ptr->count)
			continue;

		RRR_MSG_1("httpclient instance %s received %" PRIrrrl " responses with code %u\n",
			INSTANCE_D_NAME(thread_data),
			ptr->count,
			ptr->code
		);
<<<<<<< HEAD
=======

		ptr->count = 0;
>>>>>>> 47384497
	}

	const rrr_setting_uint low_pri_timeout_us = data->message_low_pri_timeout_factor * data->message_timeout_us;
	assert(low_pri_timeout_us >= data->message_timeout_us);

	httpclient_queue_check_timeouts(data->message_ttl_us, data->message_timeout_us, &data->from_msgdb_queue, data);
	httpclient_queue_check_timeouts(data->message_ttl_us, data->message_timeout_us, &data->from_senders_queue, data);
	httpclient_queue_check_timeouts(data->message_ttl_us, low_pri_timeout_us, &data->low_pri_queue, data);

	httpclient_update_stats(data);

	if (rrr_thread_signal_encourage_stop_check_and_update_watchdog_timer(thread) != 0) {
		return RRR_EVENT_EXIT;
	}

	return 0;
}

static int httpclient_event_msgdb_poll_add (
		struct httpclient_data *data,
		int do_short_timeout
) {
	const uint64_t short_timeout_us = 100 * 1000; // 100 ms

	if (do_short_timeout && data->msgdb_poll_interval_us > short_timeout_us) {
		EVENT_INTERVAL_SET(data->event_msgdb_poll, short_timeout_us);
	}
	else {
		EVENT_INTERVAL_SET(data->event_msgdb_poll, data->msgdb_poll_interval_us);
	}

	EVENT_ADD(data->event_msgdb_poll);

	return 0;
}

static void httpclient_event_msgdb_poll (
		evutil_socket_t fd,
		short flags,
		void *arg
) {
	(void)(fd);
	(void)(flags);

	RRR_EVENT_HOOK();

	struct httpclient_data *data = arg;

	int do_short_timeout = 0;

	// After timer has passed and before polling, wait untill queues
	// are empty (avoid dupes). In high traffic situations, it make
	// take some time before the msgdb is polled.
	if ( rrr_http_client_active_transaction_count_get(data->http_client) == 0 &&
	     RRR_LL_COUNT(&data->from_msgdb_queue) == 0 &&
	     RRR_LL_COUNT(&data->from_senders_queue) == 0 &&
	     RRR_LL_COUNT(&data->low_pri_queue) == 0
	) {
		httpclient_msgdb_poll(data);
	}
	else {
		do_short_timeout = 1;
	}

	if (httpclient_event_msgdb_poll_add (data, do_short_timeout) != 0) {
		rrr_event_dispatch_break(INSTANCE_D_EVENTS(data->thread_data));
	}
}

static void httpclient_event_queue_process_check_rotate (
		struct httpclient_data *data,
		int *need,
		struct rrr_msg_holder_collection *queue
) {
	if (*need && RRR_LL_COUNT(queue) > 1) {
		const int pos = rrr_rand() % RRR_LL_COUNT(queue);
		RRR_DBG_3("httpclient instance %s rotate send queue elements %i at pos %i\n",
				INSTANCE_D_NAME(data->thread_data),
				RRR_LL_COUNT(queue),
				pos
		);
		rrr_msg_holder_collection_rotate(queue, 1 /* Lock entries */, pos);
	}
	*need = 0;
}

static void httpclient_event_queue_process (
		evutil_socket_t fd,
		short flags,
		void *arg
) {
	(void)(fd);
	(void)(flags);

	RRR_EVENT_HOOK();

	struct httpclient_data *data = arg;

	// In high traffic situations where timeout is active, only the first
	// elements of the queue will be checked, avoid having the same
	// elements checked every time creating permanent HOL blocking if
	// stores fail. To mitigate this, rotate the lists at a random point
	// before processing.

	// Priority to the msgdb queue, runs first. Needs rotating.
	httpclient_event_queue_process_check_rotate(data, &data->from_msgdb_queue_need_rotate, &data->from_msgdb_queue);
	httpclient_queue_process(&data->from_msgdb_queue, data);

	// Normal flow when there are not errors. Need not rotating.
	httpclient_queue_process(&data->from_senders_queue, data);

	// Process low pri if other queues are empty. Needs rotating.
	if (RRR_LL_COUNT(&data->from_msgdb_queue) == 0 && RRR_LL_COUNT(&data->from_senders_queue) == 0) {
		httpclient_event_queue_process_check_rotate(data, &data->low_pri_queue_need_rotate, &data->low_pri_queue);
		httpclient_queue_process(&data->low_pri_queue, data);
	}

	httpclient_check_queues_and_activate_event_as_needed(data);

	if (rrr_thread_signal_encourage_stop_check_and_update_watchdog_timer(INSTANCE_D_THREAD(data->thread_data)) != 0) {
		rrr_event_dispatch_break(INSTANCE_D_EVENTS(data->thread_data));
	}
}

static void httpclient_data_cleanup(void *arg) {
	struct httpclient_data *data = arg;

	rrr_event_collection_clear(&data->events);
	if (data->http_client) {
		rrr_http_client_destroy(data->http_client);
	}
	rrr_msgdb_client_close(&data->msgdb_conn_store);
	rrr_msgdb_client_close(&data->msgdb_conn_iterate);
	rrr_http_client_request_data_cleanup(&data->request_data);
	rrr_net_transport_config_cleanup(&data->net_transport_config);
	rrr_http_client_config_cleanup(&data->http_client_config);
	rrr_msg_holder_collection_clear(&data->from_senders_queue);
	rrr_msg_holder_collection_clear(&data->low_pri_queue);
	rrr_msg_holder_collection_clear(&data->from_msgdb_queue);
	RRR_FREE_IF_NOT_NULL(data->taint_tag);
	RRR_FREE_IF_NOT_NULL(data->report_tag);
	RRR_FREE_IF_NOT_NULL(data->method_tag);
	RRR_FREE_IF_NOT_NULL(data->content_type_tag);
	RRR_FREE_IF_NOT_NULL(data->content_type_boundary_tag);
	RRR_FREE_IF_NOT_NULL(data->format_tag);
	RRR_FREE_IF_NOT_NULL(data->endpoint_tag);
	RRR_FREE_IF_NOT_NULL(data->server_tag);
	RRR_FREE_IF_NOT_NULL(data->port_tag);
	RRR_FREE_IF_NOT_NULL(data->body_tag);
	rrr_map_clear(&data->meta_tags_all);
	RRR_FREE_IF_NOT_NULL(data->msgdb_socket);
	RRR_FREE_IF_NOT_NULL(data->http_header_accept);
	RRR_FREE_IF_NOT_NULL(data->response_code_summaries.codes);
}

static int httpclient_data_init (
		struct httpclient_data *data,
		struct rrr_instance_runtime_data *thread_data
) {
	int ret = 0;

	memset(data, '\0', sizeof(*data));

	data->thread_data = thread_data;
	rrr_event_collection_init(&data->events, INSTANCE_D_EVENTS(thread_data));

	goto out;
//	out_cleanup_data:
//		httpclient_data_cleanup(httpclient_data);
	out:
		return ret;
}

static void *thread_entry_httpclient (struct rrr_thread *thread) {
	struct rrr_instance_runtime_data *thread_data = thread->private_data;
	struct httpclient_data *data = thread_data->private_data = thread_data->private_memory;

	if (httpclient_data_init(data, thread_data) != 0) {
		RRR_MSG_0("Could not initialize thread_data in httpclient instance %s\n", INSTANCE_D_NAME(thread_data));
		pthread_exit(0);
	}

	RRR_DBG_1 ("httpclient thread thread_data is %p\n", thread_data);

	pthread_cleanup_push(httpclient_data_cleanup, data);

	rrr_thread_start_condition_helper_nofork(thread);

	if (httpclient_parse_config(data, INSTANCE_D_CONFIG(thread_data)) != 0) {
		goto out_message;
	}

	rrr_instance_config_check_all_settings_used(thread_data->init_data.instance_config);

	RRR_DBG_1 ("httpclient started thread %p\n", thread_data);

	enum rrr_http_transport http_transport_force = RRR_HTTP_TRANSPORT_ANY;

	switch (data->net_transport_config.transport_type) {
		case RRR_NET_TRANSPORT_TLS:
			http_transport_force = RRR_HTTP_TRANSPORT_HTTPS;
			 break;
		case RRR_NET_TRANSPORT_PLAIN:
			http_transport_force = RRR_HTTP_TRANSPORT_HTTP;
			 break;
		default:
			http_transport_force = RRR_HTTP_TRANSPORT_ANY;
			break;
	};

	if (rrr_http_client_request_data_reset (
			&data->request_data,
			http_transport_force,
			data->http_client_config.method,
			data->http_client_config.body_format,
			data->http_client_config.do_http_10 ? RRR_HTTP_UPGRADE_MODE_NONE : RRR_HTTP_UPGRADE_MODE_HTTP2,
			data->http_client_config.do_http_10 ? RRR_HTTP_VERSION_10 : RRR_HTTP_VERSION_11,
			data->http_client_config.do_plain_http2,
			RRR_HTTP_CLIENT_USER_AGENT
	) != 0) {
		RRR_MSG_0("Could not initialize http client request data in httpclient instance %s\n",
				INSTANCE_D_NAME(thread_data));
		goto out_message;
	}

	if (rrr_http_client_request_data_reset_from_config (
			&data->request_data,
			&data->http_client_config
	) != 0) {
		RRR_MSG_0("Could not store HTTP client configuration in httpclient instance %s\n",
				INSTANCE_D_NAME(data->thread_data));
		goto out_message;
	}

	struct rrr_http_client_callbacks callbacks = {
		httpclient_final_callback,
		data,
		httpclient_failure_callback,
		data,
		httpclient_redirect_callback,
		data,
		NULL,
		NULL,
		NULL,
		NULL,
		httpclient_unique_id_generator,
		data
	};

	if (rrr_http_client_new (
			&data->http_client,
			INSTANCE_D_EVENTS(thread_data),
			RRR_HTTPCLIENT_DEFAULT_KEEPALIVE_MAX_S * 1000,
			RRR_HTTPCLIENT_SEND_CHUNK_COUNT_LIMIT,
			&callbacks
	) != 0) {
		goto out_message;
	}

	rrr_http_client_set_response_max_size(data->http_client, data->response_max_size);

	if (data->msgdb_socket != NULL) {
		if (rrr_event_collection_push_periodic (
				&data->event_msgdb_poll,
				&data->events,
				httpclient_event_msgdb_poll,
				data,
				data->msgdb_poll_interval_us
		) != 0) {
			RRR_MSG_0("Failed to create msgdb poll event in httpclient\n");
			goto out_message;
		}

		if (httpclient_event_msgdb_poll_add (data, 0) != 0) {
			goto out_message;
		}
	}

	if (rrr_event_collection_push_periodic (
			&data->event_queue_process,
			&data->events,
			httpclient_event_queue_process,
			data,
			5000 // 5 ms
	) != 0) {
		RRR_MSG_0("Failed to create queue process event in httpclient\n");
		goto out_message;
	}

	rrr_event_callback_pause_set (
			INSTANCE_D_EVENTS(thread_data),
			RRR_EVENT_FUNCTION_MESSAGE_BROKER_DATA_AVAILABLE,
			httpclient_pause_check,
			thread_data
	);

	rrr_event_dispatch (
			INSTANCE_D_EVENTS(thread_data),
			1 * 1000 * 1000,
			httpclient_event_periodic,
			thread
	);

	out_message:
	RRR_DBG_1 ("Thread httpclient %p exiting\n", thread);

	pthread_cleanup_pop(1);
	pthread_exit(0);
}

static struct rrr_module_operations module_operations = {
		NULL,
		thread_entry_httpclient,
		NULL
};

struct rrr_instance_event_functions event_functions = {
	httpclient_event_broker_data_available
};

static const char *module_name = "httpclient";

__attribute__((constructor)) void load(void) {
}

void init(struct rrr_instance_module_data *data) {
	data->private_data = NULL;
	data->module_name = module_name;
	data->type = RRR_MODULE_TYPE_PROCESSOR;
	data->operations = module_operations;
	data->event_functions = event_functions;
}

void unload(void) {
	RRR_DBG_1 ("Destroy httpclient module\n");
}<|MERGE_RESOLUTION|>--- conflicted
+++ resolved
@@ -2331,11 +2331,8 @@
 			ptr->count,
 			ptr->code
 		);
-<<<<<<< HEAD
-=======
 
 		ptr->count = 0;
->>>>>>> 47384497
 	}
 
 	const rrr_setting_uint low_pri_timeout_us = data->message_low_pri_timeout_factor * data->message_timeout_us;
