--- conflicted
+++ resolved
@@ -49,13 +49,8 @@
 	ipclient.la ip.la averager.la file.la exploder.la mangler.la \
 	buffer.la mqttbroker.la mqttclient.la socket.la \
 	influxdb.la journal.la cmodule.la httpclient.la httpserver.la \
-<<<<<<< HEAD
-	msgdb.la incrementer.la cacher.la \
+	msgdb.la incrementer.la cacher.la modbus.la \
 	${mysql} ${python3} ${voltmonitor} ${perl5} ${js} ${artnet}
-=======
-	msgdb.la incrementer.la cacher.la modbus.la \
-	${mysql} ${python3} ${voltmonitor} ${perl5} ${js}
->>>>>>> 789d8aa6
 
 mqttbroker_la_LDFLAGS = ${module_ldflags}
 mqttbroker_la_SOURCES = d_mqttbroker.c
