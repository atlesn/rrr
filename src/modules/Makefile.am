--- conflicted
+++ resolved
@@ -1,25 +1,22 @@
-lib_LTLIBRARIES = dummy.la raw.la averager.la voltmonitor.la \
-<<<<<<< HEAD
-	ipclient.la ipserver.la blockdev.la controller.la mysql.la udpreader.la python3.la
-=======
-	ipclient.la ipserver.la blockdev.la controller.la mysql.la python3.la \
-	udpreader.la
-mysql_la_LDFLAGS = ${module_ldflags} -lmysqlclient
+if VL_WITH_MYSQL
+mysql = mysql.la
 mysql_la_SOURCES = p_mysql.c
->>>>>>> f1e5c89a
+mysql_la_CFLAGS = ${MYSQL_CFLAGS} ${AM_CFLAGS}
+mysql_la_LDFLAGS = ${module_ldflags} ${MYSQL_LDFLAGS}
+endif
 
-module_ldflags=-module -avoid-version -shared -L../lib -lrrr
-
+if VL_WITH_PYTHON3
+python3 = python3.la
 python3_la_LDFLAGS = ${module_ldflags} ${PYTHON3_LDFLAGS}
 python3_la_CFLAGS = ${PYTHON3_CFLAGS}
 python3_la_SOURCES = p_python3.c
-<<<<<<< HEAD
+endif
 
-mysql_la_CFLAGS = ${MYSQL_CFLAGS} ${AM_CFLAGS}
-mysql_la_LDFLAGS = ${module_ldflags} ${MYSQL_LDFLAGS}
-mysql_la_SOURCES = p_mysql.c
-=======
->>>>>>> f1e5c89a
+lib_LTLIBRARIES = dummy.la raw.la averager.la voltmonitor.la \
+	ipclient.la ipserver.la blockdev.la controller.la udpreader.la \
+	${mysql} ${python3}
+
+module_ldflags=-module -avoid-version -shared -L../lib -lrrr
 
 dummy_la_LDFLAGS = ${module_ldflags}
 dummy_la_SOURCES = src_dummy.c
