AM_CFLAGS = @AM_CFLAGS@ -Wextra

if RRR_WITH_MYSQL
mysql = mysql.la
mysql_la_SOURCES = p_mysql.c
mysql_la_CFLAGS = ${MYSQL_CFLAGS} ${AM_CFLAGS}
mysql_la_LDFLAGS = ${module_ldflags} ${MYSQL_LDFLAGS} -lrrrmysql
endif

if RRR_WITH_PYTHON3
python3 = python3.la
python3_la_SOURCES = p_python3.c
python3_la_CFLAGS = ${PYTHON3_CFLAGS} ${AM_CFLAGS}
# Python3 libraries are linked in librrr
python3_la_LDFLAGS = ${module_ldflags} -lrrrpython3
endif

# A non-working version of voltmonitor is compiled if usb is disabled 
if RRR_WITH_USB
libusb=-lusb
endif
voltmonitor = voltmonitor.la
voltmonitor_la_SOURCES = src_voltmonitor.c
voltmonitor_la_LDFLAGS = ${module_ldflags} ${libusb}

if RRR_WITH_PERL5
perl5 = perl5.la
perl5_la_SOURCES = p_perl5.c
perl5_la_CFLAGS = ${PERL5_CFLAGS} ${AM_CFLAGS}
# Perl5 libraries are linked in librrr
perl5_la_LDFLAGS = ${module_ldflags}
endif

<<<<<<< HEAD
lib_LTLIBRARIES = dummy.la raw.la buffer.la \
	ipclient.la ip.la averager.la junction.la \
	duplicator.la mqttbroker.la mqttclient.la socket.la \
=======
lib_LTLIBRARIES = dummy.la raw.la \
	ipclient.la ip.la averager.la file.la \
	buffer.la mqttbroker.la mqttclient.la socket.la \
>>>>>>> ec0a3832
	influxdb.la journal.la cmodule.la httpclient.la httpserver.la \
	${mysql} ${python3} ${voltmonitor} ${perl5}


module_ldflags=-module -avoid-version -shared -L../lib

mqttbroker_la_LDFLAGS = ${module_ldflags}
mqttbroker_la_SOURCES = d_mqttbroker.c

mqttclient_la_LDFLAGS = ${module_ldflags}
mqttclient_la_SOURCES = p_mqttclient.c

dummy_la_LDFLAGS = ${module_ldflags}
dummy_la_SOURCES = src_dummy.c

raw_la_LDFLAGS = ${module_ldflags}
raw_la_SOURCES = p_raw.c

averager_la_LDFLAGS = ${module_ldflags}
averager_la_SOURCES = p_averager.c

ipclient_la_LDFLAGS = ${module_ldflags} 
ipclient_la_SOURCES = p_ipclient.c

buffer_la_LDFLAGS = ${module_ldflags}
buffer_la_SOURCES = p_buffer.c

<<<<<<< HEAD
duplicator_la_LDFLAGS = ${module_ldflags}
duplicator_la_SOURCES = p_duplicator.c

junction_la_LDFLAGS = ${module_ldflags}
junction_la_SOURCES = p_junction.c

=======
>>>>>>> ec0a3832
ip_la_LDFLAGS = ${module_ldflags}
ip_la_SOURCES = p_ip.c

socket_la_LDFLAGS = ${module_ldflags}
socket_la_SOURCES = src_socket.c

influxdb_la_LDFLAGS = ${module_ldflags}
influxdb_la_SOURCES = p_influxdb.c

journal_la_LDFLAGS = ${module_ldflags}
journal_la_SOURCES = src_journal.c

cmodule_la_LDFLAGS = ${module_ldflags}
cmodule_la_SOURCES = p_cmodule.c

httpclient_la_LDFLAGS = ${module_ldflags}
httpclient_la_SOURCES = p_httpclient.c

httpserver_la_LDFLAGS = ${module_ldflags}
httpserver_la_SOURCES = p_httpserver.c

file_la_LDFLAGS = ${module_ldflags}
file_la_SOURCES = src_file.c

libdir=${exec_prefix}/lib/rrr<|MERGE_RESOLUTION|>--- conflicted
+++ resolved
@@ -31,15 +31,9 @@
 perl5_la_LDFLAGS = ${module_ldflags}
 endif
 
-<<<<<<< HEAD
-lib_LTLIBRARIES = dummy.la raw.la buffer.la \
-	ipclient.la ip.la averager.la junction.la \
-	duplicator.la mqttbroker.la mqttclient.la socket.la \
-=======
 lib_LTLIBRARIES = dummy.la raw.la \
-	ipclient.la ip.la averager.la file.la \
+	ipclient.la ip.la averager.la file.la junction.la \
 	buffer.la mqttbroker.la mqttclient.la socket.la \
->>>>>>> ec0a3832
 	influxdb.la journal.la cmodule.la httpclient.la httpserver.la \
 	${mysql} ${python3} ${voltmonitor} ${perl5}
 
@@ -67,15 +61,9 @@
 buffer_la_LDFLAGS = ${module_ldflags}
 buffer_la_SOURCES = p_buffer.c
 
-<<<<<<< HEAD
-duplicator_la_LDFLAGS = ${module_ldflags}
-duplicator_la_SOURCES = p_duplicator.c
-
 junction_la_LDFLAGS = ${module_ldflags}
 junction_la_SOURCES = p_junction.c
 
-=======
->>>>>>> ec0a3832
 ip_la_LDFLAGS = ${module_ldflags}
 ip_la_SOURCES = p_ip.c
 
