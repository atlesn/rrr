<<<<<<< HEAD
module_ldflags=-module -avoid-version -shared -L../lib
=======
AM_CFLAGS = @AM_CFLAGS@ -fpie
module_ldflags=-module -avoid-version -shared -L../lib -pie
>>>>>>> 537dc508

if RRR_WITH_MYSQL
mysql = mysql.la
mysql_la_SOURCES = p_mysql.c
mysql_la_CFLAGS = ${MYSQL_CFLAGS} ${RRR_CFLAGS}
mysql_la_LDFLAGS = ${module_ldflags} ${MYSQL_LDFLAGS} -lrrrmysql
endif

if RRR_WITH_PYTHON3
python3 = python3.la
python3_la_SOURCES = p_python3.c
python3_la_CFLAGS = ${PYTHON3_CFLAGS} ${RRR_CFLAGS}
# Python3 libraries are linked in librrr
python3_la_LDFLAGS = ${module_ldflags} -lrrrpython3
endif

# A non-working version of voltmonitor is compiled if usb is disabled 
if RRR_WITH_USB
libusb=-lusb
endif
voltmonitor = voltmonitor.la
voltmonitor_la_SOURCES = src_voltmonitor.c
voltmonitor_la_LDFLAGS = ${module_ldflags} ${libusb}

if RRR_WITH_PERL5
perl5 = perl5.la
perl5_la_SOURCES = p_perl5.c
perl5_la_CFLAGS = ${PERL5_CFLAGS} ${RRR_CFLAGS}
# Perl5 libraries are linked in librrr
perl5_la_LDFLAGS = ${module_ldflags}
endif

if RRR_WITH_MAGICK
ocr_la_SOURCES = p_ocr.cpp
ocr_la_CXXFLAGS = ${MAGICK_CFLAGS} ${RRR_CXXFLAGS} ${CXXFLAGS}
# Magick++ libraries are linked in librrr
ocr_la_LDFLAGS = ${module_ldflags}
endif

lib_LTLIBRARIES = dummy.la raw.la \
	ipclient.la ip.la averager.la file.la exploder.la mangler.la \
	buffer.la mqttbroker.la mqttclient.la socket.la \
	influxdb.la journal.la cmodule.la httpclient.la httpserver.la \
	msgdb.la incrementer.la cacher.la ocr.la \
	${mysql} ${python3} ${voltmonitor} ${perl5}

mqttbroker_la_LDFLAGS = ${module_ldflags}
mqttbroker_la_CFLAGS = ${RRR_CFLAGS}
mqttbroker_la_SOURCES = d_mqttbroker.c

msgdb_la_LDFLAGS = ${module_ldflags}
msgdb_la_CFLAGS = ${RRR_CFLAGS}
msgdb_la_SOURCES = d_msgdb.c

incrementer_la_LDFLAGS = ${module_ldflags}
incrementer_la_CFLAGS = ${RRR_CFLAGS}
incrementer_la_SOURCES = p_incrementer.c

cacher_la_LDFLAGS = ${module_ldflags}
cacher_la_CFLAGS = ${RRR_CFLAGS}
cacher_la_SOURCES = p_cacher.c

mqttclient_la_LDFLAGS = ${module_ldflags}
mqttclient_la_CFLAGS = ${RRR_CFLAGS}
mqttclient_la_SOURCES = p_mqttclient.c

dummy_la_LDFLAGS = ${module_ldflags}
dummy_la_CFLAGS = ${RRR_CFLAGS}
dummy_la_SOURCES = src_dummy.c

raw_la_LDFLAGS = ${module_ldflags}
raw_la_CFLAGS = ${RRR_CFLAGS}
raw_la_SOURCES = d_raw.c

averager_la_LDFLAGS = ${module_ldflags}
averager_la_CFLAGS = ${RRR_CFLAGS}
averager_la_SOURCES = p_averager.c

ipclient_la_LDFLAGS = ${module_ldflags} 
ipclient_la_CFLAGS = ${RRR_CFLAGS}
ipclient_la_SOURCES = p_ipclient.c

buffer_la_LDFLAGS = ${module_ldflags}
buffer_la_CFLAGS = ${RRR_CFLAGS}
buffer_la_SOURCES = p_buffer.c

exploder_la_LDFLAGS = ${module_ldflags}
exploder_la_CFLAGS = ${RRR_CFLAGS}
exploder_la_SOURCES = p_exploder.c

mangler_la_LDFLAGS = ${module_ldflags}
mangler_la_CFLAGS = ${RRR_CFLAGS}
mangler_la_SOURCES = p_mangler.c

ip_la_LDFLAGS = ${module_ldflags}
ip_la_CFLAGS = ${RRR_CFLAGS}
ip_la_SOURCES = p_ip.c

socket_la_LDFLAGS = ${module_ldflags}
socket_la_CFLAGS = ${RRR_CFLAGS}
socket_la_SOURCES = src_socket.c

influxdb_la_LDFLAGS = ${module_ldflags}
influxdb_la_CFLAGS = ${RRR_CFLAGS}
influxdb_la_SOURCES = p_influxdb.c

journal_la_LDFLAGS = ${module_ldflags}
journal_la_CFLAGS = ${RRR_CFLAGS}
journal_la_SOURCES = src_journal.c

cmodule_la_LDFLAGS = ${module_ldflags}
cmodule_la_CFLAGS = ${RRR_CFLAGS}
cmodule_la_SOURCES = p_cmodule.c

httpclient_la_LDFLAGS = ${module_ldflags}
httpclient_la_CFLAGS = ${RRR_CFLAGS}
httpclient_la_SOURCES = p_httpclient.c

httpserver_la_LDFLAGS = ${module_ldflags}
httpserver_la_CFLAGS = ${RRR_CFLAGS}
httpserver_la_SOURCES = p_httpserver.c

file_la_LDFLAGS = ${module_ldflags}
file_la_CFLAGS = ${RRR_CFLAGS}
file_la_SOURCES = src_file.c

libdir=${exec_prefix}/lib/rrr<|MERGE_RESOLUTION|>--- conflicted
+++ resolved
@@ -1,9 +1,5 @@
-<<<<<<< HEAD
-module_ldflags=-module -avoid-version -shared -L../lib
-=======
-AM_CFLAGS = @AM_CFLAGS@ -fpie
+RRR_CFLAGS = @RRR_CFLAGS@ -fpie
 module_ldflags=-module -avoid-version -shared -L../lib -pie
->>>>>>> 537dc508
 
 if RRR_WITH_MYSQL
 mysql = mysql.la
