AM_CFLAGS = @AM_CFLAGS@ -fpie
module_ldflags=-module -avoid-version -shared -L../lib -pie

if RRR_WITH_MYSQL
mysql = mysql.la
mysql_la_SOURCES = p_mysql.c
mysql_la_CFLAGS = ${MYSQL_CFLAGS} ${AM_CFLAGS}
mysql_la_LDFLAGS = ${module_ldflags} ${MYSQL_LDFLAGS} -lrrrmysql
endif

if RRR_WITH_PYTHON3
python3 = python3.la
python3_la_SOURCES = p_python3.c
python3_la_CFLAGS = ${PYTHON3_CFLAGS} ${AM_CFLAGS}
# Python3 libraries are linked in librrr
python3_la_LDFLAGS = ${module_ldflags} -lrrrpython3
endif

# A non-working version of voltmonitor is compiled if usb is disabled 
if RRR_WITH_USB
libusb=-lusb
endif
voltmonitor = voltmonitor.la
voltmonitor_la_SOURCES = src_voltmonitor.c
voltmonitor_la_LDFLAGS = ${module_ldflags} ${libusb}

if RRR_WITH_PERL5
perl5 = perl5.la
perl5_la_SOURCES = p_perl5.c
perl5_la_CFLAGS = ${PERL5_CFLAGS} ${AM_CFLAGS}
# Perl5 libraries are linked in librrr
perl5_la_LDFLAGS = ${module_ldflags}
endif

if RRR_WITH_LUA
lua = lua.la
lua_la_SOURCES = p_lua.c
lua_la_CFLAGS = ${LUA_CFLAGS} ${AM_CFLAGS}
# Lua libraries are linked in librrr
lua_la_LDFLAGS = ${module_ldflags}
endif

if RRR_WITH_JS
js = js.la
js_la_SOURCES = p_js.cxx
js_la_CXXFLAGS = ${AM_CXXFLAGS} ${JS_CXXFLAGS}
js_la_LDFLAGS = ${module_ldflags} -lrrrcxx ${JS_LDFLAGS} ${JS_LIBS}
endif

if RRR_WITH_ARTNET
artnet = artnet.la
artnet_la_SOURCES = p_artnet.c
artnet_la_LDFLAGS = ${module_ldflags}
endif

lib_LTLIBRARIES = dummy.la raw.la \
	ipclient.la ip.la averager.la file.la exploder.la mangler.la \
	buffer.la mqttbroker.la mqttclient.la socket.la \
	influxdb.la journal.la cmodule.la httpclient.la httpserver.la \
	msgdb.la incrementer.la cacher.la modbus.la \
<<<<<<< HEAD
	${mysql} ${python3} ${voltmonitor} ${perl5} ${js} ${artnet}
=======
	${mysql} ${python3} ${voltmonitor} ${perl5} ${lua} ${js}
>>>>>>> 56c37c4e

mqttbroker_la_LDFLAGS = ${module_ldflags}
mqttbroker_la_SOURCES = d_mqttbroker.c

msgdb_la_LDFLAGS = ${module_ldflags}
msgdb_la_SOURCES = d_msgdb.c

incrementer_la_LDFLAGS = ${module_ldflags}
incrementer_la_SOURCES = p_incrementer.c

cacher_la_LDFLAGS = ${module_ldflags}
cacher_la_SOURCES = p_cacher.c

mqttclient_la_LDFLAGS = ${module_ldflags}
mqttclient_la_SOURCES = p_mqttclient.c

dummy_la_LDFLAGS = ${module_ldflags}
dummy_la_SOURCES = src_dummy.c

raw_la_LDFLAGS = ${module_ldflags}
raw_la_SOURCES = d_raw.c

averager_la_LDFLAGS = ${module_ldflags}
averager_la_SOURCES = p_averager.c

ipclient_la_LDFLAGS = ${module_ldflags} 
ipclient_la_SOURCES = p_ipclient.c

buffer_la_LDFLAGS = ${module_ldflags}
buffer_la_SOURCES = p_buffer.c

exploder_la_LDFLAGS = ${module_ldflags}
exploder_la_SOURCES = p_exploder.c

mangler_la_LDFLAGS = ${module_ldflags}
mangler_la_SOURCES = p_mangler.c

ip_la_LDFLAGS = ${module_ldflags}
ip_la_SOURCES = p_ip.c

socket_la_LDFLAGS = ${module_ldflags}
socket_la_SOURCES = src_socket.c

influxdb_la_LDFLAGS = ${module_ldflags}
influxdb_la_SOURCES = p_influxdb.c

journal_la_LDFLAGS = ${module_ldflags}
journal_la_SOURCES = src_journal.c

cmodule_la_LDFLAGS = ${module_ldflags}
cmodule_la_SOURCES = p_cmodule.c

httpclient_la_LDFLAGS = ${module_ldflags}
httpclient_la_SOURCES = p_httpclient.c

httpserver_la_LDFLAGS = ${module_ldflags}
httpserver_la_SOURCES = p_httpserver.c

file_la_LDFLAGS = ${module_ldflags}
file_la_SOURCES = p_file.c

modbus_la_LDFLAGS = ${module_ldflags}
modbus_la_SOURCES = p_modbus.c

libdir=${exec_prefix}/lib/rrr<|MERGE_RESOLUTION|>--- conflicted
+++ resolved
@@ -58,11 +58,7 @@
 	buffer.la mqttbroker.la mqttclient.la socket.la \
 	influxdb.la journal.la cmodule.la httpclient.la httpserver.la \
 	msgdb.la incrementer.la cacher.la modbus.la \
-<<<<<<< HEAD
-	${mysql} ${python3} ${voltmonitor} ${perl5} ${js} ${artnet}
-=======
-	${mysql} ${python3} ${voltmonitor} ${perl5} ${lua} ${js}
->>>>>>> 56c37c4e
+	${mysql} ${python3} ${voltmonitor} ${perl5} ${lua} ${artnet} ${js}
 
 mqttbroker_la_LDFLAGS = ${module_ldflags}
 mqttbroker_la_SOURCES = d_mqttbroker.c
