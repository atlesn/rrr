--- conflicted
+++ resolved
@@ -843,7 +843,6 @@
 	return RRR_READ_OK;
 }
 
-<<<<<<< HEAD
 static int httpserver_receive_callback_uri_endpoint_and_query_string_split_callback (
 		const void *endpoint_decoded,
 		rrr_nullsafe_len endpoint_decoded_length,
@@ -887,10 +886,7 @@
 	return ret;
 }
 
-static int httpserver_receive_callback_get_full_request_fields (
-=======
 static int httpserver_receive_get_full_request (
->>>>>>> 4a23485c
 		struct rrr_array *target_array,
 		struct httpserver_data *httpserver_data,
 		const struct rrr_http_part *part,
@@ -1382,7 +1378,6 @@
 	return httpserver_async_response_get_and_process (data, response_data, transaction);
 }
 
-<<<<<<< HEAD
 static int httpserver_response_postprocess_callback (
 		RRR_HTTP_SERVER_WORKER_RESPONSE_POSTPROCESS_CALLBACK_ARGS
 ) {
@@ -1397,7 +1392,14 @@
 	if ((ret = rrr_http_transaction_response_alt_svc_set (
 			transaction,
 			rrr_string_builder_buf(&callback_data->httpserver_data->alt_svc_header)
-=======
+	)) != 0) {
+		goto out;
+	}
+
+	out:
+	return ret;
+}
+
 struct httpserver_receive_endpoint_clean_callback_data {
 	struct httpserver_data *data;
 	const struct httpserver_response_data *response_data;
@@ -1446,7 +1448,6 @@
 			callback_data->authority,
 			endpoint_cleaned,
 			rrr_size_from_biglength_bug_const(endpoint_cleaned_length)
->>>>>>> 4a23485c
 	)) != 0) {
 		goto out;
 	}
