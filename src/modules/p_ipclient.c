/*

Voltage Logger

Copyright (C) 2018 Atle Solbakken atle@goliathdns.no

This program is free software: you can redistribute it and/or modify
it under the terms of the GNU General Public License as published by
the Free Software Foundation, either version 3 of the License, or
(at your option) any later version.

This program is distributed in the hope that it will be useful,
but WITHOUT ANY WARRANTY; without even the implied warranty of
MERCHANTABILITY or FITNESS FOR A PARTICULAR PURPOSE.  See the
GNU General Public License for more details.

You should have received a copy of the GNU General Public License
along with this program.  If not, see <http://www.gnu.org/licenses/>.

*/

#include <stdio.h>
#include <string.h>
#include <stdlib.h>
#include <pthread.h>
#include <unistd.h>
#include <inttypes.h>
#include <errno.h>
#include <unistd.h>
#include <netdb.h>
#include <sys/socket.h>
#include <poll.h>

<<<<<<< HEAD
#ifdef VL_WITH_OPENSSL
#include "../lib/module_crypt.h"
#endif

#include "../modules.h"
=======
#include "../lib/instance_config.h"
#include "../lib/instances.h"
>>>>>>> 53cc96d0
#include "../lib/messages.h"
#include "../lib/threads.h"
#include "../lib/buffer.h"
#include "../lib/vl_time.h"
#include "../lib/ip.h"
#include "../global.h"

// Should not be smaller than module max
#define VL_IPCLIENT_MAX_SENDERS VL_MODULE_MAX_SENDERS
#define VL_IPCLIENT_SERVER_NAME "localhost"
#define VL_IPCLIENT_SERVER_PORT "5555"
#define VL_IPCLIENT_SEND_RATE 50 // Time between sending packets, milliseconds
#define VL_IPCLIENT_BURST_LIMIT 20 // Number of packets to send before we switch to reading
#define VL_IPCLIENT_SEND_INTERVAL 10000 // Milliseconds before resending a packet

struct ipclient_data {
	struct fifo_buffer send_buffer;
	struct fifo_buffer receive_buffer;
<<<<<<< HEAD
	const char *ip_server;
	const char *ip_port;
#ifdef VL_WITH_OPENSSL
	const char *crypt_file;
	struct module_crypt_data crypt_data;
#endif
=======
	char *ip_server;
	char *ip_port;
	char *crypt_file;
>>>>>>> 53cc96d0
	struct ip_data ip;
	pthread_t receive_thread;
	pthread_mutex_t network_lock;
	int receive_thread_died;
	int receive_thread_started;
	struct ip_stats_twoway stats;
	int no_ack;
};

void init_data(struct ipclient_data *data) {
	if (sizeof(*data) > VL_MODULE_PRIVATE_MEMORY_SIZE) {
		VL_MSG_ERR ("ipclient: Module thread private memory area too small\n");
		exit(EXIT_FAILURE);
	}
	memset(data, '\0', sizeof(*data));
	fifo_buffer_init(&data->send_buffer);
	fifo_buffer_init(&data->receive_buffer);
	pthread_mutex_init(&data->network_lock, NULL);
	ip_stats_init_twoway(&data->stats, VL_IP_STATS_DEFAULT_PERIOD, "ipclient");
}

void data_cleanup(void *arg) {
	struct ipclient_data *data = arg;
	RRR_FREE_IF_NOT_NULL(data->crypt_file);
	RRR_FREE_IF_NOT_NULL(data->ip_port);
	RRR_FREE_IF_NOT_NULL(data->ip_server);
	fifo_buffer_invalidate(&data->send_buffer);
	fifo_buffer_invalidate(&data->receive_buffer);
}

<<<<<<< HEAD
static int parse_cmd (struct ipclient_data *data, struct cmd_data *cmd) {
	const char *ip_server = cmd_get_value(cmd, "ipclient_server", 0);
	const char *ip_port = cmd_get_value(cmd, "ipclient_server_port", 0);
	const char *no_ack = cmd_get_value(cmd, "ipclient_no_ack", 0);

	data->ip_server = VL_IPCLIENT_SERVER_NAME;
	data->ip_port = VL_IPCLIENT_SERVER_PORT;

	if (ip_server != NULL) {
		data->ip_server = ip_server;
=======
int parse_config (struct ipclient_data *data, struct rrr_instance_config *config) {
	int ret = 0;

	if ((ret = rrr_instance_config_get_string_noconvert_silent(&data->ip_server, config, "ipclient_server")) != 0) {
		if (ret != RRR_SETTING_NOT_FOUND) {
			VL_MSG_ERR("Error while parsing ipclient_server settings of instance %s\n", config->name);
			ret = 1;
			goto out;
		}
		data->ip_server = malloc(strlen(VL_IPCLIENT_SERVER_NAME) + 1);
		if (data->ip_server == NULL) {
			VL_MSG_ERR("Could not allocate memory in ipclient parse_config\n");
			goto out;
		}
		strcpy(data->ip_server, VL_IPCLIENT_SERVER_NAME);
>>>>>>> 53cc96d0
	}

	if ((ret = rrr_instance_config_get_string_noconvert_silent(&data->ip_port, config, "ipclient_server_port")) != 0) {
		if (ret != RRR_SETTING_NOT_FOUND) {
			VL_MSG_ERR("Error while parsing ipclient_server_port settings of instance %s\n", config->name);
			ret = 1;
			goto out;
		}
		data->ip_port = malloc(strlen(VL_IPCLIENT_SERVER_PORT) + 1);
		if (data->ip_port == NULL) {
			VL_MSG_ERR("Could not allocate memory in ipclient parse_config\n");
			goto out;
		}
		strcpy(data->ip_server, VL_IPCLIENT_SERVER_PORT);
	}

<<<<<<< HEAD
#ifdef VL_WITH_OPENSSL
	const char *crypt_file = cmd_get_value(cmd, "ipclient_keyfile", 0);
	data->crypt_file = NULL;
	if (crypt_file != NULL) {
		data->crypt_file = crypt_file;
=======
	if ((ret = rrr_instance_config_get_string_noconvert_silent(&data->crypt_file, config, "ipclient_keyfile")) != 0) {
		if (ret != RRR_SETTING_NOT_FOUND) {
			VL_MSG_ERR("Error while parsing ipclient_keyfile settings of instance %s\n", config->name);
			ret = 1;
			goto out;
		}
		data->crypt_file = NULL;
>>>>>>> 53cc96d0
	}
#endif

	if ((ret = rrr_instance_config_check_yesno(&data->no_ack, config, "ipclient_no_ack")) != 0) {
		if (ret != RRR_SETTING_NOT_FOUND) {
			VL_MSG_ERR("Syntax error in avg_preserve_points for instance %s, specify yes or no\n", config->name);
			int ret = 1;
			goto out;
		}
		data->no_ack = 0;
	}

	/* On error, memory is freed by data_cleanup */

	out:
	return ret;
}

// Poll request from other modules
int ipclient_poll_delete (
	struct module_thread_data *thread_data,
	int (*callback)(struct fifo_callback_args *caller_data, char *data, unsigned long int size),
	struct fifo_callback_args *caller_data
) {
	struct ipclient_data *data = thread_data->private_data;

	return fifo_read_clear_forward(&data->receive_buffer, NULL, callback, caller_data);
}

int poll_callback(struct fifo_callback_args *poll_data, char *data, unsigned long int size) {
	struct module_thread_data *thread_data = poll_data->source;
	struct ipclient_data *private_data = thread_data->private_data;
	struct vl_message *reading = (struct vl_message *) data;

	VL_DEBUG_MSG_3 ("ipclient: Result from buffer: %s measurement %" PRIu64 " size %lu\n", reading->data, reading->data_numeric, size);

	struct ip_buffer_entry *entry = malloc(sizeof(*entry));
	memset(entry, '\0', sizeof(*entry));
	memcpy(&entry->data.message, reading, sizeof(entry->data.message));
	free(data);

	fifo_buffer_write(&private_data->send_buffer, (char*)entry, sizeof(*entry));

	return 0;
}

int send_packet_callback(struct fifo_callback_args *poll_data, char *data, unsigned long int size) {
	struct ip_send_packet_info *info = poll_data->private_data;
	struct module_thread_data *thread_data = poll_data->source;
	struct ipclient_data *ipclient_data = thread_data->private_data;
	struct ip_buffer_entry *entry = (struct ip_buffer_entry *) data;
	struct vl_message *message = &entry->data.message;

	uint64_t time_now = time_get_64();

	// Check if we sent this packet recently
	if (entry->time + VL_IPCLIENT_SEND_INTERVAL * 1000 > time_now) {
		VL_DEBUG_MSG_3 ("ipclient: Not sending packet with timestamp %" PRIu64", it was sent recently\n", message->timestamp_from);
		return FIFO_SEARCH_KEEP;
	}

	entry->time = time_now;

	if (ip_send_packet(
			message,
#ifdef VL_WITH_OPENSSL
			&ipclient_data->crypt_data,
#endif
			info,
			VL_DEBUGLEVEL_2 ? &ipclient_data->stats.send : NULL
	) != 0) {
		return FIFO_SEARCH_ERR;
	}

	info->packet_counter++;

	if (info->packet_counter == VL_IPCLIENT_BURST_LIMIT) {
		VL_DEBUG_MSG_2 ("ipclient burst limit reached\n");
		return FIFO_SEARCH_STOP;
	}

	update_watchdog_time(thread_data->thread);
	usleep (VL_IPCLIENT_SEND_RATE * 1000);

	if (ipclient_data->no_ack == 1) {
		return FIFO_SEARCH_GIVE | FIFO_SEARCH_FREE;
	}
	else {
		return FIFO_SEARCH_KEEP;
	}
}

int receive_packets_search_callback (struct fifo_callback_args *callback_data, char *data, unsigned long int size) {
	struct ipclient_data *ipclient_data = callback_data->source;
	struct vl_message *message_to_match = callback_data->private_data;
	struct ip_buffer_entry *checked_entry = (struct ip_buffer_entry *) data;
	struct vl_message *message = &checked_entry->data.message;

	if (VL_DEBUGLEVEL_3) {
		VL_DEBUG_MSG ("ipclient: match class %" PRIu32 " vs %" PRIu32 "\n", message_to_match->class, message->class);
		VL_DEBUG_MSG ("ipclient: match timestamp from %" PRIu64 " vs %" PRIu64 "\n", message_to_match->timestamp_from, message->timestamp_from);
		VL_DEBUG_MSG ("ipclient: match timestamp to %" PRIu64 " vs %" PRIu64 "\n", message_to_match->timestamp_to, message->timestamp_to);
		VL_DEBUG_MSG ("ipclient: match length %" PRIu32 " vs %" PRIu32 "\n", message_to_match->length, message->length);
	}

	if (	message_to_match->class == message->class &&
			message_to_match->timestamp_from == message->timestamp_from &&
			message_to_match->timestamp_to == message->timestamp_to &&
			message_to_match->length == message->length
	) {
		VL_DEBUG_MSG_2 ("ipclient received ACK for message with timestamp %" PRIu64 "\n", message->timestamp_from);
		return FIFO_SEARCH_GIVE | FIFO_SEARCH_FREE | FIFO_SEARCH_STOP;
	}

	return FIFO_SEARCH_KEEP;
}

int receive_packets_callback(struct ip_buffer_entry *entry, void *arg) {
	struct ipclient_data *data = arg;
	struct vl_message *message = &entry->data.message;

	VL_DEBUG_MSG_3 ("ipclient: Received packet from server type %" PRIu32 " with timestamp %" PRIu64 "\n",
			message->type, message->timestamp_to);

	// First, check if package is an ACK from the server in case we should delete
	// the original message from our send queue. If not, we let some other module
	// pick the packet up.
	if (MSG_IS_ACK(message)) {
		if (data->no_ack == 1) {
			VL_DEBUG_MSG_3 ("ipclient: Message was ACK but it is disabled, ignoring\n");
		}
		else {
			struct fifo_callback_args callback_args;
			callback_args.source = data;
			callback_args.private_data = message;
			fifo_search(&data->send_buffer, receive_packets_search_callback, &callback_args);
		}
		free(entry);
	}
	else {
		struct vl_message *message = malloc(sizeof(*message));
		memcpy (message, message, sizeof(*message));
		free (entry);
		fifo_buffer_write(&data->receive_buffer, (char*) message, sizeof(*message));
	}

	return VL_IP_RECEIVE_OK;
}

int receive_packets(struct ipclient_data *data) {
	struct fifo_callback_args poll_data = {NULL, data};
	return ip_receive_messages(
			data->ip.fd,
#ifdef VL_WITH_OPENSSL
			&data->crypt_data,
#endif
			receive_packets_callback,
			data,
			VL_DEBUGLEVEL_2 ? &data->stats.receive : NULL
	);
}

int send_packets(struct module_thread_data *thread_data) {
	struct ipclient_data *data = thread_data->private_data;
	const char* hostname = data->ip_server;
	const char* portname = data->ip_port;

	VL_DEBUG_MSG_2 ("ipclient: Send to %s:%s\n", hostname, portname);

	struct addrinfo hints;
	memset(&hints,0,sizeof(hints));
	hints.ai_family = AF_INET;
	hints.ai_socktype = SOCK_DGRAM;
	hints.ai_protocol = IPPROTO_UDP;
	hints.ai_flags = AI_ADDRCONFIG;

	char errbuf[256];
	struct vl_message *message;

	struct addrinfo* res = NULL;
	int err = getaddrinfo(hostname,portname,&hints,&res);
	if (err != 0) {
		VL_MSG_ERR ("ipclient: Could not get address info of server %s port %s: %s\n", hostname, portname, gai_strerror(err));
		goto out_error_nofree;
	}

	struct ip_send_packet_info info;
	info.fd = data->ip.fd;
	info.res = res;
	info.packet_counter = 0;

	struct fifo_callback_args poll_data = {thread_data, &info};
	err = fifo_search(&data->send_buffer, send_packet_callback, &poll_data);

	VL_DEBUG_MSG_2 ("ipclient sent %i packets\n", info.packet_counter);

	freeaddrinfo(res);

	return err;

	out_error_nofree:
	return 1;
}

void ipclient_receive_thread_cleanup_unlock_network(void *arg) {
	struct module_thread_data *thread_data = arg;
	struct ipclient_data* data = thread_data->private_data;
	pthread_mutex_unlock(&data->network_lock);
}

void ipclient_receive_thread_cleanup_set_died(void *arg) {
	struct module_thread_data *thread_data = arg;
	struct ipclient_data* data = thread_data->private_data;
	data->receive_thread_died = 1;
}

static void *thread_ipclient_receive(void *arg) {
	struct module_thread_data *thread_data = arg;
	struct ipclient_data* data = thread_data->private_data;

	pthread_cleanup_push(ipclient_receive_thread_cleanup_set_died, arg);

	while (1) {
		pthread_mutex_lock(&data->network_lock);
		pthread_cleanup_push(ipclient_receive_thread_cleanup_unlock_network, arg);
		update_watchdog_time(thread_data->thread);

		// TODO : Handle bad errors->exit and nice errors->continue
		if (receive_packets(data) != 0) {
			VL_MSG_ERR ("Error while receiving packets in ipclient receive thread\n");
		}

		pthread_cleanup_pop(1);
		usleep(10000); // 10ms
	}

	pthread_cleanup_pop(1);
	pthread_exit(0);
}

void stop_receive_thread(void *arg) {
	struct module_thread_data *thread_data = arg;
	struct ipclient_data* data = thread_data->private_data;
	if (data->receive_thread_started == 1 && data->receive_thread_died != 1) {
		void *ret;
		pthread_detach(data->receive_thread);
		pthread_cancel(data->receive_thread);
		int maxrounds = 4;
		while (data->receive_thread_died != 1) {
			VL_DEBUG_MSG_1 ("Waiting for ipclient receive thread to die\n");
			usleep(1000000);
			if (--maxrounds == 0) {
				VL_MSG_ERR ("Could not join with ipclient receive thread\n");
				break;
			}
		}
		VL_DEBUG_MSG_1 ("ipclient joined with receive thread successfully\n");
	}
}

int start_receive_thread(struct module_thread_data *thread_data) {
	struct ipclient_data* data = thread_data->private_data;

	if (data->receive_thread_started == 1 && data->receive_thread_died != 1) {
		VL_MSG_ERR ("Bug: Tried to start receive thread in ipclient while already started\n");
		return 1;
	}

	data->receive_thread_started = 0;
	data->receive_thread_died = 0;
	int err = pthread_create(&data->receive_thread, NULL, thread_ipclient_receive, thread_data);
	if (err != 0) {
		VL_MSG_ERR ("Error while starting ipclient receive thread: %s\n", strerror(err));
		return 1;
	}

	data->receive_thread_started = 1;
	return 0;
}

static void *thread_entry_ipclient(struct vl_thread_start_data *start_data) {
	struct module_thread_data *thread_data = start_data->private_arg;
	thread_data->thread = start_data->thread;
	unsigned long int senders_count = thread_data->init_data.senders_count;
	struct ipclient_data* data = thread_data->private_data = thread_data->private_memory;

	VL_DEBUG_MSG_1 ("ipclient thread data is %p\n", thread_data);

	init_data(data);
	pthread_cleanup_push(data_cleanup, data);
	pthread_cleanup_push(ip_network_cleanup, &data->ip);
	pthread_cleanup_push(thread_set_stopping, start_data->thread);
	pthread_cleanup_push(stop_receive_thread, thread_data);
#ifdef VL_WITH_OPENSSL
	pthread_cleanup_push(module_crypt_data_cleanup, &data->crypt_data);
#endif

	thread_set_state(start_data->thread, VL_THREAD_STATE_INITIALIZED);
	thread_signal_wait(thread_data->thread, VL_THREAD_SIGNAL_START);
	thread_set_state(start_data->thread, VL_THREAD_STATE_RUNNING);


	if (parse_config(data, thread_data->init_data.instance_config) != 0) {
		VL_MSG_ERR("Configuration parse failed for ipclient instance %s\n", thread_data->init_data.module->instance_name);
		goto out_message;
	}

	if (senders_count > VL_IPCLIENT_MAX_SENDERS) {
		VL_MSG_ERR ("Too many senders for ipclient module, max is %i\n", VL_IPCLIENT_MAX_SENDERS);
		goto out_message;
	}

	int (*poll[VL_IPCLIENT_MAX_SENDERS])(
			struct module_thread_data *data,
			int (*callback)(
					struct fifo_callback_args *caller_data,
					char *data,
					unsigned long int size
			),
			struct fifo_callback_args *caller_data
	);

	for (int i = 0; i < senders_count; i++) {
		VL_DEBUG_MSG_1 ("ipclient: found sender %p\n", thread_data->init_data.senders[i]);
		poll[i] = thread_data->init_data.senders[i]->dynamic_data->operations.poll_delete;

		if (poll[i] == NULL) {
			VL_MSG_ERR ("ipclient cannot use this sender, lacking poll delete function.\n");
			goto out_message;
		}
	}

	VL_DEBUG_MSG_1 ("ipclient started thread %p\n", thread_data);
	if (senders_count == 0) {
		VL_MSG_ERR ("Error: Sender was not set for ipclient processor module\n");
		goto out_message;
	}

#ifdef VL_WITH_OPENSSL
	if (	data->crypt_file != NULL &&
			module_crypt_data_init(&data->crypt_data, data->crypt_file) != 0
	) {
		VL_MSG_ERR("ipclient: Cannot continue without crypt library\n");
		goto out_message;
	}
#endif

	network_restart:
	VL_DEBUG_MSG_2 ("ipclient restarting network\n");
	stop_receive_thread(thread_data);
	ip_network_cleanup(&data->ip);
	if (ip_network_start(&data->ip) != 0) {
		update_watchdog_time(thread_data->thread);
		usleep (1000000);
		goto network_restart;
	}
	if (start_receive_thread(thread_data) != 0) {
		VL_MSG_ERR ("Could not start ipclient receive thread\n");
		pthread_exit(0);
	}

	while (thread_check_encourage_stop(thread_data->thread) != 1) {
		update_watchdog_time(thread_data->thread);

		int err = 0;

		VL_DEBUG_MSG_5 ("ipclient polling data\n");
		for (int i = 0; i < senders_count; i++) {
			struct fifo_callback_args poll_data = {thread_data, NULL};
			int res = poll[i](thread_data->init_data.senders[i]->thread_data, poll_callback, &poll_data);
			if (!(res >= 0)) {
				VL_MSG_ERR ("ipclient module received error from poll function\n");
				err = 1;
				break;
			}
		}

		update_watchdog_time(thread_data->thread);
		if (send_packets(thread_data) != 0 || data->receive_thread_died == 1) {
			usleep (1000000); // 1000 ms
			goto network_restart;
		}

		if (err != 0) {
			break;
		}
		usleep (100000); // 100 ms
	}

	out_message:
	VL_DEBUG_MSG_1 ("Thread ipclient %p exiting\n", thread_data->thread);

	out:
#ifdef VL_WITH_OPENSSL
	pthread_cleanup_pop(1);
#endif
	pthread_cleanup_pop(1);
	pthread_cleanup_pop(1);
	pthread_cleanup_pop(1);
	pthread_cleanup_pop(1);
	pthread_exit(0);
}

static struct module_operations module_operations = {
		thread_entry_ipclient,
		NULL,
		NULL,
		ipclient_poll_delete,
		NULL
};

static const char *module_name = "ipclient";

__attribute__((constructor)) void load() {
}

void init(struct module_dynamic_data *data) {
	data->private_data = NULL;
	data->module_name = module_name;
	data->type = VL_MODULE_TYPE_PROCESSOR;
	data->operations = module_operations;
	data->dl_ptr = NULL;
}

void unload() {
	VL_DEBUG_MSG_1 ("Destroy ipclient module\n");
}
<|MERGE_RESOLUTION|>--- conflicted
+++ resolved
@@ -31,16 +31,12 @@
 #include <sys/socket.h>
 #include <poll.h>
 
-<<<<<<< HEAD
 #ifdef VL_WITH_OPENSSL
 #include "../lib/module_crypt.h"
 #endif
 
-#include "../modules.h"
-=======
 #include "../lib/instance_config.h"
 #include "../lib/instances.h"
->>>>>>> 53cc96d0
 #include "../lib/messages.h"
 #include "../lib/threads.h"
 #include "../lib/buffer.h"
@@ -59,18 +55,12 @@
 struct ipclient_data {
 	struct fifo_buffer send_buffer;
 	struct fifo_buffer receive_buffer;
-<<<<<<< HEAD
-	const char *ip_server;
-	const char *ip_port;
-#ifdef VL_WITH_OPENSSL
-	const char *crypt_file;
-	struct module_crypt_data crypt_data;
-#endif
-=======
 	char *ip_server;
 	char *ip_port;
+#ifdef VL_WITH_OPENSSL
 	char *crypt_file;
->>>>>>> 53cc96d0
+	struct module_crypt_data crypt_data;
+#endif
 	struct ip_data ip;
 	pthread_t receive_thread;
 	pthread_mutex_t network_lock;
@@ -94,25 +84,15 @@
 
 void data_cleanup(void *arg) {
 	struct ipclient_data *data = arg;
+#ifdef VL_WITH_OPENSSL
 	RRR_FREE_IF_NOT_NULL(data->crypt_file);
+#endif
 	RRR_FREE_IF_NOT_NULL(data->ip_port);
 	RRR_FREE_IF_NOT_NULL(data->ip_server);
 	fifo_buffer_invalidate(&data->send_buffer);
 	fifo_buffer_invalidate(&data->receive_buffer);
 }
 
-<<<<<<< HEAD
-static int parse_cmd (struct ipclient_data *data, struct cmd_data *cmd) {
-	const char *ip_server = cmd_get_value(cmd, "ipclient_server", 0);
-	const char *ip_port = cmd_get_value(cmd, "ipclient_server_port", 0);
-	const char *no_ack = cmd_get_value(cmd, "ipclient_no_ack", 0);
-
-	data->ip_server = VL_IPCLIENT_SERVER_NAME;
-	data->ip_port = VL_IPCLIENT_SERVER_PORT;
-
-	if (ip_server != NULL) {
-		data->ip_server = ip_server;
-=======
 int parse_config (struct ipclient_data *data, struct rrr_instance_config *config) {
 	int ret = 0;
 
@@ -128,7 +108,6 @@
 			goto out;
 		}
 		strcpy(data->ip_server, VL_IPCLIENT_SERVER_NAME);
->>>>>>> 53cc96d0
 	}
 
 	if ((ret = rrr_instance_config_get_string_noconvert_silent(&data->ip_port, config, "ipclient_server_port")) != 0) {
@@ -145,13 +124,7 @@
 		strcpy(data->ip_server, VL_IPCLIENT_SERVER_PORT);
 	}
 
-<<<<<<< HEAD
-#ifdef VL_WITH_OPENSSL
-	const char *crypt_file = cmd_get_value(cmd, "ipclient_keyfile", 0);
-	data->crypt_file = NULL;
-	if (crypt_file != NULL) {
-		data->crypt_file = crypt_file;
-=======
+#ifdef VL_WITH_OPENSSL
 	if ((ret = rrr_instance_config_get_string_noconvert_silent(&data->crypt_file, config, "ipclient_keyfile")) != 0) {
 		if (ret != RRR_SETTING_NOT_FOUND) {
 			VL_MSG_ERR("Error while parsing ipclient_keyfile settings of instance %s\n", config->name);
@@ -159,7 +132,6 @@
 			goto out;
 		}
 		data->crypt_file = NULL;
->>>>>>> 53cc96d0
 	}
 #endif
 
