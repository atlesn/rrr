--- conflicted
+++ resolved
@@ -55,19 +55,14 @@
 struct ipclient_data {
 	struct fifo_buffer send_buffer;
 	struct fifo_buffer receive_buffer;
-<<<<<<< HEAD
+
 	char *ip_server;
 	char *ip_port;
 #ifdef VL_WITH_OPENSSL
 	char *crypt_file;
 	struct module_crypt_data crypt_data;
 #endif
-=======
-	const char *ip_server;
-	const char *ip_port;
-	const char *ip_src_port;
-	const char *crypt_file;
->>>>>>> f1e5c89a
+
 	struct ip_data ip;
 	pthread_t receive_thread;
 	pthread_mutex_t network_lock;
@@ -100,7 +95,6 @@
 	fifo_buffer_invalidate(&data->receive_buffer);
 }
 
-<<<<<<< HEAD
 int parse_config (struct ipclient_data *data, struct rrr_instance_config *config) {
 	int ret = 0;
 
@@ -116,22 +110,6 @@
 			goto out;
 		}
 		strcpy(data->ip_server, VL_IPCLIENT_SERVER_NAME);
-=======
-static int parse_cmd (struct ipclient_data *data, struct cmd_data *cmd) {
-	const char *ip_server = cmd_get_value(cmd, "ipclient_server", 0);
-	const char *ip_port = cmd_get_value(cmd, "ipclient_server_port", 0);
-	const char *ip_src_port = cmd_get_value(cmd, "ipclient_source_port", 0);
-	const char *crypt_file = cmd_get_value(cmd, "ipclient_keyfile", 0);
-	const char *no_ack = cmd_get_value(cmd, "ipclient_no_ack", 0);
-
-	data->ip_server = VL_IPCLIENT_SERVER_NAME;
-	data->ip_port = VL_IPCLIENT_SERVER_PORT;
-	data->ip_src_port = VL_IPCLIENT_SERVER_PORT;
-	data->crypt_file = NULL;
-
-	if (ip_server != NULL) {
-		data->ip_server = ip_server;
->>>>>>> f1e5c89a
 	}
 
 	if ((ret = rrr_instance_config_get_string_noconvert_silent(&data->ip_port, config, "ipclient_server_port")) != 0) {
@@ -147,7 +125,6 @@
 		}
 		strcpy(data->ip_server, VL_IPCLIENT_SERVER_PORT);
 	}
-<<<<<<< HEAD
 
 #ifdef VL_WITH_OPENSSL
 	if ((ret = rrr_instance_config_get_string_noconvert_silent(&data->crypt_file, config, "ipclient_keyfile")) != 0) {
@@ -157,46 +134,30 @@
 			goto out;
 		}
 		data->crypt_file = NULL;
-=======
-	if (ip_src_port != NULL) {
-		data->ip_src_port = ip_src_port;
-	}
-	if (crypt_file != NULL) {
-		data->crypt_file = crypt_file;
->>>>>>> f1e5c89a
 	}
 #endif
 
 	if ((ret = rrr_instance_config_check_yesno(&data->no_ack, config, "ipclient_no_ack")) != 0) {
 		if (ret != RRR_SETTING_NOT_FOUND) {
 			VL_MSG_ERR("Syntax error in avg_preserve_points for instance %s, specify yes or no\n", config->name);
-			int ret = 1;
+			ret = 1;
 			goto out;
 		}
 		data->no_ack = 0;
 	}
 
-<<<<<<< HEAD
-	/* On error, memory is freed by data_cleanup */
+	rrr_setting_uint src_port;
+	if ((ret = rrr_instance_config_read_port_number(&src_port, config, "ipclient_src_port")) == 0) {
+		data->ip.port = src_port;
+	}
+	else if (ret != RRR_SETTING_NOT_FOUND) {
+		VL_MSG_ERR("ipclient: Could not understand ipclient_src_port argument, must be numeric\n");
+		ret = 1;
+		goto out;
+	}
 
 	out:
 	return ret;
-=======
-	if (data->ip_src_port != NULL) {
-		char *end;
-		data->ip.port = strtoul(data->ip_src_port, &end, 10);
-		if (*end != '\0') {
-			VL_MSG_ERR("ipclient: Could not understand ip_src_port argument, must be numeric\n");
-			return 1;
-		}
-		if (data->ip.port < 1 || data->ip.port > 65535) {
-			VL_MSG_ERR("ipclient: ip_src_port must be in the range 1-65535\n");
-			return 1;
-		}
-	}
-
-	return 0;
->>>>>>> f1e5c89a
 }
 
 // Poll request from other modules
@@ -473,10 +434,6 @@
 
 	init_data(data);
 	pthread_cleanup_push(data_cleanup, data);
-<<<<<<< HEAD
-=======
-
->>>>>>> f1e5c89a
 	pthread_cleanup_push(ip_network_cleanup, &data->ip);
 	pthread_cleanup_push(thread_set_stopping, start_data->thread);
 	pthread_cleanup_push(stop_receive_thread, thread_data);
@@ -484,13 +441,9 @@
 	pthread_cleanup_push(module_crypt_data_cleanup, &data->crypt_data);
 #endif
 
-	// TODO : Change to config system
-	parse_cmd(data, thread_data->init_data.cmd_data);
-
 	thread_set_state(start_data->thread, VL_THREAD_STATE_INITIALIZED);
 	thread_signal_wait(thread_data->thread, VL_THREAD_SIGNAL_START);
 	thread_set_state(start_data->thread, VL_THREAD_STATE_RUNNING);
-
 
 	if (parse_config(data, thread_data->init_data.instance_config) != 0) {
 		VL_MSG_ERR("Configuration parse failed for ipclient instance %s\n", thread_data->init_data.module->instance_name);
