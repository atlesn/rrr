--- conflicted
+++ resolved
@@ -23,10 +23,6 @@
 #include <stdlib.h>
 #include <string.h>
 #include <fcntl.h>
-<<<<<<< HEAD
-#include <termios.h>
-=======
->>>>>>> f4524b59
 #include <sys/types.h>
 #include <sys/stat.h>
 
