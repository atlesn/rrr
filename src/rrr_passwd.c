/*

Read Route Record

Copyright (C) 2020 Atle Solbakken atle@goliathdns.no

This program is free software: you can redistribute it and/or modify
it under the terms of the GNU General Public License as published by
the Free Software Foundation, either version 3 of the License, or
(at your option) any later version.

This program is distributed in the hope that it will be useful,
but WITHOUT ANY WARRANTY; without even the implied warranty of
MERCHANTABILITY or FITNESS FOR A PARTICULAR PURPOSE.  See the
GNU General Public License for more details.

You should have received a copy of the GNU General Public License
along with this program.  If not, see <http://www.gnu.org/licenses/>.

*/

#include <errno.h>
#include <stdlib.h>
#include <string.h>
#include <fcntl.h>
<<<<<<< HEAD
=======
#include <termios.h>
#include <sys/types.h>
#include <sys/stat.h>
>>>>>>> 722db527

#include "global.h"
#include "main.h"
#include "../build_timestamp.h"
#include "lib/rrr_strerror.h"
#include "lib/version.h"
#include "lib/rrr_socket.h"
#include "lib/linked_list.h"
#include "lib/log.h"
#include "lib/gnu.h"
#include "lib/parse.h"
#include "lib/passwd.h"

RRR_GLOBAL_SET_LOG_PREFIX("rrr_passwd");

static const struct cmd_arg_rule cmd_rules[] = {
		{CMD_ARG_FLAG_NO_FLAG,		'\0',	"file",					"{PASSWORD_FILE}"},
		{CMD_ARG_FLAG_NO_FLAG,		'\0',	"username",				"{USERNAME}"},
		{CMD_ARG_FLAG_NO_ARGUMENT,	'c',	"create-user",			"[-c|--create-user]"},
		{CMD_ARG_FLAG_NO_ARGUMENT,	'r',	"remove-user",			"[-r|--remove-user]"},
		{CMD_ARG_FLAG_HAS_ARGUMENT |
		 CMD_ARG_FLAG_SPLIT_COMMA |
		 CMD_ARG_FLAG_ALLOW_EMPTY,	'p',	"permissions",			"[-p|--permissions[=]permission1,permission2,...]"},
		{CMD_ARG_FLAG_NO_ARGUMENT,	'a',	"append-permissions",	"[-a|--append-permissions]"},
		{CMD_ARG_FLAG_HAS_ARGUMENT |
		 CMD_ARG_FLAG_ALLOW_EMPTY,	'P',	"password",				"[-P|--password[=]PASSWORD]"},
		{CMD_ARG_FLAG_NO_ARGUMENT,	's',	"stdout",				"[-s|--stdout]"},
		{CMD_ARG_FLAG_NO_ARGUMENT,	'l',	"loglevel-translation",	"[-l|--loglevel-translation]"},
		{CMD_ARG_FLAG_HAS_ARGUMENT,	'd',	"debuglevel",			"[-d|--debuglevel[=]DEBUG FLAGS]"},
		{CMD_ARG_FLAG_HAS_ARGUMENT,	'D',	"debuglevel_on_exit",	"[-D|--debuglevel_on_exit[=]DEBUG FLAGS]"},
		{CMD_ARG_FLAG_NO_ARGUMENT,	'h',	"help",					"[-h|--help]"},
		{CMD_ARG_FLAG_NO_ARGUMENT,	'v',	"version",				"[-v|--version]"},
		{0,							'\0',	NULL,					NULL}
};

struct rrr_passwd_data {
	char *filename;
	char *username;
	char *password;

	int do_create_user;
	int do_remove_user;
	int do_append_permissions;
	int do_stdout;

	struct rrr_passwd_permission_collection permissions;
};

static void __rrr_passwd_data_init (struct rrr_passwd_data *data) {
	memset (data, '\0', sizeof(*data));
}

static void __rrr_passwd_destroy_data (struct rrr_passwd_data *data) {
	RRR_FREE_IF_NOT_NULL(data->filename);
	RRR_FREE_IF_NOT_NULL(data->username);
	RRR_FREE_IF_NOT_NULL(data->password);
	rrr_passwd_permission_collection_clear(&data->permissions);
}

static int __rrr_passwd_add_permissions_from_cmd (struct rrr_passwd_data *data, struct cmd_data *cmd) {
	for (int i = 0; 1; i++) {
		const char *permission_str = cmd_get_value(cmd, "permissions", i);
		if (permission_str != NULL) {
			for (int j = 0; 1; j++) {
				permission_str = cmd_get_subvalue(cmd, "permissions", i, j);
				if (permission_str != NULL) {
					if (rrr_passwd_permission_new_and_append(&data->permissions, permission_str)) {
						return 1;
					}
				}
				else {
					break;
				}
			}
		}
		else {
			break;
		}
	}
	return 0;
}

static int __rrr_passwd_validate_str (const char *str) {
	int ret = 0;

	if (strchr(str, ':') != NULL) {
		RRR_MSG_0("Invalid character ':'\n");
		ret = 1;
	}
	if (strchr(str, ',') != NULL) {
		RRR_MSG_0("Invalid character ','\n");
		ret = 1;
	}

	return ret;
}

static int __rrr_passwd_parse_config (struct rrr_passwd_data *data, struct cmd_data *cmd) {
	int ret = 0;

	const char *file = cmd_get_value(cmd, "file", 0);
	if (file != NULL && *file != '\0') {
		data->filename = strdup(file);
		if (data->filename == NULL) {
			RRR_MSG_0("Could not allocate memory in __rrr_passwd_parse_config\n");
			ret = 1;
			goto out;
		}
	}

	const char *username = cmd_get_value(cmd, "username", 0);
	if (username != NULL && *username != '\0') {
		data->username = strdup(username);
		if (data->username == NULL) {
			RRR_MSG_0("Could not allocate memory in __rrr_passwd_parse_config\n");
			ret = 1;
			goto out;
		}
	}

	// Empty password allowed
	const char *password = cmd_get_value(cmd, "password", 0);
	if (password != NULL) {
		data->password = strdup(password);
		if (data->password == NULL) {
			RRR_MSG_0("Could not allocate memory in __rrr_passwd_parse_config\n");
			ret = 1;
			goto out;
		}
	}

	if (data->filename == NULL || data->username == NULL || *(data->filename) == '\0' || *(data->username) == '\0') {
		RRR_MSG_0("Password filename and/or username not set\n");
		ret = 1;
		goto out;
	}

	// Create user
	if (cmd_exists(cmd, "create-user", 0)) {
		data->do_create_user = 1;
	}
	else {
		data->do_create_user = 0;
	}

	// Delete user
	if (cmd_exists(cmd, "remove-user", 0)) {
		data->do_remove_user = 1;
	}
	else {
		data->do_remove_user = 0;
	}

	// Append permissions
	if (cmd_exists(cmd, "append-permissions", 0)) {
		data->do_append_permissions = 1;
	}
	else {
		data->do_append_permissions = 0;
	}

	// Print to stdout
	if (cmd_exists(cmd, "stdout", 0)) {
		data->do_stdout = 1;
	}
	else {
		data->do_stdout = 0;
	}

	// Permissions
	if ((ret = __rrr_passwd_add_permissions_from_cmd(data, cmd)) != 0) {
		goto out;
	}

	// Empty -p given, user might wants to remove all permissions. Insert dummy
	// value.
	if (cmd_exists(cmd, "permissions", 0) && RRR_LL_COUNT(&data->permissions) == 0) {
		if ((ret = rrr_passwd_permission_new_and_append(&data->permissions, "")) != 0) {
			goto out;
		}
	}

	// Validate characters
	RRR_LL_ITERATE_BEGIN(&data->permissions, struct rrr_passwd_permission);
		if ((ret = __rrr_passwd_validate_str(node->permission)) != 0) {
			RRR_MSG_0("Invalid characters in permission string\n");
			goto out;
		}
	RRR_LL_ITERATE_END();

	if ((ret = __rrr_passwd_validate_str(username)) != 0) {
		RRR_MSG_0("Invalid characters in username\n");
		goto out;
	}

	// Validate option combinations
	if (data->do_remove_user != 0) {
		if (	data->do_create_user != 0 ||
				data->do_append_permissions ||
				RRR_LL_COUNT(&data->permissions) != 0 ||
				data->password != NULL
		) {
			RRR_MSG_0("Error: Other options specified along with -r (remove)\n");
			ret = 1;
			goto out;
		}
	}

	if (data->do_append_permissions) {
		if (RRR_LL_COUNT(&data->permissions) == 0) {
			RRR_MSG_0("Append permissions -a was specified but not permissions were specified with -p\n");
			ret = 1;
			goto out;
		}
	}

	out:
	return ret;
}

#define WRITE_AND_CHECK(str,len)													\
	if (write(fd, str, len) < 0) {													\
		RRR_MSG_0("Could not write to output file in process_line_callback\n");		\
		ret = 1;																	\
		goto out;																	\
	}

struct process_line_callback_data {
	struct rrr_passwd_data *data;
	const char *username_to_find;
	int output_fd;
	int username_was_found;
};

static int __rrr_passwd_write_user (
		int fd,
		struct rrr_passwd_data *data,
		const char *username,
		const char *permissions[],
		size_t permissions_count,
		const char *password_hash
) {
	int ret = 0;

	struct rrr_passwd_permission_collection permissions_tmp = {0};

	WRITE_AND_CHECK(username, strlen(username));
	WRITE_AND_CHECK(":", 1);

	if (data->do_append_permissions != 0 || RRR_LL_COUNT(&data->permissions) == 0) {
		for (size_t i = 0; i < permissions_count; i++) {
			if (rrr_passwd_permission_new_and_append(&permissions_tmp, permissions[i]) != 0) {
				RRR_MSG_0("Could not store original permission in write_user()\n");
				ret = 1;
				goto out;
			}
		}
	}

	if (rrr_passwd_permission_add_from_permissions(&permissions_tmp, &data->permissions)) {
		RRR_MSG_0("Could not store new permissions in write_user()\n");
		ret = 1;
		goto out;
	}

	rrr_passwd_permission_collection_remove_duplicates(&permissions_tmp);

	int permissions_total = 0;
	RRR_LL_ITERATE_BEGIN(&permissions_tmp, const struct rrr_passwd_permission);
		if (*(node->permission) != '\0') {
			if (permissions_total > 0) {
				WRITE_AND_CHECK(",", 1);
			}
			WRITE_AND_CHECK(node->permission, strlen(node->permission));
			permissions_total++;
		}
	RRR_LL_ITERATE_END();

	WRITE_AND_CHECK(":", 1);

	const char *hash = (password_hash != NULL ? password_hash : "\0");

	WRITE_AND_CHECK(hash, strlen(hash));

	out:
	rrr_passwd_permission_collection_clear(&permissions_tmp);
	return ret;
}

static int __rrr_passwd_process_line_callback (
		const char *line,
		const char *username,
		const char *password_hash,
		const char *permissions[],
		size_t permissions_count,
		void *arg
) {
	struct process_line_callback_data *callback_data = arg;
	struct rrr_passwd_data *data = callback_data->data;

	int fd = callback_data->output_fd;

	int ret = RRR_PASSWD_ITERATE_OK;

/*	printf ("%s - %lu - %s\n", username, permissions_count, password_hash);

	for (size_t i = 0; i < permissions_count; i++) {
		printf (" - P %s\n", permissions[i]);
	}*/

	if (callback_data->username_to_find != NULL && strcmp(username, callback_data->username_to_find) == 0) {
		if (data->do_create_user != 0) {
			RRR_MSG_0("User '%s' already exists, cannot create user (-c flag was given)\n", username);
			ret = RRR_PASSWD_ITERATE_ERR;
			goto out;
		}
		if (callback_data->username_was_found != 0) {
			RRR_MSG_0("User '%s' was defined more than once in password file\n", username);
			ret = RRR_PASSWD_ITERATE_ERR;
			goto out;
		}
		callback_data->username_was_found = 1;

		if (data->do_remove_user != 0) {
			// Simply don't write user to output file, also not \n
			ret = 0;
			goto out;
		}

		if ((ret = __rrr_passwd_write_user (
				fd,
				data,
				username,
				permissions,
				permissions_count,
				(data->password != NULL ? data->password : password_hash)
		)) != 0) {
			ret = RRR_PASSWD_ITERATE_ERR;
			goto out;
		}
	}
	else {
		WRITE_AND_CHECK(line, strlen(line));
	}

	WRITE_AND_CHECK("\n", 1);

	out:
	if (ret != 0 && ret != RRR_PASSWD_ITERATE_ERR) {
		ret = RRR_PASSWD_ITERATE_ERR;
	}
	return ret;
}

static int __rrr_passwd_process (
		struct rrr_passwd_data *data,
		const char *input_data,
		ssize_t input_data_size,
		int fd
) {
	int ret = 0;

	struct process_line_callback_data callback_data = {
			data,
			data->username,
			fd,
			0
	};

	if ((ret = rrr_passwd_iterate_lines (
			input_data,
			input_data_size,
			__rrr_passwd_process_line_callback,
			&callback_data
	)) != 0) {
		goto out;
	}

	if (data->do_create_user) {
		if ((ret = __rrr_passwd_write_user (
				fd,
				data,
				data->username,
				NULL,
				0,
				data->password
		)) != 0) {
			RRR_MSG_0("Could not write new user to output file\n");
			goto out;
		}
		WRITE_AND_CHECK("\n", 1);
	}
	else if (callback_data.username_was_found == 0) {
		RRR_MSG_0("Username '%s' not found, did you mean to create a user with -c?\n", data->username);
		ret = 1;
		goto out;
	}

	out:
	return ret;
}

int main (int argc, const char *argv[]) {
	if (!rrr_verify_library_build_timestamp(RRR_BUILD_TIMESTAMP)) {
		RRR_MSG_0("Library build version mismatch.\n");
		exit(EXIT_FAILURE);
	}

	rrr_strerror_init();

	int ret = EXIT_SUCCESS;

	int fd_out = 0;
	ssize_t passwd_file_size = 0;
	char *passwd_file_contents = NULL;
	char *temporary_file_name = NULL;
	char *oldfile_name = NULL;

	struct cmd_data cmd;
	struct rrr_passwd_data data;

	cmd_init(&cmd, cmd_rules, argc, argv);
	__rrr_passwd_data_init(&data);

	if ((ret = main_parse_cmd_arguments(&cmd, CMD_CONFIG_DEFAULTS)) != 0) {
		goto out;
	}

	// Don't require arguments here, separate check in parse_config
	if (rrr_print_help_and_version(&cmd, 0) != 0) {
		goto out;
	}

	if ((ret = __rrr_passwd_parse_config(&data, &cmd)) != 0) {
		cmd_print_usage(&cmd);
		goto out;
	}

	// Only ask for password if no other actions are specified and if password is not
	// also not specified in -P. Also, do this prior to creating temporary file in
	// case of ctrl+c
	if ((data.password == NULL) && (
			(	data.do_append_permissions == 0 &&
				data.do_remove_user == 0 &&
				RRR_LL_COUNT(&data.permissions) == 0
			) || (
				data.do_create_user != 0
			)
	)) {
		if (rrr_passwd_read_password_from_terminal(&data.password, 1) != 0) {
			ret = EXIT_FAILURE;
			goto out;
		}
	}

	if (rrr_socket_open_and_read_file(&passwd_file_contents, &passwd_file_size, data.filename, O_CREAT, S_IRUSR|S_IWUSR) != 0) {
		ret = EXIT_FAILURE;
		goto out;
	}

	if (rrr_asprintf(&temporary_file_name, "%s.XXXXXX", data.filename) < 0) {
		RRR_MSG_0("Could not create temporary file name\n");
		ret = EXIT_FAILURE;
		goto out;
	}

	if (rrr_asprintf(&oldfile_name, "%s.old", data.filename) < 0) {
		RRR_MSG_0("Could not create oldfile name\n");
		ret = EXIT_FAILURE;
		goto out;
	}

	if (data.do_stdout != 0) {
		fd_out = 0; // STDOUT
	}
	else {
		if ((fd_out = rrr_socket_mkstemp(temporary_file_name, "rrr_passwd")) <= 0) {
			RRR_MSG_0("mkstemp failed for temporary file %s: %s\n",
					temporary_file_name, rrr_strerror(errno));
			ret = EXIT_FAILURE;
			goto out;
		}
	}

	if (data.password != NULL && *(data.password) == '\0') {
		RRR_MSG_0("Warning: Setting empty password, user becomes disabled\n");
	}

	if (data.password != NULL && *(data.password) != '\0') {
		char *hash_tmp = NULL;
		if (rrr_passwd_encrypt (&hash_tmp, data.password) != 0) {
			RRR_MSG_0("Password hashing failed\n");
			ret = EXIT_FAILURE;
			goto out;
		}

		rrr_parse_str_strip_newlines(hash_tmp);

//		printf("Password hash is '%s'\n", hash_tmp);

		if (rrr_passwd_check(hash_tmp, data.password) != 0) {
			RRR_BUG("BUG: Could not authenticate against newly generated hash\n");
		}

		RRR_FREE_IF_NOT_NULL(data.password);
		data.password = hash_tmp;
	}

	if (__rrr_passwd_process(&data, passwd_file_contents, passwd_file_size, fd_out) != 0) {
		ret = EXIT_FAILURE;
		goto out;
	}

	if (fd_out > 0) {
		if (rename(data.filename, oldfile_name) != 0) {
			RRR_MSG_0("Could not move original file '%s' ot '%s': %s\n",
					data.filename, oldfile_name, rrr_strerror(errno));
			ret = 1;
			goto out;
		}

		// After this, all gotos after errors are to restore_oldfile

		if (rename(temporary_file_name, data.filename) != 0) {
			RRR_MSG_0("Could not rename temporary file '%s' to '%s': %s\n",
					temporary_file_name, data.filename, rrr_strerror(errno));
			ret = 1;
			goto out_restore_oldfile;
		}

		// Oldfile gets unlinked below
	}

	goto out;

	out_restore_oldfile:
		if (rename(oldfile_name, data.filename)) {
			RRR_MSG_0("Warning: Could not restore oldfile '%s' to original file '%s' while recovering from error, this must be fixed manually. Original file is now missing.: %s\n",
					oldfile_name, data.filename, rrr_strerror(errno));
			// Make sure oldfile (which is now the original file) is not unlinked
			RRR_FREE_IF_NOT_NULL(oldfile_name);
		}
	out:
		RRR_FREE_IF_NOT_NULL(passwd_file_contents);
		// Looks like Linux unlinks the file in case we forget, but this does not
		// seem to be documented. Unlink here.
		if (temporary_file_name != NULL && *temporary_file_name != '\0' && fd_out > 0) {
			// Ignore results in case we attempt to unlink the XXXXXX version
			unlink(temporary_file_name);
		}
		if (oldfile_name != NULL && *oldfile_name != '\0') {
			unlink(oldfile_name);
		}

		RRR_FREE_IF_NOT_NULL(oldfile_name);
		RRR_FREE_IF_NOT_NULL(temporary_file_name);

		if (fd_out > 0) {
			rrr_socket_close(fd_out);
		}
		rrr_set_debuglevel_on_exit();
		__rrr_passwd_destroy_data(&data);
		cmd_destroy(&cmd);
		rrr_socket_close_all();
		rrr_strerror_cleanup();
		return ret;
}<|MERGE_RESOLUTION|>--- conflicted
+++ resolved
@@ -23,12 +23,8 @@
 #include <stdlib.h>
 #include <string.h>
 #include <fcntl.h>
-<<<<<<< HEAD
-=======
-#include <termios.h>
 #include <sys/types.h>
 #include <sys/stat.h>
->>>>>>> 722db527
 
 #include "global.h"
 #include "main.h"
