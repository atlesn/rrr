/*

Read Route Record

Copyright (C) 2019 Atle Solbakken atle@goliathdns.no

This program is free software: you can redistribute it and/or modify
it under the terms of the GNU General Public License as published by
the Free Software Foundation, either version 3 of the License, or
(at your option) any later version.

This program is distributed in the hope that it will be useful,
but WITHOUT ANY WARRANTY; without even the implied warranty of
MERCHANTABILITY or FITNESS FOR A PARTICULAR PURPOSE.  See the
GNU General Public License for more details.

You should have received a copy of the GNU General Public License
along with this program.  If not, see <http://www.gnu.org/licenses/>.

*/

#include <stdlib.h>
#include <ctype.h>
#include <string.h>
#include <util/utf8.h>

#include "../log.h"

#include "mqtt_packet.h"
#include "mqtt_parse.h"
#include "mqtt_property.h"
#include "mqtt_subscription.h"
#include "mqtt_topic.h"
#include "mqtt_common.h"

#include "../util/rrr_endian.h"
#include "../util/macro_utils.h"

struct parse_state {
	int ret;
	const char *start;
	const char *end;
	ssize_t bytes_parsed;
	uint16_t blob_length;
	ssize_t payload_length;
};

#define PARSE_CHECK_END_RAW(end,final_end)										\
	((end) > (final_end))

#define PARSE_CHECK_END_AND_RETURN_RAW(end,final_end)							\
	do { if (PARSE_CHECK_END_RAW(end, final_end)) {								\
		return RRR_MQTT_INCOMPLETE;												\
	}} while (0)

#define PARSE_CHECK_TARGET_END()												\
	PARSE_CHECK_END_RAW((parse_state->end)+1,(session)->buf+(session)->target_size)

#define PARSE_CHECK_END_AND_RETURN(end,session)									\
	PARSE_CHECK_END_AND_RETURN_RAW((end),(session)->buf+(session)->buf_wpos)

#define PARSE_INIT(type)																\
	struct parse_state parse_state_static = {											\
			RRR_MQTT_OK,																\
			NULL,																		\
			NULL,																		\
			0,																			\
			0,																			\
			0																			\
	};																					\
	struct parse_state *parse_state = &parse_state_static;								\
	struct RRR_PASTE(rrr_mqtt_p_,type) *type = NULL

#define PARSE_BEGIN(type)																\
	if (RRR_MQTT_PARSE_STATUS_PAYLOAD_IS_DONE(session)) {								\
		RRR_BUG("rrr_mqtt_parse called for same packet again after payload was done\n");\
	}																					\
	if (RRR_MQTT_PARSE_VARIABLE_HEADER_IS_DONE(session)) {								\
		goto parse_payload;																\
	}																					\
	parse_state->start = parse_state->end = session->buf + session->variable_header_pos

#define PARSE_REQUIRE_PROTOCOL_VERSION()												\
	if (session->protocol_version == NULL) {											\
		return RRR_MQTT_INCOMPLETE;														\
	}

#define PARSE_ALLOCATE(type)															\
	if (session->packet == NULL) {														\
		session->packet = session->type_properties->allocate (							\
			session->type_properties,													\
			session->protocol_version													\
		);																				\
		if (session->packet == NULL) {													\
			RRR_MSG_0("Could not allocate packet of type %s while parsing\n",			\
				session->type_properties->name);										\
			return RRR_MQTT_INTERNAL_ERROR;												\
		}																				\
	}																					\
	type = (struct RRR_PASTE(rrr_mqtt_p_,type) *) session->packet; (void)(type)

#define PARSE_PACKET_ID(target) 											\
	do {parse_state->start = parse_state->end;								\
	parse_state->end = parse_state->start + 2;								\
	PARSE_CHECK_END_AND_RETURN(parse_state->end,session);					\
	(target)->packet_identifier = rrr_be16toh(*((uint16_t *) parse_state->start));\
	if ((target)->packet_identifier == 0) {									\
		RRR_MSG_0("Packet ID was zero while parsing packet of type %s\n",	\
			session->type_properties->name);								\
		return RRR_MQTT_SOFT_ERROR;											\
	}} while(0)																\


#define PARSE_PREPARE_RAW(start,end,bytes)			\
		(start) = (end);							\
		(end) = (start) + (bytes);					\
		PARSE_CHECK_END_AND_RETURN(end,session)

#define PARSE_PREPARE(bytes)						\
	PARSE_PREPARE_RAW(parse_state->start,parse_state->end,bytes)

#define PARSE_U8_RAW(start,end,target)				\
	PARSE_PREPARE_RAW(start,end,1);					\
	(target) = *((uint8_t*) (start));

#define PARSE_U16_RAW(start,end,target)				\
	PARSE_PREPARE_RAW(start,end,2);					\
	(target) = rrr_be16toh(*((uint16_t*) (start)));

#define PARSE_U8(type,target)						\
	PARSE_U8_RAW(parse_state->start,parse_state->end,(type)->target)

#define PARSE_U16(type,target)						\
	PARSE_U16_RAW(parse_state->start,parse_state->end,(type)->target)

#define PARSE_CHECK_V5(type)						\
	((type)->protocol_version->id >= RRR_MQTT_VERSION_5)

static int __rrr_mqtt_parse_save_and_check_reason (struct rrr_mqtt_p *packet, uint8_t reason_v31_or_v5) {
	int ret = RRR_MQTT_OK;

	const struct rrr_mqtt_p_reason *reason = NULL;
	if (PARSE_CHECK_V5(packet)) {
		reason = rrr_mqtt_p_reason_get_v5 (reason_v31_or_v5);
		if (reason == NULL) {
			RRR_MSG_0("Unknown v5 reason %u in %s message\n",
				reason_v31_or_v5, RRR_MQTT_P_GET_TYPE_NAME(packet));
			return RRR_MQTT_SOFT_ERROR;
		}
	}
	else {
		reason = rrr_mqtt_p_reason_get_v31 (reason_v31_or_v5);
		if (reason == NULL) {
			RRR_MSG_0("Unknown v3.1 reason %u in %s message\n",
				reason_v31_or_v5, RRR_MQTT_P_GET_TYPE_NAME(packet));
			return RRR_MQTT_SOFT_ERROR;
		}
	}
	packet->reason = reason;
	packet->reason_v5 = reason->v5_reason;

	return ret;
}

#define PARSE_SAVE_AND_CHECK_REASON_STRUCT(packet,class,reason_v31_or_v5) do {	\
	if (__rrr_mqtt_parse_save_and_check_reason (								\
		(struct rrr_mqtt_p *) packet,											\
		reason_v31_or_v5														\
	) != RRR_MQTT_OK) {															\
		return RRR_MQTT_SOFT_ERROR;												\
	}																			\
	if (packet->reason->RRR_PASTE(for_,class) == 0) {							\
			RRR_MSG_0("Reason %u->%u '%s' is invalid for %s message\n",			\
					reason_v31_or_v5, packet->reason->v5_reason,				\
					packet->reason->description,								\
				RRR_MQTT_P_GET_TYPE_NAME(packet));								\
		return RRR_MQTT_SOFT_ERROR;												\
	}} while(0)

#define PARSE_VALIDATE_QOS(qos)													\
	if ((qos) > 2) {															\
		RRR_MSG_0("Invalid QoS flags %u in %s packet\n",						\
			(qos), RRR_MQTT_P_GET_TYPE_NAME(session->packet));					\
		return RRR_MQTT_SOFT_ERROR;												\
	}

#define PARSE_VALIDATE_RETAIN(retain)											\
	if ((retain) > 2) {															\
		RRR_MSG_0("Invalid retain flags %u in %s packet\n",						\
			(retain), RRR_MQTT_P_GET_TYPE_NAME(session->packet));				\
		return RRR_MQTT_SOFT_ERROR;												\
	}

#define PARSE_VALIDATE_RESERVED(reserved, value)								\
	if ((reserved) != value) {													\
		RRR_MSG_0("Invalid reserved flags %u in %s packet, must be %u\n",		\
			(reserved), RRR_MQTT_P_GET_TYPE_NAME(session->packet), (value));	\
		return RRR_MQTT_SOFT_ERROR;												\
	}

#define PARSE_VALIDATE_ZERO_RESERVED(reserved)									\
		PARSE_VALIDATE_RESERVED(reserved, 0)

#define PARSE_PROPERTIES_IF_V5(type,target)														\
	do {if (PARSE_CHECK_V5(type)) {																\
		parse_state->start = parse_state->end;													\
		parse_state->ret = __rrr_mqtt_parse_properties(&(type)->target, session, parse_state->start, &(parse_state->bytes_parsed));\
		if (parse_state->ret != 0) {															\
			if (parse_state->ret != RRR_MQTT_INCOMPLETE) {										\
				RRR_MSG_0("Error while parsing properties of MQTT packet of type %s\n",			\
					RRR_MQTT_P_GET_TYPE_NAME(type));											\
			}																					\
			return parse_state->ret;															\
		}																						\
		parse_state->end = parse_state->start + parse_state->bytes_parsed;						\
	}} while (0)

#define PARSE_UTF8(type,target,min_length,field_name)											\
	parse_state->start = parse_state->end;														\
	RRR_FREE_IF_NOT_NULL(type->target);															\
	if ((parse_state->ret = __rrr_mqtt_parse_utf8 (												\
			&type->target,																		\
			parse_state->start,																	\
			session->buf + session->buf_wpos,													\
			&(parse_state->bytes_parsed),														\
			min_length																			\
	)) != 0) {																					\
		if (parse_state->ret != RRR_MQTT_INCOMPLETE) {											\
			RRR_MSG_0(	"Error while parsing UTF8 of MQTT message of type %s "					\
						"in field '" RRR_QUOTE(field_name) "'\n",								\
					RRR_MQTT_P_GET_TYPE_NAME(type));											\
		}																						\
		return parse_state->ret;																\
	}																							\
	parse_state->end = parse_state->start + parse_state->bytes_parsed

#define PARSE_BLOB(type,target)																	\
	parse_state->start = parse_state->end;														\
	RRR_FREE_IF_NOT_NULL(type->target);															\
	if ((parse_state->ret = __rrr_mqtt_parse_blob (												\
			&type->target,																		\
			parse_state->start,																	\
			session->buf + session->buf_wpos,													\
			&(parse_state->bytes_parsed),														\
			&(parse_state->blob_length)															\
	)) != 0) {																					\
		if (parse_state->ret != RRR_MQTT_INCOMPLETE) {											\
			RRR_MSG_0("Error while parsing blob of MQTT message of type %s\n",					\
					RRR_MQTT_P_GET_TYPE_NAME(type));											\
		}																						\
		return parse_state->ret;																\
	}																							\
	parse_state->end = parse_state->start + parse_state->bytes_parsed

#define PARSE_VARIABLE_INT_RAW(target)															\
	start = end;																				\
	if ((ret = __rrr_mqtt_parse_variable_int (													\
			&target,																			\
			start,																				\
			session->buf + session->buf_wpos,													\
			&bytes_parsed																		\
	)) != 0) {																					\
		if (ret != RRR_MQTT_OK && ret != RRR_MQTT_INCOMPLETE) {									\
			RRR_MSG_0("Error while parsing VINT return was %i\n", ret);							\
		}																						\
		return ret;																				\
	}																							\
	end = start + bytes_parsed

#define PARSE_PREV_PARSED_BYTES() \
	(parse_state->bytes_parsed)

#define PARSE_CHECK_ZERO_PAYLOAD()																\
	do {parse_state->payload_length = session->target_size - session->payload_pos;				\
	if (parse_state->payload_length < 0) {														\
		RRR_BUG("Payload length was < 0 while parsing\n");										\
	}																							\
	if (parse_state->payload_length == 0) {														\
		goto parse_done;																		\
	}} while(0)

#define PARSE_GET_PAYLOAD_SIZE()																\
	(parse_state->payload_length = session->target_size - session->payload_pos)

#define PARSE_CHECK_NO_MORE_DATA()																\
	do {if (PARSE_CHECK_TARGET_END()) {															\
		goto header_complete;																	\
	}} while (0)

#define PARSE_PAYLOAD_SAVE_CHECKPOINT()															\
	session->payload_checkpoint = parse_state->end - session->buf

#define PARSE_END_HEADER_BEGIN_PAYLOAD_AT_CHECKPOINT(type)										\
	goto header_complete;																		\
	header_complete:																			\
	RRR_MQTT_PARSE_STATUS_SET(session,RRR_MQTT_PARSE_STATUS_VARIABLE_HEADER_DONE);				\
	PARSE_PAYLOAD_SAVE_CHECKPOINT();															\
	session->payload_pos = parse_state->end - session->buf;										\
	goto parse_payload;																			\
	parse_payload:																				\
	type = (struct RRR_PASTE(rrr_mqtt_p_,type) *) session->packet;								\
	parse_state->end = session->buf + session->payload_checkpoint

#define PARSE_END_PAYLOAD()																		\
	goto parse_done;																			\
	parse_done:																					\
	RRR_MQTT_PARSE_STATUS_SET(session,RRR_MQTT_PARSE_STATUS_PAYLOAD_DONE);						\
	RRR_MQTT_PARSE_STATUS_SET(session,RRR_MQTT_PARSE_STATUS_VARIABLE_HEADER_DONE);				\
	return parse_state->ret

#define PARSE_END_NO_HEADER(type)																	\
	if (!PARSE_CHECK_TARGET_END()) {																\
		RRR_MSG_0("Data after fixed header in mqtt packet type %s which has no variable header\n",	\
				session->type_properties->name);													\
	}																								\
	PARSE_END_HEADER_BEGIN_PAYLOAD_AT_CHECKPOINT(type);												\
	PARSE_END_PAYLOAD()


void rrr_mqtt_parse_session_destroy (
		struct rrr_mqtt_parse_session *session
) {
	if (session->buf == NULL) {
		return;
	}

	if (session->packet != NULL) {
//		printf ("Packet refcount in rrr_mqtt_parse_session_destroy: %i\n", rrr_mqtt_p_get_refcount(session->packet));
		RRR_MQTT_P_DECREF(session->packet);
		session->packet = NULL;
	}
}

void rrr_mqtt_parse_session_init (
		struct rrr_mqtt_parse_session *session
) {
	memset(session, '\0', sizeof(*session));
}

void rrr_mqtt_parse_session_update (
		struct rrr_mqtt_parse_session *session,
		const char *buf,
		ssize_t buf_wpos,
		const struct rrr_mqtt_p_protocol_version *protocol_version
) {
	session->buf = buf;
	session->buf_wpos = buf_wpos;

	// May be NULL before CONNECT packet has been received or sent
	session->protocol_version = protocol_version;
}

static int __rrr_mqtt_parse_variable_int (uint32_t *target, const char *start, const char *final_end, ssize_t *bytes_parsed) {
	ssize_t pos = 0;
	uint32_t result = 0;
	uint32_t exponent = 1;
	uint8_t carry = 1;

	*target = 0;
	*bytes_parsed = 0;

	const char *end = start;

	while (carry) {
		if (pos > 3) {
			/* Only four bytes allowed */
			RRR_MSG_0("Carry of last byte was one while parsing VINT\n");
			return RRR_MQTT_SOFT_ERROR;
		}

		end++;
		PARSE_CHECK_END_AND_RETURN_RAW(end, final_end);

		uint8_t current = *((uint8_t*) start + pos);

		uint8_t value = current & 0x7f;
		carry = current & 0x80;

		result += (value * exponent);

		exponent *= 128;
		pos++;
	}

	*target = result;
	*bytes_parsed = pos;

	return RRR_MQTT_OK;
}

static int __rrr_mqtt_parse_blob (
		char **target, const char *start, const char *final_end, ssize_t *bytes_parsed, uint16_t *blob_length
) {
	if (*target != NULL) {
		RRR_BUG ("target was not NULL in __rrr_mqtt_parse_blob\n");
	}

	const char *end = start + 2;
	*bytes_parsed = 2;

	PARSE_CHECK_END_AND_RETURN_RAW(end,final_end);
	*blob_length = rrr_be16toh(*((uint16_t *) start));

	*target = malloc((*blob_length) + 1);
	if (*target == NULL){
		RRR_MSG_0("Could not allocate memory for UTF8 in __rrr_mqtt_parse_utf8\n");
		return RRR_MQTT_INTERNAL_ERROR;
	}
	**target = '\0';

	start = end;
	end = start + *blob_length;
/*	{
		char buf_debug[(*blob_length) + 1];
		int length_available = final_end - start;
		if (length_available > 0) {
			int length_print = *blob_length > length_available ? length_available : *blob_length;
			memcpy(buf_debug, start, length_print);
			buf_debug[length_print] = '\0';
			printf ("blob string: %s\n", buf_debug);
		}
	}*/
	PARSE_CHECK_END_AND_RETURN_RAW(end,final_end);

	memcpy(*target, start, *blob_length);
	(*target)[*blob_length] = '\0';

	*bytes_parsed += *blob_length;

	return RRR_MQTT_OK;
}

struct parse_utf8_validate_callback_data {
	uint32_t character;
	int has_illegal_character;
};

static int __rrr_mqtt_parse_utf8_validate_callback (uint32_t character, void *arg) {
	struct parse_utf8_validate_callback_data *data = arg;
	if (character == 0 || (character >= 0xD800 && character <= 0xDFFF)) {
		data->has_illegal_character = 1;
		data->character = character;
		return 1;
	}
	return 0;
}

static int __rrr_mqtt_parse_utf8 (
		char **target, const char *start, const char *final_end, ssize_t *bytes_parsed, uint16_t minimum_length
) {
	uint16_t utf8_length = 0;
	int ret = __rrr_mqtt_parse_blob(target, start, final_end, bytes_parsed, &utf8_length);
	if (ret != RRR_MQTT_OK) {
		return ret;
	}

	if (utf8_length < minimum_length) {
		RRR_MSG_0("Too short UTF-8 string encountered (%u<%u)\n", utf8_length, minimum_length);
		return RRR_MQTT_SOFT_ERROR;
	}

	struct parse_utf8_validate_callback_data callback_data = {0, 0};
	if (rrr_utf8_validate_and_iterate(*target, utf8_length, __rrr_mqtt_parse_utf8_validate_callback, &callback_data) != 0) {
		RRR_MSG_0 ("Malformed UTF-8 detected in UTF8-data\n");
		if (callback_data.has_illegal_character == 1){
			RRR_MSG_0("Illegal character 0x%04x\n", callback_data.character);
		}
		return RRR_MQTT_SOFT_ERROR;
	}

	return RRR_MQTT_OK;
}

#define RRR_PROPERTY_PARSER_DEFINITION \
		struct rrr_mqtt_property *target, struct rrr_mqtt_parse_session *session, \
		const char *start, ssize_t *bytes_parsed_final

static int __rrr_mqtt_parse_property_integer (struct rrr_mqtt_property *target, const char *start, ssize_t length) {
	int ret = RRR_MQTT_OK;

	if (length > 4) {
		RRR_BUG("Too many bytes in __rrr_mqtt_property_parse_integer\n");
	}

	union {
		uint32_t result;
		uint8_t bytes[4];
	} int_merged;

	int_merged.result = 0;

	int wpos = 3;
	int rpos = length - 1;
	while (rpos >= 0) {
		int_merged.bytes[wpos] = *((uint8_t *) (start + rpos));
		wpos--;
		rpos--;
	}

	int_merged.result = rrr_be32toh(int_merged.result);

	if ((ret = rrr_mqtt_property_save_uint32(target, int_merged.result)) != 0) {
		return ret;
	}

	target->length_orig = length;

	return ret;
}

static int __rrr_mqtt_parse_property_one (RRR_PROPERTY_PARSER_DEFINITION) {
	int ret = RRR_MQTT_OK;

	PARSE_CHECK_END_AND_RETURN(start + 1,session);

	ret = __rrr_mqtt_parse_property_integer(target, start, 1);
	if (ret != RRR_MQTT_OK) {
		return ret;
	}

	*bytes_parsed_final = 1;

	return ret;
}

static int __rrr_mqtt_parse_property_two (RRR_PROPERTY_PARSER_DEFINITION) {
	int ret = RRR_MQTT_OK;

	PARSE_CHECK_END_AND_RETURN(start + 2,session);

	ret = __rrr_mqtt_parse_property_integer(target, start, 2);
	if (ret != RRR_MQTT_OK) {
		return ret;
	}

	*bytes_parsed_final = 2;

	return ret;
}

static int __rrr_mqtt_parse_property_four (RRR_PROPERTY_PARSER_DEFINITION) {
	int ret = RRR_MQTT_OK;

	PARSE_CHECK_END_AND_RETURN(start + 4,session);

	ret = __rrr_mqtt_parse_property_integer(target, start, 4);
	if (ret != RRR_MQTT_OK) {
		return ret;
	}

	*bytes_parsed_final = 4;

	return ret;
}

static int __rrr_mqtt_parse_property_vint (RRR_PROPERTY_PARSER_DEFINITION) {
	int ret = RRR_MQTT_OK;

	uint32_t result = 0;

	ret = __rrr_mqtt_parse_variable_int(&result, start, session->buf_wpos + session->buf, bytes_parsed_final);
	if (ret != RRR_MQTT_OK) {
		return ret;
	}

	if ((ret = rrr_mqtt_property_save_uint32(target, result)) != 0) {
		return ret;
	}

	return ret;
}

static int __rrr_mqtt_parse_property_blob (RRR_PROPERTY_PARSER_DEFINITION) {
	int ret = RRR_MQTT_OK;

	uint16_t blob_length = 0;
	ssize_t bytes_parsed = 0;

	if ((ret = __rrr_mqtt_parse_blob(&target->data, start, session->buf + session->buf_wpos, &bytes_parsed, &blob_length)) != 0) {
		return ret;
	}


	target->length = blob_length;
	target->length_orig = blob_length;
	target->internal_data_type = RRR_MQTT_PROPERTY_DATA_TYPE_INTERNAL_BLOB;

	bytes_parsed += blob_length;

	*bytes_parsed_final = bytes_parsed;

	return ret;
}

static int __rrr_mqtt_parse_property_utf8 (RRR_PROPERTY_PARSER_DEFINITION) {
	int ret = 0;

	ret = __rrr_mqtt_parse_utf8 (&target->data, start, session->buf + session->buf_wpos, bytes_parsed_final, 0);

	target->length = target->length_orig = (*bytes_parsed_final) - sizeof(uint16_t);
	target->internal_data_type = RRR_MQTT_PROPERTY_DATA_TYPE_INTERNAL_BLOB;

	return ret;
}

static int __rrr_mqtt_parse_property_2utf8 (RRR_PROPERTY_PARSER_DEFINITION) {
	int ret = 0;

	ssize_t bytes_parsed = 0;
	*bytes_parsed_final = 0;

	if ((ret = rrr_mqtt_property_new(&target->sibling, target->definition)) != 0) {
		return ret;
	}

	if ((ret = __rrr_mqtt_parse_property_utf8 (target, session, start, &bytes_parsed)) != 0) {
		return ret;
	}

	*bytes_parsed_final += bytes_parsed;

	start = start + bytes_parsed;
	if ((ret = __rrr_mqtt_parse_property_utf8 (target->sibling, session, start, &bytes_parsed)) != 0) {
		return ret;
	}

	*bytes_parsed_final += bytes_parsed;

	return ret;
}

static int (* const property_parsers[]) (RRR_PROPERTY_PARSER_DEFINITION) = {
		NULL,
		__rrr_mqtt_parse_property_one,
		__rrr_mqtt_parse_property_two,
		NULL,
		__rrr_mqtt_parse_property_four,
		__rrr_mqtt_parse_property_vint,
		__rrr_mqtt_parse_property_blob,
		__rrr_mqtt_parse_property_utf8,
		__rrr_mqtt_parse_property_2utf8
};

static int __rrr_mqtt_parse_properties (
		struct rrr_mqtt_property_collection *target,
		struct rrr_mqtt_parse_session *session,
		const char *start,
		ssize_t *bytes_parsed_final
) {
	int ret = 0;
	const char *end = start;

	*bytes_parsed_final = 0;

	uint32_t property_length = 0;
	ssize_t bytes_parsed = 0;

<<<<<<< HEAD
	rrr_mqtt_property_collection_clear(target);
=======
	struct rrr_mqtt_property *property_tmp = NULL;

	rrr_mqtt_property_collection_destroy(target);
>>>>>>> c505023f

	const char *properties_length_start = start;

	PARSE_VARIABLE_INT_RAW(property_length);

	if (ret != RRR_MQTT_OK) {
		RRR_MSG_0("Error while parsing property length variable int\n");
		ret = RRR_MQTT_SOFT_ERROR;
		goto out;
	}

	start = end;
	const char *properties_body_start = start;
	const char *properties_body_end = properties_body_start + property_length;

	while (end < properties_body_end) {
		uint8_t type;
		PARSE_U8_RAW(start,end,type);

		const struct rrr_mqtt_property_definition *property_def = rrr_mqtt_property_get_definition(type);
		if (property_def == NULL) {
			RRR_MSG_0("Unknown mqtt property field found: 0x%02x\n", type);
			ret = RRR_MQTT_SOFT_ERROR;
			goto out;
		}

		if (rrr_mqtt_property_new(&property_tmp, property_def) != 0) {
			ret = RRR_MQTT_INTERNAL_ERROR;
			goto out;
		}

		start = end;
		ret = property_parsers[property_def->internal_data_type](property_tmp, session, start, &bytes_parsed);
		if (ret != 0) {
			return ret;
		}
		end = start + bytes_parsed;

		rrr_mqtt_property_collection_add (target, property_tmp);
		property_tmp = NULL;
	}

	*bytes_parsed_final = end - properties_length_start;

	out:
	if (property_tmp != NULL) {
		rrr_mqtt_property_destroy(property_tmp);
	}
	return ret;
}

static int __rrr_mqtt_parse_protocol_version_validate_name (
		const struct rrr_mqtt_p_protocol_version *protocol_version,
		const char *string
) {
	int len = strlen(string);

	char uppercase[len + 1];
	uppercase[len] = '\0';

	const char *input = string;
	char *output = uppercase;
	while (*input) {
		*output = toupper(*input);
		output++;
		input++;
	}

	if (strcmp(protocol_version->name, uppercase) == 0) {
		return 0;
	}

	return 1;
}

int rrr_mqtt_parse_connect (struct rrr_mqtt_parse_session *session) {
	PARSE_INIT(connect);
	PARSE_BEGIN(connect);

	PARSE_PREPARE(2);
	uint16_t protocol_name_length = rrr_be16toh(*((uint16_t *) parse_state->start));

	if (protocol_name_length > 6) {
		RRR_MSG_0("Protocol name in connect packet was too long\n");
		return RRR_MQTT_SOFT_ERROR;
	}

	PARSE_PREPARE(protocol_name_length);

	char name_buf[7];
	strncpy(name_buf, parse_state->start, protocol_name_length);
	name_buf[protocol_name_length] = '\0';

	PARSE_PREPARE(1);
	uint8_t protocol_version_id = *((uint8_t *) parse_state->start);

	const struct rrr_mqtt_p_protocol_version *protocol_version = rrr_mqtt_p_get_protocol_version(protocol_version_id);
	if (protocol_version == NULL) {
		RRR_MSG_0("MQTT protocol version could not be found, input name was '%s' version was '%u'\n",
				name_buf, protocol_version_id);
		return RRR_MQTT_SOFT_ERROR;
	}

	if (__rrr_mqtt_parse_protocol_version_validate_name(protocol_version, name_buf) != 0) {
		RRR_MSG_0("MQTT protocol version name mismatch, input name was '%s' version was '%u'. Expected name '%s'\n",
				name_buf, protocol_version_id, protocol_version->name);
		return RRR_MQTT_SOFT_ERROR;
	}

	session->protocol_version = protocol_version;

	PARSE_ALLOCATE(connect);

	// CONNECT FLAGS
	PARSE_U8(connect,connect_flags);

	PARSE_VALIDATE_ZERO_RESERVED(RRR_MQTT_P_CONNECT_GET_FLAG_RESERVED(connect));

	if (RRR_MQTT_P_CONNECT_GET_FLAG_WILL(connect) == 0) {
		if (RRR_MQTT_P_CONNECT_GET_FLAG_WILL_QOS(connect) != 0 || RRR_MQTT_P_CONNECT_GET_FLAG_WILL_RETAIN(connect) != 0) {
			RRR_MSG_0("WILL flag of mqtt connect packet was zero, but not WILL_QOS and WILL_RETAIN\n");
			return RRR_MQTT_SOFT_ERROR;
		}
	}

	if (connect->protocol_version->id < RRR_MQTT_VERSION_5) {
		if (RRR_MQTT_P_CONNECT_GET_FLAG_PASSWORD(connect) == 1 && RRR_MQTT_P_CONNECT_GET_FLAG_USER_NAME(connect) == 0) {
			RRR_MSG_0("Password flag was set in mqtt connect packet but not username flag. Not allowed for protocol version <5\n");
			return RRR_MQTT_SOFT_ERROR;
		}
	}

	if (RRR_MQTT_P_CONNECT_GET_FLAG_WILL_QOS(connect) > 2) {
		RRR_MSG_0("Received CONNECT with QoS >2\n");
		return RRR_MQTT_SOFT_ERROR;
	}

	PARSE_U16(connect,keep_alive);
	PARSE_PROPERTIES_IF_V5(connect,properties);

	PARSE_END_HEADER_BEGIN_PAYLOAD_AT_CHECKPOINT(connect);

	// May be zero bytes
	PARSE_UTF8(connect,client_identifier,0,client identifier);

	if (RRR_MQTT_P_CONNECT_GET_FLAG_WILL(connect) != 0) {
		PARSE_PROPERTIES_IF_V5(connect,will_properties);
		PARSE_UTF8(connect,will_topic,1,will topic);
		if (rrr_mqtt_topic_validate_name(connect->will_topic) != 0) {
			RRR_MSG_0("Invalid will topic name '%s' in received CONNECT packet\n",
					connect->will_topic);
			return RRR_MQTT_SOFT_ERROR;
		}
		PARSE_BLOB(connect,will_message);
		connect->will_message_size = parse_state->blob_length;
	}

	if (RRR_MQTT_P_CONNECT_GET_FLAG_USER_NAME(connect) != 0) {
		if (PARSE_CHECK_TARGET_END()) {
			RRR_MSG_0("Username field missing in CONNECT, packet was too short\n");
			return RRR_MQTT_SOFT_ERROR;
		}
		PARSE_UTF8(connect,username,1,username);
	}

	if (RRR_MQTT_P_CONNECT_GET_FLAG_PASSWORD(connect) != 0) {
		if (PARSE_CHECK_TARGET_END()) {
			RRR_MSG_0("Password field missing in CONNECT, packet was too short\n");
			return RRR_MQTT_SOFT_ERROR;
		}
		PARSE_UTF8(connect,password,1,password);
	}

	PARSE_END_PAYLOAD();
 }

int rrr_mqtt_parse_connack (struct rrr_mqtt_parse_session *session) {
	PARSE_INIT(connack);
	PARSE_BEGIN(connack);
	PARSE_REQUIRE_PROTOCOL_VERSION();
	PARSE_ALLOCATE(connack);

	PARSE_U8(connack,ack_flags);

	connack->session_present = RRR_MQTT_P_CONNACK_GET_FLAG_SESSION_PRESENT(connack);

	if (RRR_MQTT_P_CONNACK_GET_FLAG_RESERVED(connack) != 0) {
		RRR_MSG_0("Reserved flags in CONNACK packet was not 0 but %u\n",
				RRR_MQTT_P_CONNACK_GET_FLAG_RESERVED(connack));
		return RRR_MQTT_SOFT_ERROR;
	}

	uint8_t reason_tmp;
	PARSE_U8_RAW(parse_state->start,parse_state->end,reason_tmp);

	PARSE_SAVE_AND_CHECK_REASON_STRUCT(connack,connack,reason_tmp);

	PARSE_PROPERTIES_IF_V5(connack,properties);

	PARSE_END_HEADER_BEGIN_PAYLOAD_AT_CHECKPOINT(connack);
	PARSE_END_PAYLOAD();
}

int rrr_mqtt_parse_publish (struct rrr_mqtt_parse_session *session) {
	PARSE_INIT(publish);
	PARSE_BEGIN(publish);
	PARSE_REQUIRE_PROTOCOL_VERSION();
	PARSE_ALLOCATE(publish);

	publish->type_flags = session->type_flags;

	// Note : The separate dup variable overrides the value in type_flags. When
	//        the publish is assembled, the type_flag is modified to match the
	//        stored dup variable.
	publish->dup = RRR_MQTT_P_PUBLISH_GET_FLAG_DUP(session);

	RRR_DBG_3("PUBLISH flags (%u): DUP: %u, QOS: %u, RET: %u\n",
			session->packet->type_flags,
			publish->dup,
			RRR_MQTT_P_PUBLISH_GET_FLAG_QOS(publish),
			RRR_MQTT_P_PUBLISH_GET_FLAG_RETAIN(publish)
	);

	PARSE_VALIDATE_QOS(RRR_MQTT_P_PUBLISH_GET_FLAG_QOS(publish));

	if (RRR_MQTT_P_PUBLISH_GET_FLAG_QOS(publish) == 0 && publish->dup != 0) {
		RRR_MSG_0("Received a PUBLISH packet of QoS 0, but DUP was non zero\n");
		return RRR_MQTT_SOFT_ERROR;
	}

	// PARSE TOPIC
	PARSE_UTF8(publish,topic,1,topic);

	if (rrr_mqtt_topic_validate_name(publish->topic) != 0) {
		RRR_MSG_0("Invalid topic name '%s' in received PUBLISH packet, it will be rejected\n",
				publish->topic);
		return RRR_MQTT_SOFT_ERROR;
	}

	// If previous parse was incomplete, free the tree
	rrr_mqtt_topic_token_destroy(publish->token_tree_);
	if (rrr_mqtt_topic_tokenize(&publish->token_tree_, publish->topic) != 0) {
		RRR_MSG_0("Could not create topic token tree in rrr_mqtt_parse_publish\n");
		return RRR_MQTT_INTERNAL_ERROR;
	}

	if (RRR_MQTT_P_PUBLISH_GET_FLAG_QOS(publish) > 0) {
		PARSE_PACKET_ID(publish);
	}

	PARSE_PROPERTIES_IF_V5(publish,properties);

	PARSE_END_HEADER_BEGIN_PAYLOAD_AT_CHECKPOINT(publish);

	PARSE_CHECK_ZERO_PAYLOAD();

	// TODO : Implement maximum size of payload. We still however require a client to actually
	//        send the data before we allocate huge amounts of memory

	// The memory of a large payload is continiously being read in. We don't do anything until the
	// complete packet has been read, after which we order the read data to be moved to the
	// assembled_data-member of the packet. Memory will after that be managed by the packet.

	// The rest is handled as overshoot by net transport
	if (session->buf_wpos >= session->target_size) {
		RRR_MQTT_PARSE_STATUS_SET(session,RRR_MQTT_PARSE_STATUS_MOVE_PAYLOAD_TO_PACKET);
		goto parse_done;
	}

	return RRR_MQTT_INCOMPLETE;

	PARSE_END_PAYLOAD();
}

// Parse PUBACK, PUBREC, PUBREL, PUBCOMP
int rrr_mqtt_parse_def_puback (struct rrr_mqtt_parse_session *session) {
	PARSE_INIT(def_puback);
	PARSE_BEGIN(def_puback);
	PARSE_REQUIRE_PROTOCOL_VERSION();
	PARSE_ALLOCATE(def_puback);
	PARSE_PACKET_ID(def_puback);
	PARSE_CHECK_NO_MORE_DATA();

	if (PARSE_CHECK_V5(def_puback)) {
		PARSE_U8(def_puback,reason_v5);

		if (RRR_MQTT_P_GET_TYPE(def_puback) == RRR_MQTT_P_TYPE_PUBACK ||
			RRR_MQTT_P_GET_TYPE(def_puback) == RRR_MQTT_P_TYPE_PUBREC
		) {
			PARSE_SAVE_AND_CHECK_REASON_STRUCT(def_puback,puback_pubrec,def_puback->reason_v5);
		}
		else if (RRR_MQTT_P_GET_TYPE(def_puback) == RRR_MQTT_P_TYPE_PUBREL ||
				RRR_MQTT_P_GET_TYPE(def_puback) == RRR_MQTT_P_TYPE_PUBCOMP
		) {
			PARSE_SAVE_AND_CHECK_REASON_STRUCT(def_puback,pubrel_pubcomp,def_puback->reason_v5);
		}
		else {
			RRR_BUG("Unknown packet type %u in rrr_mqtt_parse_def_puback\n",
					RRR_MQTT_P_GET_TYPE(def_puback));
		}

		PARSE_PROPERTIES_IF_V5(def_puback,properties);
	}

	if (!PARSE_CHECK_TARGET_END()) {
		RRR_MSG_0("Received %s which was too long\n", session->type_properties->name);
		return RRR_MQTT_SOFT_ERROR;
	}

	PARSE_END_HEADER_BEGIN_PAYLOAD_AT_CHECKPOINT(def_puback);
	PARSE_END_PAYLOAD();
}

static int __rrr_mqtt_parse_subscribe_unsubscribe (
		struct rrr_mqtt_parse_session *session,
		struct parse_state *parse_state,
		struct rrr_mqtt_p_sub_usub *sub_usub,
		int has_topic_options // For SUBSCRIBE packet
) {
	PARSE_BEGIN(sub_usub);

	PARSE_PACKET_ID(sub_usub);
	PARSE_PROPERTIES_IF_V5(sub_usub,properties);

	PARSE_END_HEADER_BEGIN_PAYLOAD_AT_CHECKPOINT(sub_usub);

	if (PARSE_CHECK_TARGET_END()) {
		RRR_MSG_0("Received SUBSCRIBE/UNSUBSCRIBE with zero payload\n");
		return RRR_MQTT_SOFT_ERROR;
	}

	/* If we need several attempts to parse the SUBSCRIBE-packet, the subscriptions parsed in the
	 * previous rounds are parsed again and overwritten. We do however skip to our payload position
	 * checkpoint to avoid doing this with all of the subscriptions, only at most one should actually
	 * be overwritten. */
	while (!PARSE_CHECK_TARGET_END()) {
		PARSE_UTF8(sub_usub,data_tmp,1,topic);

		if (PARSE_PREV_PARSED_BYTES() == 0) {
			RRR_MSG_0("Received SUBSCRIBE/UNSUBSCRIBE with zero-length topic\n");
			return RRR_MQTT_SOFT_ERROR;
		}

		uint8_t subscription_flags = 0;
		uint8_t reserved = 0;
		uint8_t retain = 0;
		uint8_t rap = 0;
		uint8_t nl = 0;
		uint8_t qos = 0;

		if (has_topic_options) {
			PARSE_U8_RAW(parse_state->start,parse_state->end,subscription_flags);

			reserved = RRR_MQTT_SUBSCRIPTION_GET_FLAG_RAW_RESERVED(subscription_flags);
			retain = RRR_MQTT_SUBSCRIPTION_GET_FLAG_RAW_RETAIN(subscription_flags);
			rap = RRR_MQTT_SUBSCRIPTION_GET_FLAG_RAW_RAP(subscription_flags);
			nl = RRR_MQTT_SUBSCRIPTION_GET_FLAG_RAW_NL(subscription_flags);
			qos = RRR_MQTT_SUBSCRIPTION_GET_FLAG_RAW_QOS(subscription_flags);

			PARSE_VALIDATE_QOS(qos);
			PARSE_VALIDATE_ZERO_RESERVED(reserved);

			if (PARSE_CHECK_V5(sub_usub)) {
				PARSE_VALIDATE_RETAIN(retain);
			}
			else {
				PARSE_VALIDATE_ZERO_RESERVED(retain);
				PARSE_VALIDATE_ZERO_RESERVED(rap);
				PARSE_VALIDATE_ZERO_RESERVED(nl);
			}
		}

		struct rrr_mqtt_subscription *subscription = NULL;

		parse_state->ret = rrr_mqtt_subscription_new (&subscription, sub_usub->data_tmp, retain, rap, nl, qos);
		if (parse_state->ret != 0) {
			RRR_MSG_0("Could not allocate subscription in rrr_mqtt_parse_subscribe\n");
			return RRR_MQTT_INTERNAL_ERROR;
		}

		int ret_tmp = rrr_mqtt_subscription_collection_add_unique (sub_usub->subscriptions, &subscription, 1);

		// Destroy function checks for NULL
		rrr_mqtt_subscription_destroy(subscription);

		if (ret_tmp == RRR_MQTT_SUBSCRIPTION_REPLACED) {
			RRR_DBG_3("Duplicate topic filter '%s' in received mqtt SUBSCRIBE\n", sub_usub->data_tmp);
		}
		else if (ret_tmp != RRR_MQTT_SUBSCRIPTION_OK) {
			RRR_MSG_0("Error %i while adding subscription to collection in rrr_mqtt_parse_subscribe\n", ret_tmp);
			return RRR_MQTT_INTERNAL_ERROR;
		}

		PARSE_PAYLOAD_SAVE_CHECKPOINT();
	}

	PARSE_END_PAYLOAD();
}

int rrr_mqtt_parse_subscribe (struct rrr_mqtt_parse_session *session) {
	PARSE_INIT(subscribe);
	PARSE_REQUIRE_PROTOCOL_VERSION();
	PARSE_ALLOCATE(subscribe);

	parse_state->ret = __rrr_mqtt_parse_subscribe_unsubscribe (
			session,
			parse_state,
			(struct rrr_mqtt_p_sub_usub *) subscribe,
			1
	);

	return parse_state->ret;
}

int rrr_mqtt_parse_unsubscribe (struct rrr_mqtt_parse_session *session) {
	PARSE_INIT(unsubscribe);
	PARSE_REQUIRE_PROTOCOL_VERSION();
	PARSE_ALLOCATE(unsubscribe);

	parse_state->ret = __rrr_mqtt_parse_subscribe_unsubscribe (
			session,
			parse_state,
			(struct rrr_mqtt_p_sub_usub *) unsubscribe,
			0
	);

	return parse_state->ret;
}

static int __rrr_mqtt_parse_suback_unsuback (
		struct rrr_mqtt_parse_session *session,
		struct parse_state *parse_state,
		struct rrr_mqtt_p_suback_unsuback *suback_unsuback,
		int no_payload
) {
	PARSE_BEGIN(suback_unsuback);
	PARSE_PACKET_ID(suback_unsuback);

	if (no_payload == 0) { // This check is redundant in practice, just here to clarify
		PARSE_PROPERTIES_IF_V5(suback_unsuback,properties);
	}

	PARSE_END_HEADER_BEGIN_PAYLOAD_AT_CHECKPOINT(suback_unsuback);

	if (no_payload) {
		goto parse_done;
	}

	PARSE_GET_PAYLOAD_SIZE();

	if (parse_state->payload_length == 0) {
		RRR_MSG_0("No subscriptions acknowlegded, payload was empty while parsing SUBACK message\n");
		return RRR_MQTT_SOFT_ERROR;
	}
	// The rest is handled as overshoot by net transport
	if (session->buf_wpos >= session->target_size) {
		RRR_MQTT_PARSE_STATUS_SET(session,RRR_MQTT_PARSE_STATUS_MOVE_PAYLOAD_TO_PACKET);
		goto process_reasons;
	}
	return RRR_MQTT_INCOMPLETE;

	process_reasons:

	suback_unsuback->acknowledgements = (void*) (session->buf + session->payload_pos);
	suback_unsuback->acknowledgements_size = parse_state->payload_length;

	if (suback_unsuback->acknowledgements_size == 0) {
		RRR_MSG_0("Zero payload in received SUBACK packet while parsing\n");
		return RRR_MQTT_SOFT_ERROR;
	}

	for (ssize_t i = 0; i < suback_unsuback->acknowledgements_size; i++) {
		const struct rrr_mqtt_p_reason *reason_struct = NULL;

		if (PARSE_CHECK_V5(suback_unsuback)) {
			uint8_t reason = RRR_MQTT_SUBACK_GET_FLAGS_ALL(suback_unsuback,i);

			// This will also catch invalid QoS
			reason_struct = rrr_mqtt_p_reason_get_v5(reason);
			if (reason_struct == NULL) {
				RRR_MSG_0("Unknown v5 reason %u for subscription index %li in SUBACK message\n",
						reason, i);
				return RRR_MQTT_SOFT_ERROR;
			}
		}
		else {
			uint8_t qos = RRR_MQTT_SUBACK_GET_FLAGS_QOS(suback_unsuback,i);
			uint8_t reason = RRR_MQTT_SUBACK_GET_FLAGS_REASON(suback_unsuback,i);
			uint8_t reserved = RRR_MQTT_SUBACK_GET_FLAGS_RESERVED(suback_unsuback,i);

			if (reserved != 0) {
				RRR_MSG_0("Reserved bits in v31 reason for subscription index %li in SUBACK message was not 0\n", i);
				return RRR_MQTT_SOFT_ERROR;
			}
			if (reason == 1 && qos != 0) {
				RRR_MSG_0("Failure was set for subscription index %li in v31 SUBACK but QoS was not 0\n", i);
				return RRR_MQTT_SOFT_ERROR;
			}

			PARSE_VALIDATE_QOS(qos);

			if (reason != 0) {
				reason_struct = rrr_mqtt_p_reason_get_v5(0x80);
			}
			else {
				// Use V5 reason getter because V31 reason 1 and 2 are for errors
				reason_struct = rrr_mqtt_p_reason_get_v5(qos);
			}
		}

		if (	(RRR_MQTT_P_GET_TYPE(suback_unsuback) == RRR_MQTT_P_TYPE_SUBACK && reason_struct->for_suback == 0) ||
				(RRR_MQTT_P_GET_TYPE(suback_unsuback) == RRR_MQTT_P_TYPE_UNSUBACK && reason_struct->for_unsuback == 0)
		) {
			RRR_MSG_0("Received unknown reason '%s' in %s (un)subscription acknowledgment with index %li\n",
					reason_struct->description,
					RRR_MQTT_P_GET_TYPE_NAME(suback_unsuback),
					i
			);
			return RRR_MQTT_SOFT_ERROR;
		}
	}

	PARSE_END_PAYLOAD();
}

int rrr_mqtt_parse_suback (struct rrr_mqtt_parse_session *session) {
	PARSE_INIT(suback);
	PARSE_REQUIRE_PROTOCOL_VERSION();
	PARSE_ALLOCATE(suback);

	parse_state->ret = __rrr_mqtt_parse_suback_unsuback (
			session,
			parse_state,
			(struct rrr_mqtt_p_suback_unsuback *) suback,
			0
	);

	return parse_state->ret;
}

int rrr_mqtt_parse_unsuback (struct rrr_mqtt_parse_session *session) {
	PARSE_INIT(unsuback);
	PARSE_REQUIRE_PROTOCOL_VERSION();
	PARSE_ALLOCATE(unsuback);

	// V3.1 does not have payload in UNSUBACK
	int no_payload = (PARSE_CHECK_V5(unsuback) ? 0 : 1);

	parse_state->ret = __rrr_mqtt_parse_suback_unsuback (
			session,
			parse_state,
			(struct rrr_mqtt_p_suback_unsuback *) unsuback,
			no_payload
	);

	return parse_state->ret;
}

int rrr_mqtt_parse_pingreq (struct rrr_mqtt_parse_session *session) {
	PARSE_INIT(pingreq);
	PARSE_BEGIN(pingreq);

	PARSE_REQUIRE_PROTOCOL_VERSION();
	PARSE_ALLOCATE(pingreq);

	PARSE_END_NO_HEADER(pingreq);
}

int rrr_mqtt_parse_pingresp (struct rrr_mqtt_parse_session *session) {
	PARSE_INIT(pingresp);
	PARSE_BEGIN(pingresp);

	PARSE_REQUIRE_PROTOCOL_VERSION();
	PARSE_ALLOCATE(pingresp);

	PARSE_END_NO_HEADER(pingresp);
}

int rrr_mqtt_parse_disconnect (struct rrr_mqtt_parse_session *session) {
	PARSE_INIT(disconnect);
	PARSE_BEGIN(disconnect);
	PARSE_REQUIRE_PROTOCOL_VERSION();
	PARSE_ALLOCATE(disconnect);

	if (session->protocol_version->id < 5) {
		// Non-zero length NOT allowed for V3.1
		if (session->target_size - session->variable_header_pos != 0) {
			RRR_MSG_0("Received MQTT V3.1 DISCONNECT packet with non-zero remaining length %li\n",
					session->target_size - session->variable_header_pos);
			return RRR_MQTT_SOFT_ERROR;
		}
		goto parse_done;
	}
	else if (session->target_size - session->variable_header_pos == 0) {
		// Zero or non-zero length allowed for V5
		goto parse_done;
	}

	PARSE_PREPARE(1);
	disconnect->reason_v5 = *((uint8_t*) parse_state->start);

	if (session->target_size - session->variable_header_pos == 1) {
		// Allowed to skip disconnect property length if there are no properties
		goto parse_done;
	}

	PARSE_PROPERTIES_IF_V5(disconnect,properties);

	PARSE_END_HEADER_BEGIN_PAYLOAD_AT_CHECKPOINT(disconnect);
	PARSE_END_PAYLOAD();
}

int rrr_mqtt_parse_auth (struct rrr_mqtt_parse_session *session) {
	int ret = 0;
	return ret;
}


#define RRR_MQTT_PARSE_GET_TYPE(p)			(((p)->type & ((uint8_t) 0xF << 4)) >> 4)
#define RRR_MQTT_PARSE_GET_TYPE_FLAGS(p)	((p)->type & ((uint8_t) 0xF))

// Return value through parse status only. Internal error not allowed.
void rrr_mqtt_packet_parse (
		struct rrr_mqtt_parse_session *session
) {
	/*
	 * We might return 0 on error if the error is data-related and it's
	 * the client's fault. In that case, we only set the error status flag.
	 * On other horrendous errors, we return 1.
	 */

	int ret_tmp = 0;

	if (session->buf == NULL) {
		RRR_BUG("buf was NULL in rrr_mqtt_packet_parse\n");
	}
	if (RRR_MQTT_PARSE_IS_ERR(session)) {
		RRR_BUG("rrr_mqtt_packet_parse called with error flag set, connection should have been closed.\n");
	}
	if (RRR_MQTT_PARSE_IS_COMPLETE(session)) {
		RRR_BUG("rrr_mqtt_packet_parse called while parsing was complete\n");
	}

	if (session->buf_wpos < 2) {
		// Incomplete
		goto out;
	}

	if (!RRR_MQTT_PARSE_FIXED_HEADER_IS_DONE(session)) {
		const struct rrr_mqtt_p_header *header = (const struct rrr_mqtt_p_header *) session->buf;

		if (RRR_MQTT_PARSE_GET_TYPE(header) == 0) {
			RRR_MSG_0("Received 0 header type in rrr_mqtt_packet_parse\n");
			RRR_MQTT_PARSE_STATUS_SET_ERR(session);
			goto out;
		}

		const struct rrr_mqtt_p_type_properties *properties = rrr_mqtt_p_get_type_properties(RRR_MQTT_PARSE_GET_TYPE(header));

		RRR_DBG_3("Received mqtt packet of type %u name %s\n",
				properties->type_id, properties->name);

		if (properties->has_reserved_flags != 0 && RRR_MQTT_PARSE_GET_TYPE_FLAGS(header) != properties->flags) {
			RRR_MSG_0("Invalid reserved flags %u received in mqtt packet of type %s\n",
					RRR_MQTT_PARSE_GET_TYPE_FLAGS(header),
					properties->name
			);
			RRR_MQTT_PARSE_STATUS_SET_ERR(session);
			goto out;
		}

		uint32_t remaining_length = 0;
		ssize_t bytes_parsed = 0;
		if ((ret_tmp = __rrr_mqtt_parse_variable_int (
				&remaining_length,
				session->buf + (sizeof(header->type)),
				session->buf + session->buf_wpos,
				&bytes_parsed
		)) != 0) {
			if (ret_tmp == RRR_MQTT_INCOMPLETE) {
				/* Not enough bytes were read */
				goto out;
			}
			else {
				RRR_MSG_0("Parse error in packet fixed header remaining length of type %s, return was %i\n",
						properties->name, ret_tmp);
				RRR_MQTT_PARSE_STATUS_SET_ERR(session);
				goto out;
			}
		}

		session->variable_header_pos = sizeof(header->type) + bytes_parsed;
		session->target_size = sizeof(header->type) + bytes_parsed + remaining_length;
		session->type = RRR_MQTT_PARSE_GET_TYPE(header);
		session->type_flags = RRR_MQTT_PARSE_GET_TYPE_FLAGS(header);
		session->type_properties = properties;

		if (session->target_size <= 0) {
			RRR_MSG_1("Invalid target size %li while parsing packet\n", session->target_size);
			RRR_MQTT_PARSE_STATUS_SET_ERR(session);
			goto out;
		}

		RRR_DBG_3 ("parsed a packet fixed header of type %s total bytes received %li/%li\n",
				properties->name, session->buf_wpos, session->target_size);

		RRR_MQTT_PARSE_STATUS_SET(session,RRR_MQTT_PARSE_STATUS_FIXED_HEADER_DONE);
	}

	if (!RRR_MQTT_PARSE_VARIABLE_HEADER_IS_DONE(session)) {
		session->header_parse_attempts++;
		if (session->header_parse_attempts > 10) {
			RRR_MSG_0("Could not parse packet of type %s after 10 attempts, input might be too short or CONNECT missing\n",
					session->type_properties->name);
			RRR_MQTT_PARSE_STATUS_SET_ERR(session);
			goto out;
		}
	}

//	printf ("calling parse for type %s total bytes received %li/%li\n",
//			session->type_properties->name, session->buf_size, session->target_size);

	if ((ret_tmp = session->type_properties->parse(session)) != RRR_MQTT_OK) {
		if (ret_tmp == RRR_MQTT_INCOMPLETE) {
			/* Not enough bytes were read or CONNECT is not yet handled (protocol version not set) */
			goto out;
		}
		else {
			RRR_MSG_0("Error from mqtt parse function of type %s\n",
					session->type_properties->name);
			RRR_MQTT_PARSE_STATUS_SET(session,RRR_MQTT_PARSE_STATUS_ERR);
			goto out;
		}
	}

	if (RRR_MQTT_PARSE_STATUS_PAYLOAD_IS_DONE(session)) {
		session->packet->received_size = session->buf_wpos;
		RRR_MQTT_PARSE_STATUS_SET(session,RRR_MQTT_PARSE_STATUS_COMPLETE);
	}

	out:
	return;
}

void rrr_mqtt_packet_parse_session_extract_packet (
		struct rrr_mqtt_p **packet,
		struct rrr_mqtt_parse_session *session
) {
	if (session->packet == NULL || !RRR_MQTT_PARSE_STATUS_PAYLOAD_IS_DONE(session)) {
		RRR_BUG("Invalid preconditions for rrr_mqtt_packet_parse_extract_packet\n");
	}

	session->packet->type_flags = session->type_flags;
	*packet = session->packet;
	session->packet = NULL;
}<|MERGE_RESOLUTION|>--- conflicted
+++ resolved
@@ -655,13 +655,9 @@
 	uint32_t property_length = 0;
 	ssize_t bytes_parsed = 0;
 
-<<<<<<< HEAD
+	struct rrr_mqtt_property *property_tmp = NULL;
+
 	rrr_mqtt_property_collection_clear(target);
-=======
-	struct rrr_mqtt_property *property_tmp = NULL;
-
-	rrr_mqtt_property_collection_destroy(target);
->>>>>>> c505023f
 
 	const char *properties_length_start = start;
 
