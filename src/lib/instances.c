/*

Read Route Record

Copyright (C) 2019 Atle Solbakken atle@goliathdns.no

This program is free software: you can redistribute it and/or modify
it under the terms of the GNU General Public License as published by
the Free Software Foundation, either version 3 of the License, or
(at your option) any later version.

This program is distributed in the hope that it will be useful,
but WITHOUT ANY WARRANTY; without even the implied warranty of
MERCHANTABILITY or FITNESS FOR A PARTICULAR PURPOSE.  See the
GNU General Public License for more details.

You should have received a copy of the GNU General Public License
along with this program.  If not, see <http://www.gnu.org/licenses/>.

*/

#include <stdlib.h>

#include "../global.h"
#include "common.h"
#include "modules.h"
#include "threads.h"
#include "instances.h"
#include "instance_config.h"
#include "senders.h"

int rrr_instance_check_threads_stopped(struct instance_metadata_collection *instances) {
	int ret = 0;
	RRR_INSTANCE_LOOP(instance, instances) {
		if (
				rrr_thread_get_state(instance->thread_data->thread) == RRR_THREAD_STATE_STOPPED ||
				rrr_thread_get_state(instance->thread_data->thread) == RRR_THREAD_STATE_STOPPING ||
				rrr_thread_is_ghost(instance->thread_data->thread)
		) {
			RRR_DBG_1("Thread instance %s has stopped or is ghost\n", instance->dynamic_data->instance_name);
			ret = 1;
		}
	}
	return ret;
}

void rrr_instance_free_all_thread_data(struct instance_metadata_collection *instances) {
	RRR_INSTANCE_LOOP(instance, instances) {
		rrr_instance_free_thread(instance->thread_data);
		instance->thread_data = NULL;
	}
}

int rrr_instance_count_library_users (struct instance_metadata_collection *instances, void *dl_ptr) {
	int users = 0;
	RRR_INSTANCE_LOOP(instance, instances) {
		struct rrr_instance_dynamic_data *data = instance->dynamic_data;
		if (data->dl_ptr == dl_ptr) {
			users++;
		}
	}
	return users;
}

void rrr_instance_unload_all(struct instance_metadata_collection *instances) {
	RRR_INSTANCE_LOOP(instance, instances) {
		struct rrr_instance_dynamic_data *data = instance->dynamic_data;
		int dl_users = rrr_instance_count_library_users(instances, data->dl_ptr);
		int no_dl_unload = (dl_users > 1 ? 1 : 0);

		if (!no_dl_unload) {
			rrr_module_unload(data->dl_ptr, data->unload);
		}
	}
}

static void __rrr_instance_metadata_destroy (
		struct instance_metadata_collection *instances,
		struct instance_metadata *target
) {
	rrr_instance_free_thread(target->thread_data);
	senders_clear(&target->senders);

	if (instances->signal_functions != NULL && target->signal_handler != NULL) {
		instances->signal_functions->remove_handler(target->signal_handler);
	}

	free(target->dynamic_data);
	free(target);
}

static int __rrr_instance_metadata_new (
		struct instance_metadata_collection *instances,
		struct instance_metadata **target,
		struct rrr_instance_dynamic_data *data
) {
	int ret = 0;

	struct instance_metadata *meta = malloc(sizeof(*meta));

	if (meta == NULL) {
		RRR_MSG_ERR("Could not allocate memory for instance_metadata\n");
		ret = 1;
		goto out;
	}

	memset (meta, '\0', sizeof(*meta));

	meta->dynamic_data = data;
	senders_init(&meta->senders);

	if (instances->signal_functions != NULL && data->signal_handler != NULL) {
		meta->signal_handler = instances->signal_functions->push_handler(data->signal_handler, meta);
	}

	*target = meta;

	out:
	return ret;
}

static struct instance_metadata *__rrr_instance_save (
		struct instance_metadata_collection *instances,
		struct rrr_instance_dynamic_data *module,
		struct rrr_instance_config *config
) {
	RRR_DBG_1 ("Saving dynamic_data instance %s\n", module->instance_name);

	struct instance_metadata *target;
	if (__rrr_instance_metadata_new (instances, &target, module) != 0) {
		RRR_MSG_ERR("Could not save instance %s\n", module->instance_name);
		return NULL;
	}

	target->config = config;
	target->dynamic_data = module;

	target->next = instances->first_entry;
	instances->first_entry = target;

	return target;
}

static struct instance_metadata *__rrr_instance_load_module_and_save (
		struct instance_metadata_collection *instances,
		struct rrr_instance_config *instance_config,
		const char **library_paths
) {
	struct instance_metadata *ret = NULL;
	char *module_name = NULL;

	RRR_INSTANCE_LOOP(instance, instances) {
		struct rrr_instance_dynamic_data *module = instance->dynamic_data;
		if (module != NULL && strcmp(module->instance_name, instance_config->name) == 0) {
			RRR_MSG_ERR("Instance '%s' can't be defined more than once\n", module->instance_name);
			ret = NULL;
			goto out;
		}
	}

	if (rrr_instance_config_get_string_noconvert (&module_name, instance_config, "module") != 0) {
		RRR_MSG_ERR("Could not find module= setting for instance %s\n", instance_config->name);
		ret = NULL;
		goto out;
	}

	RRR_DBG_1("Creating dynamic_data for module '%s' instance '%s'\n", module_name, instance_config->name);

	struct rrr_module_load_data start_data;
	if (rrr_module_load(&start_data, module_name, library_paths) != 0) {
		RRR_MSG_ERR ("Module %s could not be loaded (in load_instance_module for instance %s)\n",
				module_name, instance_config->name);
		ret = NULL;
		goto out;
	}

	struct rrr_instance_dynamic_data *dynamic_data = malloc(sizeof(*dynamic_data));
	memset(dynamic_data, '\0', sizeof(*dynamic_data));

	start_data.init(dynamic_data);
	dynamic_data->dl_ptr = start_data.dl_ptr;
	dynamic_data->instance_name = instance_config->name;
	dynamic_data->unload = start_data.unload;
	dynamic_data->all_instances = instances;

	ret = __rrr_instance_save(instances, dynamic_data, instance_config);

	out:
	if (module_name != NULL) {
		free(module_name);
	}

	return ret;
}

struct instance_metadata *rrr_instance_find (
		struct instance_metadata_collection *instances,
		const char *name
) {
	RRR_INSTANCE_LOOP(instance, instances) {
		struct rrr_instance_dynamic_data *module = instance->dynamic_data;
		if (module != NULL && strcmp(module->instance_name, name) == 0) {
			return instance;
		}
	}
	return NULL;
}

int rrr_instance_load_and_save (
		struct instance_metadata_collection *instances,
		struct rrr_instance_config *instance_config,
		const char **library_paths
) {
	struct instance_metadata *module = __rrr_instance_load_module_and_save(instances, instance_config, library_paths);
	if (module == NULL || module->dynamic_data == NULL) {
		RRR_MSG_ERR("Instance '%s' could not be loaded\n", instance_config->name);
		return 1;
	}

	if ((module->dynamic_data->type == RRR_MODULE_TYPE_DEADEND  || module->dynamic_data->type == RRR_MODULE_TYPE_NETWORK) && (
			module->dynamic_data->operations.poll != NULL ||
			module->dynamic_data->operations.poll_delete != NULL ||
			module->dynamic_data->operations.poll_delete_ip != NULL
	)) {
		RRR_BUG("Poll functions specified for module %s which is of deadend or network type\n",
				module->dynamic_data->instance_name);
	}

	return 0;
}

struct add_sender_data {
	struct instance_metadata_collection *instances;
	struct instance_sender_collection *senders;
};

static int __rrr_add_sender_callback(const char *value, void *_data) {
	struct add_sender_data *data = _data;

	int ret = 0;

	struct instance_metadata *sender = rrr_instance_find(data->instances, value);

	if (sender == NULL) {
		RRR_MSG_ERR("Could not find sender instance '%s'\n", value);
		ret = 1;
		goto out;
	}

	senders_add_sender(data->senders, sender);

	out:
	return ret;
}

int rrr_instance_add_senders (
		struct instance_metadata_collection *instances,
		struct instance_metadata *instance
) {
	int ret = 0;

	RRR_DBG_1("Adding senders for instance '%s' module '%s'\n",
			instance->dynamic_data->instance_name,
			instance->dynamic_data->module_name
	);

	struct rrr_instance_config *instance_config = instance->config;

	struct add_sender_data sender_data;
	sender_data.instances = instances;
	sender_data.senders = &instance->senders;

	if ((ret = rrr_settings_traverse_split_commas_silent_fail (
			instance_config->settings, "senders",
			&__rrr_add_sender_callback, &sender_data
<<<<<<< HEAD
	);
=======
	))!= 0) {
		RRR_MSG_ERR("Error while adding senders for instance %s\n", instance->dynamic_data->instance_name);
		goto out;
	}
>>>>>>> 8f00ef92

	if (instance->dynamic_data->type == RRR_MODULE_TYPE_PROCESSOR ||
		instance->dynamic_data->type == RRR_MODULE_TYPE_FLEXIBLE ||
		instance->dynamic_data->type == RRR_MODULE_TYPE_DEADEND
	) {
		if (senders_check_empty(&instance->senders)) {
			if (instance->dynamic_data->type == RRR_MODULE_TYPE_FLEXIBLE) {
				RRR_DBG_1("Module is flexible without senders specified\n");
				ret = 0;
				goto out;
			}
			RRR_MSG_ERR("Sender module must be specified for processor module %s instance %s\n",
					instance->dynamic_data->module_name, instance->dynamic_data->instance_name);
			ret = 1;
			goto out;
		}

		RRR_SENDER_LOOP(sender_entry,&instance->senders) {
			struct instance_metadata *sender = sender_entry->sender;

			RRR_DBG_1("Checking sender instance '%s' module '%s'\n",
					sender->dynamic_data->instance_name,
					sender->dynamic_data->module_name
			);

			if (sender->dynamic_data->type == RRR_MODULE_TYPE_DEADEND) {
				RRR_MSG_ERR("Instance %s cannot use %s as a sender, this is a dead end module with no output\n",
						instance->dynamic_data->instance_name, sender->dynamic_data->instance_name);
				ret = 1;
				goto out;
			}

			if (sender == instance) {
				RRR_MSG_ERR("Instance %s set with itself as sender\n",
						instance->dynamic_data->instance_name);
				ret = 1;
				goto out;
			}
		}
	}
	else if (instance->dynamic_data->type == RRR_MODULE_TYPE_SOURCE ||
			instance->dynamic_data->type == RRR_MODULE_TYPE_NETWORK
	) {
		if (!senders_check_empty(&instance->senders)) {
			RRR_MSG_ERR("Sender module cannot be specified for instance '%s' using module '%s'\n",
					instance->dynamic_data->instance_name, instance->dynamic_data->module_name);
			ret = 1;
			goto out;
		}
	}
	else {
		RRR_MSG_ERR ("Unknown module type for %s: %i\n",
				instance->dynamic_data->module_name, instance->dynamic_data->type
		);
		ret = 1;
		goto out;
	}

	RRR_DBG_1("Added %d senders\n", senders_count(&instance->senders));

	out:
	return ret;
}

void rrr_instance_metadata_collection_destroy (struct instance_metadata_collection *target) {
	struct instance_metadata *meta = target->first_entry;

	while (meta != NULL) {
		struct instance_metadata *next = meta->next;

		__rrr_instance_metadata_destroy(target, meta);

		meta = next;
	}

	free(target);
}

int rrr_instance_metadata_collection_new (
		struct instance_metadata_collection **target,
		struct rrr_signal_functions *signal_functions
) {
	int ret = 0;

	*target = malloc(sizeof(**target));
	memset(*target, '\0', sizeof(**target));

	if (*target == NULL) {
		RRR_MSG_ERR("Could not allocate memory for instance_metadata_collection\n");
		ret = 1;
		goto out;
	}

	(*target)->signal_functions = signal_functions;

	out:
	return ret;
}

void rrr_instance_free_thread(struct rrr_instance_thread_data *data) {
	if (data == NULL) {
		return;
	}

	if (data->used_by_ghost) {
		return;
	}

	free(data);
}

struct rrr_instance_thread_data *rrr_instance_init_thread(struct instance_thread_init_data *init_data) {
	RRR_DBG_1 ("Init thread %s\n", init_data->module->instance_name);

	struct rrr_instance_thread_data *data = malloc(sizeof(*data));
	if (data == NULL) {
		RRR_MSG_ERR("Could not allocate memory in rrr_init_thread\n");
		return NULL;
	}

	memset(data, '\0', sizeof(*data));
	data->init_data = *init_data;

	return data;
}

int rrr_instance_preload_thread(struct rrr_thread_collection *collection, struct rrr_instance_thread_data *data) {
	struct rrr_instance_dynamic_data *module = data->init_data.module;

	RRR_DBG_1 ("Preloading thread %s\n", module->instance_name);
	if (data->thread != NULL) {
		RRR_MSG_ERR("BUG: tried to double start thread in rrr_start_thread\n");
		exit(EXIT_FAILURE);
	}
	data->thread = rrr_thread_preload_and_register (
			collection,
			module->operations.thread_entry,
			module->operations.preload,
			module->operations.poststop,
			module->operations.cancel_function,
			module->start_priority,
			data, module->instance_name
	);

	if (data->thread == NULL) {
		RRR_MSG_ERR ("Error while preloading thread for instance %s\n", module->instance_name);
		free(data);
		return 1;
	}

	return 0;
}

int rrr_instance_start_thread (struct rrr_instance_thread_data *data) {
	struct rrr_instance_dynamic_data *module = data->init_data.module;

	RRR_DBG_1 ("Starting thread %s\n", module->instance_name);
	if (rrr_thread_start(data->thread) != 0) {
		RRR_MSG_ERR ("Error while starting thread for instance %s\n", module->instance_name);
		return 1;
	}

	return 0;
}

int rrr_instance_process_from_config(
		struct instance_metadata_collection *instances,
		struct rrr_config *config,
		const char **library_paths
) {
	int ret = 0;
	for (int i = 0; i < config->module_count; i++) {
		ret = rrr_instance_load_and_save(instances, config->configs[i], library_paths);
		if (ret != 0) {
			RRR_MSG_ERR("Loading of instance failed for %s. Library paths used:\n",
					config->configs[i]->name);
			for (int j = 0; *library_paths[j] != '\0'; j++) {
				RRR_MSG_ERR("-> %s\n", library_paths[j]);
			}
			goto out;
		}
	}

	RRR_INSTANCE_LOOP(instance, instances)
	{
		ret = rrr_instance_add_senders(instances, instance);
		if (ret != 0) {
			RRR_MSG_ERR("Adding senders failed for %s\n",
					instance->dynamic_data->instance_name);
			goto out;
		}
	}

	out:
	return ret;
}<|MERGE_RESOLUTION|>--- conflicted
+++ resolved
@@ -273,14 +273,10 @@
 	if ((ret = rrr_settings_traverse_split_commas_silent_fail (
 			instance_config->settings, "senders",
 			&__rrr_add_sender_callback, &sender_data
-<<<<<<< HEAD
-	);
-=======
 	))!= 0) {
 		RRR_MSG_ERR("Error while adding senders for instance %s\n", instance->dynamic_data->instance_name);
 		goto out;
 	}
->>>>>>> 8f00ef92
 
 	if (instance->dynamic_data->type == RRR_MODULE_TYPE_PROCESSOR ||
 		instance->dynamic_data->type == RRR_MODULE_TYPE_FLEXIBLE ||
