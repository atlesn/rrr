--- conflicted
+++ resolved
@@ -2,11 +2,7 @@
 
 Read Route Record
 
-<<<<<<< HEAD
 Copyright (C) 2020-2023 Atle Solbakken atle@goliathdns.no
-=======
-Copyright (C) 2020-2022 Atle Solbakken atle@goliathdns.no
->>>>>>> 6b6ba4d9ad0308b1869d3d10e8deef4221440062
 
 This program is free software: you can redistribute it and/or modify
 it under the terms of the GNU General Public License as published by
