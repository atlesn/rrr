/*

Read Route Record

Copyright (C) 2018-2020 Atle Solbakken atle@goliathdns.no

This program is free software: you can redistribute it and/or modify
it under the terms of the GNU General Public License as published by
the Free Software Foundation, either version 3 of the License, or
(at your option) any later version.

This program is distributed in the hope that it will be useful,
but WITHOUT ANY WARRANTY; without even the implied warranty of
MERCHANTABILITY or FITNESS FOR A PARTICULAR PURPOSE.  See the
GNU General Public License for more details.

You should have received a copy of the GNU General Public License
along with this program.  If not, see <http://www.gnu.org/licenses/>.

*/

#ifndef RRR_IP_H
#define RRR_IP_H

#include <sys/socket.h>
#include <stdint.h>

#include "rrr_socket.h"
#include "linked_list.h"

#define RRR_IP_RECEIVE_OK 0
#define RRR_IP_RECEIVE_ERR 1
#define RRR_IP_RECEIVE_STOP 2

#define RRR_IP_RECEIVE_MAX_STEP_SIZE 8096

// Print/reset stats every X seconds
#define RRR_IP_STATS_DEFAULT_PERIOD 3

#define RRR_IP_AUTO	0
#define RRR_IP_UDP	1
#define RRR_IP_TCP	2

struct rrr_message;
struct rrr_array;
struct rrr_read_session_collection;
struct rrr_read_session;
struct rrr_ip_buffer_entry;
struct rrr_ip_accept_data;

struct ip_stats {
	pthread_mutex_t lock;
	unsigned int period;
	uint64_t time_from;
	unsigned long int packets;
	unsigned long int bytes;
	const char *type;
	const char *name;
};

struct ip_stats_twoway {
	struct ip_stats send;
	struct ip_stats receive;
};

struct rrr_ip_send_packet_info {
	void *data;
	int fd;
	struct addrinfo *res;
	int packet_counter;
};

struct rrr_ip_data {
	int fd;
	unsigned int port;
};

<<<<<<< HEAD
struct rrr_ip_accept_data {
	RRR_LL_NODE(struct rrr_ip_accept_data);
	struct rrr_sockaddr addr;
	socklen_t len;
	struct rrr_ip_data ip_data;
};

struct rrr_ip_accept_data_collection {
	RRR_LL_HEAD(struct rrr_ip_accept_data);
};

=======
>>>>>>> 67d00364
#define RRR_IP_STATS_UPDATE_OK 0		// Stats was updated
#define RRR_IP_STATS_UPDATE_ERR 1	// Error
#define RRR_IP_STATS_UPDATE_READY 2	// Limit is reached, we should print


int rrr_ip_stats_init (
		struct ip_stats *stats, unsigned int period, const char *type, const char *name
);
int rrr_ip_stats_init_twoway (
		struct ip_stats_twoway *stats, unsigned int period, const char *name
);
int rrr_ip_stats_update (
		struct ip_stats *stats, unsigned long int packets, unsigned long int bytes
);
int rrr_ip_stats_print_reset (
		struct ip_stats *stats, int do_reset
);
int rrr_ip_receive_array (
		struct rrr_read_session_collection *read_session_collection,
		int fd,
		int read_flags,
		const struct rrr_array *definition,
		int do_sync_byte_by_byte,
		int (*callback)(struct rrr_ip_buffer_entry *entry, void *arg),
		void *arg,
		struct ip_stats *stats
);
int rrr_ip_send (
	int *err,
	int fd,
	const struct sockaddr *sockaddr,
	socklen_t addrlen,
	void *data,
	ssize_t data_size
);
int rrr_ip_send_message (
		const struct rrr_message* message,
		struct rrr_ip_send_packet_info* info,
		struct ip_stats *stats
);
void rrr_ip_network_cleanup (void *arg);
int rrr_ip_network_start_udp_ipv4_nobind (struct rrr_ip_data *data);
int rrr_ip_network_start_udp_ipv4 (struct rrr_ip_data *data);
int rrr_ip_network_sendto_udp_ipv4_or_ipv6 (
		struct rrr_ip_data *ip_data,
		unsigned int port,
		const char *host,
		void *data,
		ssize_t size
);
int rrr_ip_network_connect_tcp_ipv4_or_ipv6_raw (
		struct rrr_ip_accept_data **accept_data,
		struct sockaddr *addr,
		socklen_t addr_len
);
int rrr_ip_network_connect_tcp_ipv4_or_ipv6 (struct rrr_ip_accept_data **accept_data, unsigned int port, const char *host);
int rrr_ip_network_start_tcp_ipv4_and_ipv6 (struct rrr_ip_data *data, int max_connections);
int rrr_ip_close (struct rrr_ip_data *data);
int rrr_ip_accept(struct rrr_ip_accept_data **accept_data,
		struct rrr_ip_data *listen_data, const char *creator, int tcp_nodelay);

#endif<|MERGE_RESOLUTION|>--- conflicted
+++ resolved
@@ -75,20 +75,6 @@
 	unsigned int port;
 };
 
-<<<<<<< HEAD
-struct rrr_ip_accept_data {
-	RRR_LL_NODE(struct rrr_ip_accept_data);
-	struct rrr_sockaddr addr;
-	socklen_t len;
-	struct rrr_ip_data ip_data;
-};
-
-struct rrr_ip_accept_data_collection {
-	RRR_LL_HEAD(struct rrr_ip_accept_data);
-};
-
-=======
->>>>>>> 67d00364
 #define RRR_IP_STATS_UPDATE_OK 0		// Stats was updated
 #define RRR_IP_STATS_UPDATE_ERR 1	// Error
 #define RRR_IP_STATS_UPDATE_READY 2	// Limit is reached, we should print
