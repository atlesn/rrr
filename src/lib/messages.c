/*

Read Route Record

Copyright (C) 2018-2019 Atle Solbakken atle@goliathdns.no

This program is free software: you can redistribute it and/or modify
it under the terms of the GNU General Public License as published by
the Free Software Foundation, either version 3 of the License, or
(at your option) any later version.

This program is distributed in the hope that it will be useful,
but WITHOUT ANY WARRANTY; without even the implied warranty of
MERCHANTABILITY or FITNESS FOR A PARTICULAR PURPOSE.  See the
GNU General Public License for more details.

You should have received a copy of the GNU General Public License
along with this program.  If not, see <http://www.gnu.org/licenses/>.

*/

#include <stdint.h>
#include <string.h>
#include <stdio.h>
#include <stdlib.h>
#include <inttypes.h>

#include "rrr_endian.h"
#include "rrr_socket.h"
#include "messages.h"
#include "../global.h"

// {MSG|MSG_ACK|MSG_TAG}:{AVG|MAX|MIN|POINT|INFO}:{CRC32}:{LENGTH}:{TIMESTAMP_FROM}:{TIMESTAMP_TO}:{DATA}

struct vl_message *message_new_reading (
		vl_u64 reading_millis,
		vl_u64 time
) {
	struct vl_message *res;

	if (message_new_empty (
			&res,
			MSG_TYPE_MSG,
			0,
			MSG_CLASS_POINT,
			time,
			time,
			reading_millis,
			0
	) != 0) {
		return NULL;
	}

	return res;
}

struct vl_message *message_new_array (
	vl_u64 time,
	vl_u32 length
) {
	struct vl_message *res;

	if (message_new_empty (
			(struct vl_message **) &res,
			MSG_TYPE_MSG,
			0,
			MSG_CLASS_ARRAY,
			time,
			time,
			0,
			length
	) != 0) {
		return NULL;
	}

	return res;
}

int message_new_empty (
		struct vl_message **final_result,
		vl_u16 type,
		vl_u16 type_flags,
		vl_u32 class,
		vl_u64 timestamp_from,
		vl_u64 timestamp_to,
		vl_u64 data_numeric,
		vl_u32 data_size
) {
	// -1 because the char which points to the data holds 1 byte
	struct vl_message *result = malloc(sizeof(*result) + data_size - 1);
	if (result == NULL) {
		VL_MSG_ERR("Could not allocate memory in new_empty_message\n");
		return 1;
	}

	memset(result, '\0', sizeof(*result) + data_size - 1);

	rrr_socket_msg_populate_head (
			(struct rrr_socket_msg *) result,
			RRR_SOCKET_MSG_TYPE_VL_MESSAGE,
			sizeof(struct vl_message) + data_size - 1,
			0
	);

	result->type = type;
	result->type_flags = type_flags;
	result->class = class;
	result->timestamp_from = timestamp_from;
	result->timestamp_to = timestamp_to;
	result->data_numeric = data_numeric;
	result->length = data_size;

	*final_result = result;

	return 0;
}

<<<<<<< HEAD
int message_new_with_data (
=======
int new_message (
>>>>>>> 3e9705ad
		struct vl_message **final_result,
		vl_u16 type,
		vl_u16 type_flags,
		vl_u32 class,
		vl_u64 timestamp_from,
		vl_u64 timestamp_to,
		vl_u64 data_numeric,
		const char *data,
		vl_u32 data_size
) {
	if (message_new_empty (
			final_result,
			type,
			type_flags,
			class,
			timestamp_from,
			timestamp_to,
			data_numeric,
			data_size
	) != 0) {
		return 1;
	}

	memcpy ((*final_result)->data_, data, data_size);

	return 0;
}

void flip_endianess_64(vl_u64 *value) {
	vl_u64 result = 0;

	result |= (*value & 0x00000000000000ff) << 56;
	result |= (*value & 0x000000000000ff00) << 40;
	result |= (*value & 0x0000000000ff0000) << 24;
	result |= (*value & 0x00000000ff000000) << 8;
	result |= (*value & 0x000000ff00000000) >> 8;
	result |= (*value & 0x0000ff0000000000) >> 24;
	result |= (*value & 0x00ff000000000000) >> 40;
	result |= (*value & 0xff00000000000000) >> 56;

	*value = result;
}

void flip_endianess_32(vl_u32 *value) {
	vl_u32 result = 0;

	result |= (*value & 0x000000ff) << 24;
	result |= (*value & 0x0000ff00) << 8;
	result |= (*value & 0x00ff0000) >> 8;
	result |= (*value & 0xff000000) >> 24;

	*value = result;
}

void message_to_host (struct vl_message *message) {
	message->type = be16toh(message->type);
	message->type_flags = be16toh(message->type_flags);
	message->class = be16toh(message->class);
	message->version = be16toh(message->version);
	message->timestamp_from = be64toh(message->timestamp_from);
	message->timestamp_to = be64toh(message->timestamp_to);
	message->data_numeric = be64toh(message->data_numeric);
	message->length = be32toh(message->length);
}

void message_prepare_for_network (struct vl_message *message) {
	message->type = htobe16(message->type);
	message->type_flags = htobe16(message->type);
	message->class = htobe16(message->class);
	message->version = htobe16(message->version);
	message->timestamp_from = htobe64(message->timestamp_from);
	message->timestamp_to = htobe64(message->timestamp_to);
	message->data_numeric = htobe64(message->data_numeric);
	message->length = htobe32(message->length);

	if (VL_DEBUGLEVEL_6) {
		VL_DEBUG_MSG("Message prepared for network: ");
		for (unsigned int i = 0; i < sizeof(*message); i++) {
			unsigned char *buf = (unsigned char *) message;
			VL_DEBUG_MSG("%x-", *(buf + i));
		}
		VL_DEBUG_MSG("\n");
	}
/*
	if (message_to_string (message, buf+1, buf_size) != 0) {
		VL_MSG_ERR ("ipclient: Error while converting message to string\n");
		return 1;
	}
*/
}

struct vl_message *message_duplicate (const struct vl_message *message) {
	struct vl_message *ret = malloc(sizeof(*ret) + message->length - 1);
	if (ret == NULL) {
		VL_MSG_ERR("Could not allocate memory in message_duplicate\n");
		return NULL;
	}
	memcpy(ret, message, sizeof(*ret) + message->length - 1);
	return ret;
}

struct vl_message *message_duplicate_no_data(struct vl_message *message) {
	struct vl_message *ret = malloc(sizeof(*ret) - 1);
	if (ret == NULL) {
		VL_MSG_ERR("Could not allocate memory in message_duplicate\n");
		return NULL;
	}
	memcpy(ret, message, sizeof(*ret) - 1);
	ret->length = 0;
	ret->network_size = sizeof(*ret) - 1;
	return ret;
}

int message_validate (const struct vl_message *message){
	int ret = 0;

	if (message->msg_size < sizeof(*message) - 1 ||
			sizeof(*message) + message->length - 1 != message->msg_size
	) {
		VL_MSG_ERR("Received a message in message_validate with invalid header size fields (%" PRIu32 " and %" PRIu32 ")\n",
				message->msg_size, message->length);
		ret = 1;
	}
	if (!MSG_CLASS_OK(message)) {
		VL_MSG_ERR("Invalid class %u in message to message_validate\n", message->class);
		ret = 1;
	}
	if (!MSG_TYPE_OK(message)) {
		VL_MSG_ERR("Invalid type %u in message to message_validate\n", message->type);
		ret = 1;
	}

	return ret;
}<|MERGE_RESOLUTION|>--- conflicted
+++ resolved
@@ -115,11 +115,7 @@
 	return 0;
 }
 
-<<<<<<< HEAD
 int message_new_with_data (
-=======
-int new_message (
->>>>>>> 3e9705ad
 		struct vl_message **final_result,
 		vl_u16 type,
 		vl_u16 type_flags,
