/*

Read Route Record

Copyright (C) 2019 Atle Solbakken atle@goliathdns.no

This program is free software: you can redistribute it and/or modify
it under the terms of the GNU General Public License as published by
the Free Software Foundation, either version 3 of the License, or
(at your option) any later version.

This program is distributed in the hope that it will be useful,
but WITHOUT ANY WARRANTY; without even the implied warranty of
MERCHANTABILITY or FITNESS FOR A PARTICULAR PURPOSE.  See the
GNU General Public License for more details.

You should have received a copy of the GNU General Public License
along with this program.  If not, see <http://www.gnu.org/licenses/>.

*/

#include <poll.h>
#include <pthread.h>
#include <sys/ioctl.h>
#include <arpa/inet.h>
#include <unistd.h>
#include <errno.h>

#include "ip.h"
#include "buffer.h"
#include "vl_time.h"
#include "../global.h"
#include "mqtt_common.h"
#include "mqtt_connection.h"
#include "mqtt_packet.h"
#include "mqtt_parse.h"
#include "mqtt_assemble.h"

int __rrr_mqtt_connection_collection_read_lock (struct rrr_mqtt_conn_collection *connections) {
	int ret = RRR_MQTT_CONN_OK;

	pthread_mutex_lock(&connections->lock);
	if (connections->invalid != 0) {
		pthread_mutex_unlock(&connections->lock);
		ret = RRR_MQTT_CONN_INTERNAL_ERROR;
		goto out;
	}
	pthread_mutex_unlock(&connections->lock);

	int pass = 0;
	while (pass != 1) {
		pthread_mutex_lock(&connections->lock);
		if (connections->writers_waiting == 0 && connections->write_locked == 0) {
			connections->readers++;
			pass = 1;
		}
		pthread_mutex_unlock(&connections->lock);
	}

	out:
	return ret;
}

int __rrr_mqtt_connection_collection_read_unlock (struct rrr_mqtt_conn_collection *connections) {
	int ret = RRR_MQTT_CONN_OK;

	pthread_mutex_lock(&connections->lock);
	if (connections->invalid != 0) {
		pthread_mutex_unlock(&connections->lock);
		ret = RRR_MQTT_CONN_INTERNAL_ERROR;
		goto out;
	}
	if (connections->readers == 0) {
		RRR_BUG("__rrr_mqtt_connection_collection_read_unlock double-called, no read lock held\n");
	}
	connections->readers--;
	pthread_mutex_unlock(&connections->lock);

	out:
	return ret;
}

int __rrr_mqtt_connection_collection_write_lock (struct rrr_mqtt_conn_collection *connections) {
	int ret = RRR_MQTT_CONN_OK;

	pthread_mutex_lock(&connections->lock);
	if (connections->invalid != 0) {
		pthread_mutex_unlock(&connections->lock);
		ret = RRR_MQTT_CONN_INTERNAL_ERROR;
		goto out;
	}

	/* This blocks new readers */
	connections->writers_waiting++;

	pthread_mutex_unlock(&connections->lock);

	int pass = 0;
	while (pass != 1) {
		pthread_mutex_lock(&connections->lock);
		if (connections->readers == 0 && connections->write_locked == 0) {
			connections->write_locked = 1;
			connections->writers_waiting--;
			pass = 1;
		}
		pthread_mutex_unlock(&connections->lock);
	}

	out:
	return ret;
}

int __rrr_mqtt_connection_collection_write_unlock (struct rrr_mqtt_conn_collection *connections) {
	int ret = RRR_MQTT_CONN_OK;

	pthread_mutex_lock(&connections->lock);
	if (connections->invalid != 0) {
		pthread_mutex_unlock(&connections->lock);
		ret = RRR_MQTT_CONN_INTERNAL_ERROR;
		goto out;
	}
	if (connections->write_locked != 1) {
		RRR_BUG("__rrr_mqtt_connection_collection_write_unlock double-called, no write lock held\n");
	}
	connections->write_locked = 0;
	pthread_mutex_unlock(&connections->lock);

	out:
	return ret;
}

/* Reader which converts to write lock has priority over other writers */
int __rrr_mqtt_connection_collection_read_to_write_lock (struct rrr_mqtt_conn_collection *connections) {
	int ret = RRR_MQTT_CONN_OK;

	pthread_mutex_lock(&connections->lock);
	if (connections->invalid != 0) {
		pthread_mutex_unlock(&connections->lock);
		ret = RRR_MQTT_CONN_INTERNAL_ERROR;
		goto out;
	}

	if (connections->readers == 0) {
		RRR_BUG("__rrr_mqtt_connection_collection_read_write_to_lock called with no read lock held\n");
	}
	if (connections->write_locked != 0) {
		RRR_BUG("write_locked was not 0 in __rrr_mqtt_connection_collection_read_write_to_lock\n");
	}

	/* This blocks new readers */
	connections->writers_waiting++;

	pthread_mutex_unlock(&connections->lock);

	int pass = 0;
	while (pass != 1) {
		pthread_mutex_lock(&connections->lock);
		if (connections->readers == 1) {
			connections->write_locked = 1;
			connections->readers--;
			connections->writers_waiting--;
			pass = 1;
		}
		pthread_mutex_unlock(&connections->lock);
	}

	out:
	return ret;
}

int __rrr_mqtt_connection_collection_write_to_read_lock (struct rrr_mqtt_conn_collection *connections) {
	int ret = RRR_MQTT_CONN_OK;

	pthread_mutex_lock(&connections->lock);
	if (connections->invalid != 0) {
		pthread_mutex_unlock(&connections->lock);
		ret = RRR_MQTT_CONN_INTERNAL_ERROR;
		goto out;
	}

	if (connections->readers != 0) {
		RRR_BUG("__rrr_mqtt_connection_collection_read_write_to_lock readers was not zero\n");
	}
	if (connections->write_locked != 1) {
		RRR_BUG("write_locked was not 1 in __rrr_mqtt_connection_collection_write_to_read_lock\n");
	}

	connections->readers++;
	connections->write_locked = 0;

	pthread_mutex_unlock(&connections->lock);

	out:
	return ret;
}

static int __rrr_mqtt_connection_call_event_handler (struct rrr_mqtt_conn *connection, int event, int no_repeat, void *arg) {
	int ret = RRR_MQTT_CONN_OK;

	if (no_repeat == 0 || connection->last_event != event) {
		ret = connection->collection->event_handler (
				connection,
				event,
				connection->collection->event_handler_static_arg,
				arg
		);
		connection->last_event = event;
	}

	return ret;
}

#define CALL_EVENT_HANDLER_ARG(event, arg) \
		__rrr_mqtt_connection_call_event_handler(connection, event, 0, arg)

#define CALL_EVENT_HANDLER(event) \
		__rrr_mqtt_connection_call_event_handler(connection, event, 0, NULL)

#define CALL_EVENT_HANDLER_NO_REPEAT(event)	\
		__rrr_mqtt_connection_call_event_handler(connection, event, 1, NULL)

int rrr_mqtt_conn_iterator_ctx_send_disconnect (
		struct rrr_mqtt_conn *connection
) {
	if (RRR_MQTT_CONN_TRYLOCK(connection) == 0) {
		RRR_BUG("Connection lock was not held in rrr_mqtt_conn_iterator_ctx_send_disconnect\n");
	}

	int ret = RRR_MQTT_CONN_OK;

	// Check if CONNECT is not yet received
	if (connection->protocol_version == NULL) {
		goto out_nolock;
	}

	struct rrr_mqtt_p_disconnect *disconnect = (struct rrr_mqtt_p_disconnect *) rrr_mqtt_p_allocate (
			RRR_MQTT_P_TYPE_DISCONNECT,
			connection->protocol_version
	);
	if (disconnect == NULL) {
		RRR_MSG_ERR("Could not allocate DISCONNECT packet in rrr_mqtt_conn_iterator_ctx_send_disconnect\n");
		ret = RRR_MQTT_CONN_INTERNAL_ERROR;
		goto out_nolock;
	}

	RRR_MQTT_P_LOCK(disconnect);

	disconnect->reason_v5 = connection->disconnect_reason_v5_;

	// If a CONNACK is sent, we must not sent DISCONNECT packet
	if (RRR_MQTT_CONN_STATE_SEND_ANY_IS_ALLOWED(connection)) {
		if ((ret = rrr_mqtt_conn_iterator_ctx_send_packet (
				connection,
				(struct rrr_mqtt_p *) disconnect
		)) != RRR_MQTT_CONN_OK) {
			ret = ret & ~RRR_MQTT_CONN_DESTROY_CONNECTION;
			if (ret != RRR_MQTT_CONN_OK) {
				RRR_MSG_ERR("Error while queuing outbound DISCONNECT packet in rrr_mqtt_conn_iterator_ctx_send_disconnect return was %i\n",
						ret);
				goto send_disconnect_out;
			}
			ret |= RRR_MQTT_CONN_DESTROY_CONNECTION;
		}

		send_disconnect_out:
		if (ret != RRR_MQTT_CONN_OK) {
			goto out;
		}
	}

	out:
	RRR_MQTT_P_UNLOCK(disconnect);
	RRR_MQTT_P_DECREF(disconnect);

	out_nolock:
	// Force state transition even when sending disconnect packet fails
	if (!RRR_MQTT_CONN_STATE_IS_DISCONNECT_WAIT(connection)) {
		RRR_DBG_1 ("Sending disconnect packet failed, force state transition to DISCONNECT WAIT\n");
		connection->state_flags = RRR_MQTT_CONN_STATE_DISCONNECT_WAIT;
	}
	return ret;
}

static void __rrr_mqtt_connection_read_session_init (
		struct rrr_mqtt_conn_read_session *read_session
) {
	memset(read_session, '\0', sizeof(*read_session));
}

static void __rrr_mqtt_connection_read_session_destroy (
		struct rrr_mqtt_conn_read_session *read_session
) {
	RRR_FREE_IF_NOT_NULL(read_session->rx_buf);
}

static void __rrr_mqtt_connection_close (
		struct rrr_mqtt_conn *connection
) {
	if (connection->ip_data.fd == 0) {
		RRR_BUG("FD was zero in __rrr_mqtt_connection_destroy\n");
	}

	rrr_ip_close(&connection->ip_data);
	RRR_MQTT_CONN_STATE_SET(connection, RRR_MQTT_CONN_STATE_CLOSED);
}


static void __rrr_mqtt_connection_destroy (struct rrr_mqtt_conn *connection) {
	if (connection == NULL) {
		RRR_BUG("NULL pointer in __rrr_mqtt_connection_destroy\n");
	}

	if (RRR_MQTT_CONN_TRYLOCK(connection) == 0) {
		RRR_BUG("Connection lock was not held in __rrr_mqtt_connection_destroy");
	}

	if (!RRR_MQTT_CONN_STATE_IS_CLOSED(connection)) {
		__rrr_mqtt_connection_close (connection);
	}

	rrr_fifo_buffer_invalidate(&connection->receive_queue.buffer);

	__rrr_mqtt_connection_read_session_destroy(&connection->read_session);
	rrr_mqtt_parse_session_destroy(&connection->parse_session);

	if (connection->client_id != NULL) {
		free(connection->client_id);
	}

	RRR_MQTT_CONN_UNLOCK(connection);
	pthread_mutex_destroy (&connection->lock);

	free(connection);
}

static void __rrr_mqtt_connection_lock_and_destroy (struct rrr_mqtt_conn *connection) {
	RRR_MQTT_CONN_LOCK(connection);
	__rrr_mqtt_connection_destroy(connection);
}

static int __rrr_mqtt_connection_new (
		struct rrr_mqtt_conn **connection,
		const struct rrr_ip_data *ip_data,
		const struct sockaddr *remote_addr,
		uint64_t close_wait_time_usec,
		struct rrr_mqtt_conn_collection *collection
) {
	int ret = RRR_MQTT_CONN_OK;

	*connection = NULL;
	struct rrr_mqtt_conn *res = NULL;

	res = malloc(sizeof(*res));
	if (res == NULL) {
		RRR_MSG_ERR("Could not allocate memory in rrr_mqtt_connection_new\n");
		ret = RRR_MQTT_CONN_INTERNAL_ERROR;
		goto out;
	}

	memset (res, '\0', sizeof(*res));

	if ((ret = pthread_mutex_init (&res->lock, 0)) != 0) {
		RRR_MSG_ERR("Could not initialize mutex in __rrr_mqtt_connection_new\n");
		goto out_free;
	}
	RRR_MQTT_CONN_LOCK(res);

	ret |= rrr_fifo_buffer_init_custom_free(&res->receive_queue.buffer,		rrr_mqtt_p_standardized_decref);
//	ret |= fifo_buffer_init_custom_free(&res->send_queue.buffer,		rrr_mqtt_p_standardized_decref);

	if (ret != 0) {
		RRR_MSG_ERR("Could not initialize buffers in __rrr_mqtt_connection_new\n");
		ret = RRR_MQTT_CONN_INTERNAL_ERROR;
		goto out_destroy_mutex;
	}

	res->ip_data = *ip_data;
	res->connect_time = res->last_seen_time = rrr_time_get_64();
	res->close_wait_time_usec = close_wait_time_usec;
	res->collection = collection;

	__rrr_mqtt_connection_read_session_init(&res->read_session);
	rrr_mqtt_parse_session_init(&res->parse_session);

	switch (remote_addr->sa_family) {
		case AF_INET: {
			res->type = RRR_MQTT_CONN_TYPE_IPV4;
			res->remote_in = *((const struct sockaddr_in *) remote_addr);
			inet_ntop(AF_INET, &res->remote_in.sin_addr, res->ip, sizeof(res->ip));
			break;
		}
		case AF_INET6: {
			res->type = RRR_MQTT_CONN_TYPE_IPV6;
			res->remote_in6 = *((const struct sockaddr_in6 *) remote_addr);
			inet_ntop(AF_INET6, &res->remote_in6.sin6_addr, res->ip, sizeof(res->ip));
			break;
		}
		default: {
			RRR_BUG("Received non INET/INET6 sockaddr struct in __rrr_mqtt_connection_new\n");
		}
	}

	*connection = res;
	RRR_MQTT_CONN_UNLOCK(res);

	goto out;

	out_destroy_mutex:
		RRR_MQTT_CONN_UNLOCK(res);
		pthread_mutex_destroy(&res->lock);

	out_free:
		free(res);

	out:
		return ret;
}

void rrr_mqtt_conn_collection_destroy (struct rrr_mqtt_conn_collection *connections) {
	if (connections == NULL) {
		return;
	}

	pthread_mutex_lock (&connections->lock);
	if (connections->readers != 0 || connections->write_locked != 0 || connections->writers_waiting != 0) {
		RRR_BUG("rrr_mqtt_connection_collection_destroy called while users were active\n");
	}
	pthread_mutex_unlock (&connections->lock);

	RRR_LL_DESTROY(
			connections,
			struct rrr_mqtt_conn,
			__rrr_mqtt_connection_lock_and_destroy(node)
	);

	connections->invalid = 1;

	pthread_mutex_destroy (&connections->lock);
}

// Called for instance upon pthread_cancel. We should be sure that everyone is out first
// prior to calling. Hard lock reset should be performed prior to destruction in abnormal
// situations. It's OK to call this in normal situations as well but not required.
void rrr_mqtt_conn_collection_reset_locks_hard (struct rrr_mqtt_conn_collection *connections) {
	// Disregard return value
	pthread_mutex_trylock(&connections->lock);

	connections->readers = 0;
	connections->write_locked = 0;
	connections->writers_waiting = 0;

	pthread_mutex_unlock(&connections->lock);
}

int rrr_mqtt_conn_collection_init (
		struct rrr_mqtt_conn_collection *connections,
		unsigned int max_connections,
		uint64_t close_wait_time_usec,
		int (*event_handler)(struct rrr_mqtt_conn *connection, int event, void *static_arg, void *arg),
		void *event_handler_arg
) {
	int ret = RRR_MQTT_CONN_OK;

	memset (connections, '\0', sizeof(*connections));

	connections->invalid = 1;
	connections->writers_waiting = 0;
	connections->readers = 0;
	connections->write_locked = 0;
	connections->event_handler = event_handler;
	connections->event_handler_static_arg = event_handler_arg;
	connections->max = max_connections;
	connections->close_wait_time_usec = close_wait_time_usec;

	if ((ret = pthread_mutex_init (&connections->lock, 0)) != 0) {
		RRR_MSG_ERR("Could not initialize mutex in __rrr_mqtt_connection_collection_new\n");
		goto out;
	}

	out:
	if (ret != 0) {
		rrr_mqtt_conn_collection_destroy(connections);
		ret = RRR_MQTT_CONN_INTERNAL_ERROR;
	}
	else {
		connections->invalid = 0;
	}

	return ret;
}

static int __rrr_mqtt_conn_collection_new_connection (
		struct rrr_mqtt_conn **connection,
		struct rrr_mqtt_conn_collection *connections,
		const struct rrr_ip_accept_data *accept_data
) {
	int ret = RRR_MQTT_CONN_OK;
	struct rrr_mqtt_conn *res = NULL;

	*connection = NULL;

	if (connections->invalid == 1) {
		RRR_BUG("rrr_mqtt_connection_collection_new_connection called with invalid set to 1\n");
	}

	if (accept_data->ip_data.fd < 1) {
		RRR_BUG("FD was < 1 in rrr_mqtt_connection_collection_new_connection\n");
	}

	if (connections->node_count >= connections->max) {
		RRR_MSG_ERR("Max number of connections (%li) reached in rrr_mqtt_connection_collection_new_connection\n",
				connections->max);
		ret = RRR_MQTT_CONN_BUSY;
		goto out_nolock;
	}

	if ((ret = __rrr_mqtt_connection_new (
			&res,
			&accept_data->ip_data,
			&accept_data->addr,
			connections->close_wait_time_usec,
			connections
	)) != RRR_MQTT_CONN_OK) {
		RRR_MSG_ERR("Could not create new connection in rrr_mqtt_connection_collection_new_connection\n");
		goto out_nolock;
	}

	if ((ret = __rrr_mqtt_connection_collection_write_lock(connections)) != RRR_MQTT_CONN_OK) {
		RRR_MSG_ERR("Lock error in rrr_mqtt_connection_collection_new_connection\n");
		goto out_nolock;
	}

	RRR_LL_PUSH(connections, res);

	if ((ret = __rrr_mqtt_connection_collection_write_unlock(connections)) != RRR_MQTT_CONN_OK) {
		RRR_MSG_ERR("Lock error in rrr_mqtt_connection_collection_new_connection\n");
		goto out_nolock;
	}

	*connection = res;

	out_nolock:
	return ret;
}

int rrr_mqtt_conn_collection_connect (
		struct rrr_mqtt_conn **connection,
		struct rrr_mqtt_conn_collection *connections,
		unsigned int port,
		const char *host
) {
	int ret = RRR_MQTT_CONN_OK;

	*connection = NULL;
	struct rrr_ip_accept_data *accept_data = NULL;

	if (rrr_ip_network_connect_tcp_ipv4_or_ipv6 (&accept_data, port, host) != 0) {
		RRR_MSG_ERR("Could not connect to mqtt server '%s'\n", host);
		ret = 1;
		goto out;
	}

	if (accept_data != NULL) {
		if ((ret = __rrr_mqtt_conn_collection_new_connection(connection, connections, accept_data)) != RRR_MQTT_CONN_OK) {
			goto out_disconnect;
		}
	}

	goto out;
	out_disconnect:
		rrr_ip_close(&accept_data->ip_data);
	out:
		RRR_FREE_IF_NOT_NULL(accept_data);
		return ret;
}

int rrr_mqtt_conn_collection_accept (
		struct rrr_mqtt_conn **connection,
		struct rrr_mqtt_conn_collection *connections,
		struct rrr_ip_data *ip,
		const char *creator
) {
	int ret = RRR_MQTT_CONN_OK;

	*connection = NULL;
	struct rrr_ip_accept_data *accept_data = NULL;

	if ((ret = rrr_ip_accept(&accept_data, ip, creator, 0)) != 0) {
		RRR_MSG_ERR("Error from ip_accept in rrr_mqtt_conn_collection_accept\n");
		goto out;
	}

	if (accept_data != NULL) {
		if ((ret = __rrr_mqtt_conn_collection_new_connection(connection, connections, accept_data)) != RRR_MQTT_CONN_OK) {
			goto out_disconnect;
		}
	}

	goto out;
	out_disconnect:
		rrr_ip_close(&accept_data->ip_data);
	out:
		RRR_FREE_IF_NOT_NULL(accept_data);
		return ret;
}

int rrr_mqtt_conn_collection_iterate_reenter_read_to_write (
		struct rrr_mqtt_conn_collection *connections,
		int (*callback)(struct rrr_mqtt_conn *connection, void *callback_arg),
		void *callback_arg
) {
	int ret = RRR_MQTT_CONN_OK;
	int callback_ret = 0;

	if ((ret = __rrr_mqtt_connection_collection_read_to_write_lock(connections)) != 0) {
		RRR_MSG_ERR("Lock error in rrr_mqtt_connection_collection_iterate_reenter_read_to_write\n");
		goto out;
	}

	RRR_LL_ITERATE_BEGIN(connections, struct rrr_mqtt_conn);
		int ret_tmp = callback(node, callback_arg);
		if (ret_tmp != RRR_MQTT_CONN_OK) {
			if ((ret_tmp & RRR_MQTT_CONN_DESTROY_CONNECTION) != 0) {
				RRR_BUG("Destroy connection flag not allowed in rrr_mqtt_connection_collection_iterate_reenter_read_to_write\n");
			}
			if ((ret_tmp & RRR_MQTT_CONN_INTERNAL_ERROR) != 0) {
				RRR_MSG_ERR("Internal error returned from callback in rrr_mqtt_connection_collection_iterate_reenter_read_to_write\n");
				callback_ret |= ret_tmp;
				RRR_LL_ITERATE_BREAK();
			}
			if ((ret_tmp & RRR_MQTT_CONN_ITERATE_STOP) != 0) {
				callback_ret |= ret_tmp;
				RRR_LL_ITERATE_BREAK();
			}

			RRR_MSG_ERR("Soft error returned from callback in rrr_mqtt_connection_collection_iterate_reenter_read_to_write\n");
		}
	RRR_LL_ITERATE_END(connections);

	if ((ret = __rrr_mqtt_connection_collection_write_to_read_lock(connections)) != 0) {
		RRR_MSG_ERR("Lock error in rrr_mqtt_connection_collection_iterate_reenter_read_to_write\n");
		goto out;
	}

	out:
	return (ret | callback_ret);
}

static int __rrr_mqtt_connection_collection_in_iterator_disconnect_and_destroy (
		struct rrr_mqtt_conn *connection
) {
	int ret = RRR_MQTT_CONN_OK;

	RRR_MQTT_CONN_LOCK(connection);

	if (RRR_MQTT_CONN_STATE_IS_DISCONNECTED(connection)) {
		RRR_BUG("Connection state was already DISCONNECTED in __rrr_mqtt_connection_collection_in_iterator_disconnect_and_destroy\n");
	}

	// Upon some errors, connection state will not yet have transitioned into DISCONNECT WAIT.
	if (!RRR_MQTT_CONN_STATE_IS_DISCONNECT_WAIT(connection)) {
		ret = rrr_mqtt_conn_iterator_ctx_send_disconnect(connection);
		if ((ret & RRR_MQTT_CONN_INTERNAL_ERROR) != 0) {
			RRR_MSG_ERR("Internal error sending disconnect packet in __rrr_mqtt_connection_collection_in_iterator_disconnect_and_destroy\n");
			goto out_unlock;
		}
		// Ignore soft errors when sending DISCONNECT packet here.
		ret = 0;
	}

	if (connection->close_wait_time_usec > 0) {
		uint64_t time_now = rrr_time_get_64();
		if (connection->close_wait_start == 0) {
			connection->close_wait_start = time_now;
			RRR_DBG_1("Destroying connection in __rrr_mqtt_connection_collection_in_iterator_disconnect_and_destroy reason %u, starting timer\n",
					connection->disconnect_reason_v5_);
		}
		if (time_now - connection->close_wait_start < connection->close_wait_time_usec) {
/*			printf ("Connection is not to be closed closed yet, waiting %" PRIu64 " usecs\n",
					(*cur)->close_wait_time_usec - (time_now - (*cur)->close_wait_start));*/
			ret = RRR_LL_DIDNT_DESTROY;
			goto out_unlock;
		}
		RRR_DBG_1("Destroying connection in __rrr_mqtt_connection_collection_in_iterator_disconnect_and_destroy reason %u, timer done\n",
				connection->disconnect_reason_v5_);
	}

	// Clear DESTROY flag, it is normal for the event handler to return this upon disconnect notification
	if ((ret = (CALL_EVENT_HANDLER_NO_REPEAT(RRR_MQTT_CONN_EVENT_DISCONNECT) & ~RRR_MQTT_CONN_DESTROY_CONNECTION)) != RRR_MQTT_CONN_OK) {
		RRR_MSG_ERR("Error from event handler in __rrr_mqtt_connection_collection_in_iterator_disconnect_and_destroy, return was %i. ", ret);
		if ((ret & RRR_MQTT_CONN_INTERNAL_ERROR) != 0) {
			RRR_MSG_ERR("Error was critical.\n");
			goto out_unlock;
		}
		RRR_MSG_ERR("Error was non-critical, proceeding with destroy.\n");
		ret = RRR_MQTT_CONN_OK;
	}

	__rrr_mqtt_connection_destroy(connection);
	connection = NULL;

	out_unlock:
	if (connection != NULL) {
		RRR_MQTT_CONN_UNLOCK(connection);
	}

	return ret;
}

int rrr_mqtt_conn_collection_iterate (
	struct rrr_mqtt_conn_collection *connections,
	int (*callback)(struct rrr_mqtt_conn *connection, void *callback_arg),
	void *callback_arg
) {
	int ret = 0;
	int callback_ret = 0;

	if ((ret = __rrr_mqtt_connection_collection_read_lock(connections)) != 0) {
		RRR_MSG_ERR("Lock error in rrr_mqtt_connection_collection_iterate\n");
		goto out;
	}

	RRR_LL_ITERATE_BEGIN(connections, struct rrr_mqtt_conn);
		int ret_tmp = callback(node, callback_arg);
		if (ret_tmp != RRR_MQTT_CONN_OK) {
			if ((ret_tmp & RRR_MQTT_CONN_SOFT_ERROR) != 0) {
				RRR_DBG_1("Soft error returned from callback in rrr_mqtt_connection_collection_iterate, setting disconnect reason to 0x80\n");
				callback_ret |= RRR_MQTT_CONN_SOFT_ERROR;
				ret_tmp = ret_tmp & ~RRR_MQTT_CONN_SOFT_ERROR;

				// Always destroy connection upon soft error and set non-zero
				// reason if not already set
				if (node->disconnect_reason_v5_ == 0) {
					RRR_MQTT_CONN_SET_DISCONNECT_REASON_V5(node, RRR_MQTT_P_5_REASON_UNSPECIFIED_ERROR);
				}
				callback_ret |= RRR_MQTT_CONN_DESTROY_CONNECTION;
			}

			if ((ret_tmp & RRR_MQTT_CONN_DESTROY_CONNECTION) != 0) {
//				VL_DEBUG_MSG_1("Destroying connection in rrr_mqtt_connection_collection_iterate\n");
				RRR_LL_ITERATE_SET_DESTROY();
				ret_tmp = ret_tmp & ~RRR_MQTT_CONN_DESTROY_CONNECTION;
				// Do not let DESTROY_CONNECTION propogate through the iterator since we handle it here
			}

			if ((ret_tmp & RRR_MQTT_CONN_BUSY) != 0) {
				ret_tmp = ret_tmp & ~RRR_MQTT_CONN_BUSY;
			}

			if ((ret_tmp & RRR_MQTT_CONN_ITERATE_STOP) != 0) {
				callback_ret |= RRR_MQTT_CONN_ITERATE_STOP;
				ret_tmp = ret_tmp & ~RRR_MQTT_CONN_ITERATE_STOP;
			}

			if (ret_tmp != 0) {
				RRR_MSG_ERR("Internal error returned from callback in rrr_mqtt_connection_collection_iterate return was %i\n", ret_tmp);
				callback_ret = RRR_MQTT_CONN_INTERNAL_ERROR;
				RRR_LL_ITERATE_BREAK();
			}

			if ((callback_ret & RRR_MQTT_CONN_ITERATE_STOP) != 0) {
				RRR_LL_ITERATE_BREAK();
			}
		}

#define LOCK_ERR \
			RRR_MSG_ERR("Lock error in __rrr_mqtt_connection_collection_in_iterator_destroy_connection\n");			\
			ret = RRR_MQTT_CONN_INTERNAL_ERROR;																		\
			goto out

#define DESTROY_ERR \
			RRR_MSG_ERR("Internal error while destroying connection in rrr_mqtt_connection_collection_iterate\n");	\
			callback_ret = RRR_MQTT_CONN_INTERNAL_ERROR;															\
			RRR_LL_ITERATE_BREAK()

	RRR_LL_ITERATE_END_CHECK_DESTROY_WRAP_LOCK (
			connections,
			__rrr_mqtt_connection_collection_in_iterator_disconnect_and_destroy(node),
			DESTROY_ERR,
			ret = __rrr_mqtt_connection_collection_read_to_write_lock(connections),
			ret = __rrr_mqtt_connection_collection_write_to_read_lock(connections),
			LOCK_ERR
	);

	if ((ret = __rrr_mqtt_connection_collection_read_unlock(connections)) != 0) {
		RRR_MSG_ERR("Lock error in rrr_mqtt_connection_collection_iterate\n");
		goto out;
	}

	out:
	return (ret | callback_ret);
}

struct connection_with_iterator_ctx_do_custom_callback_data {
		const struct rrr_mqtt_conn *connection;
		int (*callback)(struct rrr_mqtt_conn *connection, void *arg);
		void *callback_arg;
		int connection_found;
};

static int __rrr_mqtt_connection_with_iterator_ctx_do_custom_callback (struct rrr_mqtt_conn *connection, void *callback_arg) {
	int ret = RRR_MQTT_CONN_OK;

	struct connection_with_iterator_ctx_do_custom_callback_data *callback_data = callback_arg;

	if (connection == callback_data->connection) {
		callback_data->connection_found = 1;
		RRR_MQTT_CONN_LOCK(connection);
		ret = callback_data->callback(connection, callback_data->callback_arg);
		RRR_MQTT_CONN_UNLOCK(connection);
	}

	return ret;
}

int rrr_mqtt_conn_with_iterator_ctx_do_custom (
		struct rrr_mqtt_conn_collection *connections,
		const struct rrr_mqtt_conn *connection,
		int (*callback)(struct rrr_mqtt_conn *connection, void *arg),
		void *callback_arg
) {
	int ret = RRR_MQTT_CONN_OK;

	struct connection_with_iterator_ctx_do_custom_callback_data callback_data = {
			connection,
			callback,
			callback_arg,
			0
	};

	ret = rrr_mqtt_conn_collection_iterate (
			connections,
			__rrr_mqtt_connection_with_iterator_ctx_do_custom_callback,
			&callback_data
	);

	if (callback_data.connection_found != 1) {
		RRR_MSG_ERR("Connection not found in rrr_mqtt_connection_with_iterator_ctx_do\n");
		ret = RRR_MQTT_CONN_SOFT_ERROR;
	}

	return ret;
}

struct connection_with_iterator_ctx_do_callback_data {
	const struct rrr_mqtt_conn *connection;
	struct rrr_mqtt_p *packet;
	int (*callback)(struct rrr_mqtt_conn *connection, struct rrr_mqtt_p *packet);
};

static int __rrr_mqtt_connection_with_iterator_ctx_do_callback (struct rrr_mqtt_conn *connection, void *callback_arg) {
	int ret = RRR_MQTT_CONN_OK;

	struct connection_with_iterator_ctx_do_callback_data *callback_data = callback_arg;
	ret = callback_data->callback(connection, callback_data->packet);

	return ret;
}

int rrr_mqtt_conn_with_iterator_ctx_do (
		struct rrr_mqtt_conn_collection *connections,
		const struct rrr_mqtt_conn *connection,
		struct rrr_mqtt_p *packet,
		int (*callback)(struct rrr_mqtt_conn *connection, struct rrr_mqtt_p *packet)
) {
	int ret = RRR_MQTT_CONN_OK;

	struct connection_with_iterator_ctx_do_callback_data callback_data = {
			connection,
			packet,
			callback
	};

	ret = rrr_mqtt_conn_with_iterator_ctx_do_custom (
			connections,
			connection,
			__rrr_mqtt_connection_with_iterator_ctx_do_callback,
			&callback_data
	);

	return ret;
}

struct check_alive_callback_data {
	int alive;
	int send_allowed;
};

int __rrr_mqtt_conn_iterator_ctx_check_alive_callback (
		struct rrr_mqtt_conn *connection,
		void *arg
) {
	int ret = RRR_MQTT_CONN_OK;

	struct check_alive_callback_data *callback_data = arg;
	callback_data->alive = 1;

	if (RRR_MQTT_CONN_STATE_IS_DISCONNECTED_OR_DISCONNECT_WAIT(connection) ||
		RRR_MQTT_CONN_STATE_IS_CLOSED(connection) ||
		connection->session == NULL
	) {
		callback_data->alive = 0;
	}

	if (RRR_MQTT_CONN_STATE_SEND_ANY_IS_ALLOWED(connection)) {
		callback_data->send_allowed = 1;
	}

	return ret;
}

int rrr_mqtt_conn_check_alive (
		int *alive,
		int *send_allowed,
		struct rrr_mqtt_conn_collection *connections,
		struct rrr_mqtt_conn *connection
) {
	int ret = RRR_MQTT_CONN_OK;

	*alive = 0;
	*send_allowed = 0;

	struct check_alive_callback_data callback_data = {
		0, 0
	};

	ret = rrr_mqtt_conn_with_iterator_ctx_do_custom (
			connections,
			connection,
			__rrr_mqtt_conn_iterator_ctx_check_alive_callback,
			&callback_data
	);

	// Clear all errors (BUSY, SOFT ERROR) except INTERNAL ERROR
	ret = ret & RRR_MQTT_CONN_INTERNAL_ERROR;

	if (ret != RRR_MQTT_CONN_OK) {
		RRR_MSG_ERR("Internal error while checking keep-alive for connection in rrr_mqtt_check_alive\n");
		goto out;
	}

	*alive = callback_data.alive;
	*send_allowed = callback_data.send_allowed;

	out:
	return ret;
}

void __rrr_mqtt_connection_update_last_seen_unlocked (struct rrr_mqtt_conn *connection) {
	connection->last_seen_time = rrr_time_get_64();
}

// TODO : Convert to use rrr_socket_read_message

int rrr_mqtt_conn_iterator_ctx_read (
		struct rrr_mqtt_conn *connection,
		int read_step_max_size
) {
	int ret = RRR_MQTT_CONN_OK;

	/* There can be multiple read threads, make sure we do not block */
	if (RRR_MQTT_CONN_TRYLOCK(connection) != 0) {
		ret = RRR_MQTT_CONN_BUSY;
		goto out_nolock;
	}

	if (RRR_MQTT_CONN_STATE_IS_DISCONNECTED_OR_DISCONNECT_WAIT(connection)) {
		goto out_nolock;
	}

	struct rrr_mqtt_conn_read_session *read_session = &connection->read_session;

	if (connection->read_complete == 1) {
		if (read_session->rx_buf_wpos != read_session->target_size) {
			RRR_BUG("packet complete was 1 but read size was not target size in rrr_mqtt_connection_read\n");
		}
		ret = RRR_MQTT_CONN_BUSY;
		goto out_unlock;
	}

	if (read_session->rx_buf_wpos > read_session->target_size && read_session->target_size > 0) {
		RRR_MSG_ERR("Invalid message: Actual size of message exceeds stated size in rrr_mqtt_connection_read %li > %li (when starting read tick)\n",
				read_session->rx_buf_wpos, read_session->target_size);
		ret = RRR_MQTT_CONN_SOFT_ERROR|RRR_MQTT_CONN_DESTROY_CONNECTION;
		goto out_unlock;
	}

	struct pollfd pollfd = { connection->ip_data.fd, POLLIN, 0 };
	ssize_t bytes = 0;
	ssize_t items = 0;
	int bytes_int = 0;

	poll_retry:

	items = poll(&pollfd, 1, 0);
	if (items == -1) {
		if (errno == EAGAIN || errno == EWOULDBLOCK) {
			ret = RRR_MQTT_CONN_BUSY;
			goto out_unlock;
		}
		else if (errno == EINTR) {
			goto poll_retry;
		}
<<<<<<< HEAD
		VL_MSG_ERR("Poll error in rrr_mqtt_connection_read, errno is %i\n", errno);
=======
		RRR_MSG_ERR("Poll error in rrr_mqtt_connection_read\n");
>>>>>>> 55234c4b
		ret = RRR_MQTT_CONN_SOFT_ERROR | RRR_MQTT_CONN_DESTROY_CONNECTION;
		goto out_unlock;
	}
	else if ((pollfd.revents & (POLLERR|POLLNVAL)) != 0) {
<<<<<<< HEAD
		VL_MSG_ERR("Poll error in rrr_mqtt_connection_read, revents are %i\n", pollfd.revents);
=======
		RRR_MSG_ERR("Poll error in rrr_mqtt_connection_read\n");
>>>>>>> 55234c4b
		ret = RRR_MQTT_CONN_SOFT_ERROR | RRR_MQTT_CONN_DESTROY_CONNECTION;
		goto out_unlock;
	}
	else if (items == 0) {
		ret = RRR_MQTT_CONN_BUSY;
		goto out_unlock;
	}

	if (ioctl (connection->ip_data.fd, FIONREAD, &bytes_int) != 0) {
		RRR_MSG_ERR("Error from ioctl in rrr_mqtt_connection_read: %s\n", strerror(errno));
		ret = RRR_MQTT_CONN_SOFT_ERROR | RRR_MQTT_CONN_DESTROY_CONNECTION;
		goto out_unlock;
	}

	bytes = bytes_int;

	if (bytes == 0) {
		goto out_unlock;
	}

	/* Check for new read session */
	if (read_session->rx_buf == NULL) {
		if (bytes < 2) {
			RRR_MSG_ERR("Received less than 2 bytes in first packet on connection\n");
			ret = RRR_MQTT_CONN_SOFT_ERROR | RRR_MQTT_CONN_DESTROY_CONNECTION;
			goto out_unlock;
		}
		read_session->rx_buf = malloc(bytes > read_step_max_size ? bytes : read_step_max_size);
		if (read_session->rx_buf == NULL) {
			RRR_MSG_ERR("Could not allocate memory in rrr_mqtt_connection_read\n");
			ret = RRR_MQTT_CONN_INTERNAL_ERROR;
			goto out_unlock;
		}
		read_session->rx_buf_size = read_step_max_size;
		read_session->rx_buf_wpos = 0;
		read_session->step_size_limit = read_step_max_size;

		/* This number will change after the fixed header is parsed. The first round we can
		 * only read 2 bytes to make sure we don't read in many packets at a time. */
		read_session->target_size = 0;
	}

	/* Check for expansion of buffer */
	if (bytes + read_session->rx_buf_wpos > read_session->rx_buf_size) {
		ssize_t new_size = read_session->rx_buf_size + (bytes > read_step_max_size ? bytes : read_step_max_size);
		char *new_buf = realloc(read_session->rx_buf, new_size);
		if (new_buf == NULL) {
			RRR_MSG_ERR("Could not re-allocate memory in rrr_mqtt_connection_read\n");
			ret = RRR_MQTT_CONN_INTERNAL_ERROR;
			goto out_unlock;
		}
		read_session->rx_buf = new_buf;
		read_session->rx_buf_size = new_size;
	}

	int is_first_read = 0;
	int to_read_bytes = 0;

	/* Make sure we do not read past the current message */
	if (read_session->target_size == 0) {
		to_read_bytes = 2;
		is_first_read = 1;
	}
	else {
		to_read_bytes = (read_session->target_size < read_session->rx_buf_size
				? read_session->target_size - read_session->rx_buf_wpos
				: read_session->rx_buf_size - read_session->rx_buf_wpos
		);
	}

	if (to_read_bytes < 0) {
		RRR_BUG("to_read_bytes was < 0 in rrr_mqtt_connection_read\n");
	}

	if (connection->read_complete == 1 && to_read_bytes != 0) {
		RRR_BUG("packet_complete was 1 but to_read_bytes was not zero\n");
	}

	/*
	 * When a message is completely received, we do not read any more data
	 * until somebody else has reset the receive buffer
	 */
	if (to_read_bytes == 0) {
		connection->read_complete = 1;
		ret = RRR_MQTT_CONN_BUSY;
		goto out_unlock;
	}

	// TODO
	// XXX XXX XXX XXX XXX XXX XXX XXX XXX XXX XXX XXX XXX XXX XXX
	// XXX XXX XXX XXX XXX XXX XXX XXX XXX XXX XXX XXX XXX XXX XXX
	// XXX XXX XXX XXX XXX XXX XXX XXX XXX XXX XXX XXX XXX XXX XXX
	// XXX                REMOVE STRESS TEST                   XXX
	// XXX XXX XXX XXX XXX XXX XXX XXX XXX XXX XXX XXX XXX XXX XXX
	// XXX XXX XXX XXX XXX XXX XXX XXX XXX XXX XXX XXX XXX XXX XXX
	// XXX XXX XXX XXX XXX XXX XXX XXX XXX XXX XXX XXX XXX XXX XXX

	/* Stress test parsers, only read X bytes at a time */
	/*if (to_read_bytes > 3) {
		to_read_bytes = 3;
	}*/

	/* Read */
	read_retry:
	bytes = read (
			connection->ip_data.fd,
			read_session->rx_buf + read_session->rx_buf_wpos,
			to_read_bytes
	);

	if (bytes == -1) {
		if (errno == EINTR) {
			goto read_retry;
		}
		if (errno == EAGAIN || errno == EWOULDBLOCK) {
			goto out_unlock;
		}
		RRR_MSG_ERR("Error from read in rrr_mqtt_connection_read: %s\n", strerror(errno));
		ret = RRR_MQTT_CONN_SOFT_ERROR;
		goto out_unlock;
	}

	if (bytes == 0) {
		RRR_MSG_ERR("Bytes was 0 after read in rrr_mqtt_connection_read, despite polling first\n");
		ret = RRR_MQTT_CONN_SOFT_ERROR | RRR_MQTT_CONN_DESTROY_CONNECTION;
		goto out_unlock;
	}

	read_session->rx_buf_wpos += bytes;
	read_session->step_size_limit -= bytes;

	if (read_session->rx_buf_wpos > read_session->target_size && read_session->target_size > 0) {
		RRR_BUG("rx_buf_wpos was > target_size in rrr_mqtt_connection_read\n");
	}

	if (read_session->rx_buf_wpos == read_session->target_size && read_session->target_size > 0) {
		connection->read_complete = 1;
	}

	if (read_session->step_size_limit < 0) {
		ret = RRR_MQTT_CONN_STEP_LIMIT;
		read_session->step_size_limit = read_step_max_size;
	}

	// In the first read, we take a sneak peak at the first byte of the remaining length
	// variable int field and read some more data if it's non-zero.
	if (is_first_read == 1) {
		const struct rrr_mqtt_p_header *header = (const struct rrr_mqtt_p_header *) read_session->rx_buf;
		// Remember to mask away first bit
		uint8_t remaining_length_first = header->length[0] & 0x7F;
		if (remaining_length_first > 0) {
			to_read_bytes = remaining_length_first;
			is_first_read = 0;
			goto read_retry;
		}
	}

	__rrr_mqtt_connection_update_last_seen_unlocked (connection);

	out_unlock:
	RRR_MQTT_CONN_UNLOCK(connection);

	out_nolock:
	return ret;
}

int rrr_mqtt_conn_iterator_ctx_parse (
		struct rrr_mqtt_conn *connection
) {
	int ret = RRR_MQTT_CONN_OK;

	/* There can be multiple parse threads, make sure we do not block */
	if (RRR_MQTT_CONN_TRYLOCK(connection) != 0) {
		ret = RRR_MQTT_CONN_BUSY;
		goto out_nolock;
	}

	if (RRR_MQTT_CONN_STATE_IS_DISCONNECTED_OR_DISCONNECT_WAIT(connection)) {
		goto out_nolock;
	}

	if (connection->read_session.rx_buf == NULL) {
		goto out_unlock;
	}

	// Read function might do realloc which means we must update our pointer
	rrr_mqtt_parse_session_update (
			&connection->parse_session,
			connection->read_session.rx_buf,
			connection->read_session.rx_buf_wpos,
			connection->protocol_version
	);

	ret = rrr_mqtt_packet_parse (&connection->parse_session);
	if (RRR_MQTT_PARSE_IS_ERR(&connection->parse_session)) {
		/* Error which was the remote's fault, close connection */
		ret = RRR_MQTT_CONN_SOFT_ERROR|RRR_MQTT_CONN_DESTROY_CONNECTION;
		goto out_unlock;
	}

	if (RRR_MQTT_PARSE_FIXED_HEADER_IS_DONE(&connection->parse_session)) {
		connection->read_session.target_size = connection->parse_session.target_size;
		if (connection->read_session.rx_buf_wpos == connection->read_session.target_size) {
			connection->read_complete = 1;
		}
		else if (connection->read_session.rx_buf_wpos > connection->read_session.target_size) {
			RRR_MSG_ERR("Invalid message: Actual size of message exceeds stated size in rrr_mqtt_connection_parse %li > %li (after fixed header is done)\n",
					connection->read_session.rx_buf_wpos, connection->read_session.target_size);
			ret = RRR_MQTT_CONN_SOFT_ERROR;
			goto out_unlock;
		}
	}

	if (RRR_MQTT_PARSE_IS_COMPLETE(&connection->parse_session)) {
		if (RRR_MQTT_PARSE_STATUS_IS_MOVE_PAYLOAD_TO_PACKET(&connection->parse_session)) {
			if (connection->parse_session.packet->payload != NULL) {
				RRR_BUG("payload data was not NULL in rrr_mqtt_connection_iterator_ctx_parse while moving payload\n");
			}

			ret = rrr_mqtt_p_payload_new_with_allocated_payload (
					&connection->parse_session.packet->payload,
					connection->read_session.rx_buf,
					connection->read_session.rx_buf + connection->parse_session.payload_pos,
					connection->read_session.rx_buf_wpos - connection->parse_session.payload_pos
			);
			if (ret != 0) {
				RRR_MSG_ERR("Could not move payload to packet in rrr_mqtt_conn_iterator_ctx_parse\n");
				goto out_unlock;
			}

			connection->read_session.rx_buf = NULL;
			connection->read_session.rx_buf_wpos = 0;
		}

		connection->parse_complete = 1;

		__rrr_mqtt_connection_read_session_destroy(&connection->read_session);
		__rrr_mqtt_connection_read_session_init(&connection->read_session);

		if ((ret = CALL_EVENT_HANDLER(RRR_MQTT_CONN_EVENT_PACKET_PARSED)) != 0) {
			RRR_MSG_ERR("Error from event handler in rrr_mqtt_connection_iterator_ctx_parse, return was %i\n", ret);
			goto out_unlock;
		}
	}

	out_unlock:
	RRR_MQTT_CONN_UNLOCK(connection);

	out_nolock:
	return ret;
}

int rrr_mqtt_conn_iterator_ctx_check_parse_finalize (
		struct rrr_mqtt_conn *connection
) {
	int ret = RRR_MQTT_CONN_OK;

	/* There can be multiple parse threads, make sure we do not block */
	if (RRR_MQTT_CONN_TRYLOCK(connection) != 0) {
		ret = RRR_MQTT_CONN_BUSY;
		goto out_nolock;
	}

	if (RRR_MQTT_CONN_STATE_IS_DISCONNECTED_OR_DISCONNECT_WAIT(connection)) {
		goto out_nolock;
	}

	if (connection->read_complete == 1) {
		if (connection->parse_complete != 1) {
			RRR_MSG_ERR("Reading is done for a packet but parsing did not complete. Closing connection.\n");
			ret = RRR_MQTT_CONN_DESTROY_CONNECTION|RRR_MQTT_CONN_SOFT_ERROR;
			goto out_unlock;
		}

		struct rrr_mqtt_p *packet;
		ret = rrr_mqtt_packet_parse_finalize(&packet, &connection->parse_session);
		if (rrr_mqtt_p_standardized_get_refcount(packet) != 1) {
			RRR_BUG("Refcount was not 1 while finalizing mqtt packet and adding to receive buffer\n");
		}

		rrr_fifo_buffer_write(&connection->receive_queue.buffer, (char*) packet, RRR_MQTT_P_GET_SIZE(packet));

		rrr_mqtt_parse_session_destroy(&connection->parse_session);
		rrr_mqtt_parse_session_init(&connection->parse_session);

		connection->read_complete = 0;
		connection->parse_complete = 0;
	}

	out_unlock:
		RRR_MQTT_CONN_UNLOCK(connection);

	out_nolock:
		return ret;
}

int rrr_mqtt_conn_iterator_ctx_housekeeping (
		struct rrr_mqtt_conn *connection,
		void *arg
) {
	int ret = RRR_MQTT_CONN_OK;

	/* There can be multiple parse threads, make sure we do not block */
	if (RRR_MQTT_CONN_TRYLOCK(connection) != 0) {
		ret = RRR_MQTT_CONN_BUSY;
		goto out_nolock;
	}

	struct rrr_mqtt_conn_iterator_ctx_housekeeping_callback_data *callback_data = arg;

	if (RRR_MQTT_CONN_STATE_IS_DISCONNECT_WAIT(connection)) {
		ret = RRR_MQTT_CONN_DESTROY_CONNECTION;
		goto out;
	}

	if (connection->keep_alive > 0) {
		uint64_t limit_ping = (double) connection->keep_alive;
		uint64_t limit = (double) connection->keep_alive * 1.5;
		limit_ping *= 1000000;
		limit *= 1000000;
		if (connection->last_seen_time + limit < rrr_time_get_64()) {
			RRR_DBG_1("Keep-alive exceeded for connection\n");
			ret = RRR_MQTT_CONN_DESTROY_CONNECTION;
			goto out;
		}
		else if (callback_data->exceeded_keep_alive_callback != NULL &&
				connection->last_seen_time + limit_ping < rrr_time_get_64() &&
				(ret = callback_data->exceeded_keep_alive_callback(connection, callback_data->callback_arg)) != RRR_MQTT_CONN_OK
		) {
			RRR_MSG_ERR("Error from callback in rrr_mqtt_conn_iterator_ctx_housekeeping after exceeded keep-alive\n");
			goto out;
		}
	}

	out:
	RRR_MQTT_CONN_UNLOCK(connection);

	out_nolock:
	return ret;
}

static int __rrr_mqtt_connection_write (struct rrr_mqtt_conn *connection, const char *data, ssize_t data_size) {
	int ret = 0;
	ssize_t bytes = 0;

	retry:
	bytes = write (connection->ip_data.fd, data, data_size);
//	printf ("Write %li bytes\n", bytes);
	if (bytes != data_size) {
		if (bytes == -1) {
			if (errno == EINTR) {
				goto retry;
			}
			else if (errno == EAGAIN || errno == EWOULDBLOCK) {
				ret = RRR_MQTT_CONN_BUSY;
				goto out;
			}
			RRR_MSG_ERR("Error while sending packet in __rrr_mqtt_connection_write: %s\n",
					strerror(errno));
			ret = RRR_MQTT_CONN_SOFT_ERROR;
		}
		else if (bytes != data_size) {
			RRR_MSG_ERR("Error while sending packet in __rrr_mqtt_connection_write, only %li of %li bytes were sent\n",
					bytes, data_size);
			ret = RRR_MQTT_CONN_SOFT_ERROR;
			goto out;
		}
	}

	out:
	return ret;
}

int __rrr_mqtt_connection_create_variable_int (
		uint8_t *target,
		ssize_t *length,
		uint32_t value
) {
	*length = 1;

	if (value > 0xfffffff) {
		RRR_MSG_ERR("Integer value too large in __rrr_mqtt_connection_create_variable_int\n");
		return RRR_MQTT_CONN_INTERNAL_ERROR;
	}

	for (int i = 0; i <= 3; i++) {
//		printf ("Value[%i]: %" PRIu32 "\n", i, value);
		target[i] = value & 0x7F;
		value >>= 7;
		if (value > 0) {
			target[i] |= 1 << 7;
			(*length)++;
		}
	}

	return RRR_MQTT_CONN_OK;
}

int rrr_mqtt_conn_iterator_ctx_send_packet (
		struct rrr_mqtt_conn *connection,
		struct rrr_mqtt_p *packet
) {
	if (RRR_MQTT_P_TRYLOCK(packet) == 0) {
		RRR_BUG("Packet lock was not held in rrr_mqtt_connection_iterator_ctx_send_packet\n");
	}
	if (RRR_MQTT_CONN_TRYLOCK(connection) == 0) {
		RRR_BUG("Connection lock was not held in rrr_mqtt_connection_iterator_ctx_send_packet\n");
	}

	int ret = RRR_MQTT_CONN_OK;
	int ret_destroy = 0;

	struct rrr_mqtt_p_payload *payload = NULL;
	char *network_data = NULL;
	ssize_t network_size = 0;

	// Packets which originate from other hosts might have different protocol
	// version.
	if (connection->protocol_version != NULL &&
		connection->protocol_version != packet->protocol_version
	) {
		packet->protocol_version = connection->protocol_version;
		RRR_FREE_IF_NOT_NULL(packet->_assembled_data);
		packet->assembled_data_size = 0;
	}

	if (packet->_assembled_data == NULL) {
		int ret_tmp = RRR_MQTT_P_GET_ASSEMBLER(packet) (
				&network_data,
				&network_size,
				packet
		);

		if (network_data == NULL) {
			RRR_BUG("Assembled packet of type %s was NULL in rrr_mqtt_conn_iterator_ctx_send_packet\n",
					RRR_MQTT_P_GET_TYPE_NAME(packet));
		}

		if (network_size == 0) {
			free(network_data);
			network_data = NULL;
		}

		packet->_assembled_data = network_data;
		packet->assembled_data_size = network_size;

		network_data = NULL;

		if (ret_tmp != RRR_MQTT_ASSEMBLE_OK) {
			if (ret_tmp == RRR_MQTT_ASSEMBLE_INTERNAL_ERR) {
				RRR_MSG_ERR("Error while assembling packet in rrr_mqtt_conn_iterator_ctx_send_packet\n");
				ret = RRR_MQTT_CONN_INTERNAL_ERROR;
				goto out;
			}
			else {
				RRR_BUG("Unknown return value %i from assembler in rrr_mqtt_conn_iterator_ctx_send_packet\n", ret_tmp);
			}
		}
	}

	// It is possible here to actually send a packet which is not allowed in the current
	// connection state, but in that case, the program will crash after the write when updating
	// the state. It is a bug to call this function with a non-timely packet.

	if (RRR_MQTT_P_IS_RESERVED_FLAGS(packet) &&
		RRR_MQTT_P_GET_PROP_FLAGS(packet) != RRR_MQTT_P_GET_TYPE_FLAGS(packet)
	) {
		RRR_BUG("Illegal flags %u for packet type %s in rrr_mqtt_conn_iterator_ctx_send_packet\n",
				RRR_MQTT_P_GET_TYPE_FLAGS(packet), RRR_MQTT_P_GET_TYPE_NAME(packet));
	}

	struct rrr_mqtt_p_header header = {0};
	ssize_t variable_int_length = 0;
	ssize_t payload_length = 0;
	payload = packet->payload;
	if (payload != NULL) {
		RRR_MQTT_P_LOCK(packet->payload);
		payload_length = packet->payload->length;
	}

	if ((ret = __rrr_mqtt_connection_create_variable_int (
			header.length,
			&variable_int_length,
			packet->assembled_data_size + payload_length
	)) != 0) {
		RRR_MSG_ERR("Error while creating variable int in rrr_mqtt_conn_iterator_ctx_send_packet\n");
		goto out;
	}
	header.type = RRR_MQTT_P_GET_TYPE_AND_FLAGS(packet);

	ssize_t total_size = 1 + variable_int_length + packet->assembled_data_size + payload_length;

	RRR_DBG_3("Sending packet %p of type %s flen: 1, vlen: %li, alen: %li, plen: %li, total: %li, id: %u\n",
			packet,
			RRR_MQTT_P_GET_TYPE_NAME(packet),
			variable_int_length,
			packet->assembled_data_size,
			payload_length,
			total_size,
			RRR_MQTT_P_GET_IDENTIFIER(packet)
	);

	if ((ret = __rrr_mqtt_connection_write (connection, (char*) &header, sizeof(header.type) + variable_int_length)) != 0) {
		RRR_MSG_ERR("Error while sending fixed header in rrr_mqtt_conn_iterator_ctx_send_packet\n");
		goto out;
	}

	if (packet->assembled_data_size > 0) {
		if ((ret = __rrr_mqtt_connection_write (connection, packet->_assembled_data, packet->assembled_data_size)) != 0) {
			RRR_MSG_ERR("Error while sending assembled data in rrr_mqtt_conn_iterator_ctx_send_packet\n");
			goto out;
		}
	}
	else if (payload != NULL) {
		RRR_BUG("Payload was present without variable header in rrr_mqtt_conn_iterator_ctx_send_packet\n");
	}

	if (payload != NULL) {
		if (payload_length == 0) {
			RRR_BUG("Payload size was 0 but payload pointer was not NULL in rrr_mqtt_conn_iterator_ctx_send_packet\n");
		}
		if ((ret = __rrr_mqtt_connection_write (connection, payload->payload_start, payload->length)) != 0) {
			RRR_MSG_ERR("Error while sending payload data in rrr_mqtt_conn_iterator_ctx_send_packet\n");
			goto out;
		}
	}

	ret = rrr_mqtt_conn_iterator_ctx_update_state (
			connection,
			packet,
			RRR_MQTT_CONN_UPDATE_STATE_DIRECTION_OUT
	);
	if (ret != RRR_MQTT_CONN_OK) {
		RRR_MSG_ERR("Could not update connection state in rrr_mqtt_connection_iterator_ctx_send_packet\n");
		goto out;
	}

	packet->last_attempt = rrr_time_get_64();

	out:
	if (payload != NULL) {
		RRR_MQTT_P_UNLOCK(packet->payload);
	}
	RRR_FREE_IF_NOT_NULL(network_data);
	return ret | ret_destroy;
}

int rrr_mqtt_conn_iterator_ctx_set_data_from_connect (
		struct rrr_mqtt_conn *connection,
		uint16_t keep_alive,
		const struct rrr_mqtt_p_protocol_version *protocol_version,
		struct rrr_mqtt_session *session
) {
	if (RRR_MQTT_CONN_TRYLOCK(connection) == 0) {
		RRR_BUG("Connection lock was not held in rrr_mqtt_connection_set_protocol_version_iterator_ctx\n");
	}

	connection->keep_alive = keep_alive;
	connection->protocol_version = protocol_version;
	connection->session = session;

	return RRR_MQTT_CONN_OK;
}

int rrr_mqtt_conn_iterator_ctx_update_state (
		struct rrr_mqtt_conn *connection,
		struct rrr_mqtt_p *packet,
		int direction
) {
	if (RRR_MQTT_P_TRYLOCK(packet) == 0) {
		RRR_BUG("Packet lock was not held in rrr_mqtt_connection_update_state_iterator_ctx\n");
	}
	if (RRR_MQTT_CONN_TRYLOCK(connection) == 0) {
		RRR_BUG("Connection lock was not held in rrr_mqtt_connection_update_state_iterator_ctx\n");
	}

	uint8_t packet_type = RRR_MQTT_P_GET_TYPE(packet);

	// Shortcut for normal operation. It is not our job to check
	// if we are allowed to send the normal packets, other functions
	// do that.
	if (	packet_type > RRR_MQTT_P_TYPE_CONNACK &&
			packet_type < RRR_MQTT_P_TYPE_DISCONNECT
	) {
		return RRR_MQTT_CONN_OK;
	}

	if (packet_type == RRR_MQTT_P_TYPE_CONNECT) {
		if (!RRR_MQTT_CONN_STATE_CONNECT_ALLOWED(connection)) {
			if (direction == RRR_MQTT_CONN_UPDATE_STATE_DIRECTION_OUT) {
				RRR_BUG("This CONNECT packet was outbound, it's a bug\n");
			}
			RRR_MSG_ERR("Tried to process a CONNECT while not allowed\n");
			return RRR_MQTT_CONN_SOFT_ERROR;
		}

		RRR_MQTT_CONN_STATE_SET (connection,
				direction == RRR_MQTT_CONN_UPDATE_STATE_DIRECTION_OUT
					? RRR_MQTT_CONN_STATE_RECEIVE_CONNACK_ALLOWED
					: RRR_MQTT_CONN_STATE_SEND_CONNACK_ALLOWED
		);
	}
	else if (packet_type == RRR_MQTT_P_TYPE_CONNACK) {
		if (direction == RRR_MQTT_CONN_UPDATE_STATE_DIRECTION_OUT) {
			if (!RRR_MQTT_CONN_STATE_SEND_CONNACK_IS_ALLOWED(connection)) {
				RRR_BUG("Tried to send CONNACK while not allowed\n");
			}
		}
		else if (!RRR_MQTT_CONN_STATE_RECEIVE_CONNACK_IS_ALLOWED(connection)) {
			RRR_MSG_ERR("Received CONNACK while not allowed\n");
			return RRR_MQTT_CONN_SOFT_ERROR;
		}

		RRR_MQTT_CONN_STATE_SET (connection,
				RRR_MQTT_P_GET_REASON_V5(packet) == RRR_MQTT_P_5_REASON_OK
					? RRR_MQTT_CONN_STATE_SEND_ANY_ALLOWED | RRR_MQTT_CONN_STATE_RECEIVE_ANY_ALLOWED
					: RRR_MQTT_CONN_STATE_DISCONNECT_WAIT
		);
	}
	else if (packet_type == RRR_MQTT_P_TYPE_DISCONNECT) {
		if (direction == RRR_MQTT_CONN_UPDATE_STATE_DIRECTION_OUT) {
			if (!RRR_MQTT_CONN_STATE_SEND_ANY_IS_ALLOWED(connection)) {
				RRR_BUG("Tried to send DISCONNECT while not allowed");
			}
		}
		else if (!RRR_MQTT_CONN_STATE_RECEIVE_ANY_IS_ALLOWED(connection)) {
			RRR_MSG_ERR("Received DISCONNECT while not allowed\n");
			return RRR_MQTT_CONN_SOFT_ERROR;
		}
		RRR_MQTT_CONN_STATE_SET (connection, RRR_MQTT_CONN_STATE_DISCONNECT_WAIT);
	}
	else {
		RRR_BUG("Unknown control packet %u in rrr_mqtt_connection_update_state_iterator_ctx\n", packet_type);
	}

	return RRR_MQTT_CONN_OK;
}<|MERGE_RESOLUTION|>--- conflicted
+++ resolved
@@ -1001,20 +1001,12 @@
 		else if (errno == EINTR) {
 			goto poll_retry;
 		}
-<<<<<<< HEAD
-		VL_MSG_ERR("Poll error in rrr_mqtt_connection_read, errno is %i\n", errno);
-=======
-		RRR_MSG_ERR("Poll error in rrr_mqtt_connection_read\n");
->>>>>>> 55234c4b
+		RRR_MSG_ERR("Poll error in rrr_mqtt_connection_read, errno is %i\n", errno);
 		ret = RRR_MQTT_CONN_SOFT_ERROR | RRR_MQTT_CONN_DESTROY_CONNECTION;
 		goto out_unlock;
 	}
 	else if ((pollfd.revents & (POLLERR|POLLNVAL)) != 0) {
-<<<<<<< HEAD
-		VL_MSG_ERR("Poll error in rrr_mqtt_connection_read, revents are %i\n", pollfd.revents);
-=======
-		RRR_MSG_ERR("Poll error in rrr_mqtt_connection_read\n");
->>>>>>> 55234c4b
+		RRR_MSG_ERR("Poll error in rrr_mqtt_connection_read, revents are %i\n", pollfd.revents);
 		ret = RRR_MQTT_CONN_SOFT_ERROR | RRR_MQTT_CONN_DESTROY_CONNECTION;
 		goto out_unlock;
 	}
