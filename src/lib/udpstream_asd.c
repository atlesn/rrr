/*

Read Route Record

Copyright (C) 2019-2020 Atle Solbakken atle@goliathdns.no

This program is free software: you can redistribute it and/or modify
it under the terms of the GNU General Public License as published by
the Free Software Foundation, either version 3 of the License, or
(at your option) any later version.

This program is distributed in the hope that it will be useful,
but WITHOUT ANY WARRANTY; without even the implied warranty of
MERCHANTABILITY or FITNESS FOR A PARTICULAR PURPOSE.  See the
GNU General Public License for more details.

You should have received a copy of the GNU General Public License
along with this program.  If not, see <http://www.gnu.org/licenses/>.

*/

#include <pthread.h>
#include <stdlib.h>
#include <string.h>

#include "../global.h"
#include "ip.h"
#include "udpstream_asd.h"
#include "buffer.h"
#include "vl_time.h"
#include "rrr_socket_common.h"
#include "messages.h"

static struct rrr_udpstream_asd_control_msg __rrr_udpstream_asd_control_msg_split (uint64_t application_data) {
	struct rrr_udpstream_asd_control_msg result;

	result.flags = application_data >> 32;
	result.message_id = application_data & 0xffffffff;

	return result;
}

static uint64_t __rrr_udpstream_asd_control_msg_join (struct rrr_udpstream_asd_control_msg msg) {
	uint64_t result;

	result = (((uint64_t) msg.flags) << 32) | ((uint64_t) msg.message_id);

	return result;
}

static int __rrr_udpstream_asd_queue_entry_destroy (
		struct rrr_udpstream_asd_queue_entry *entry
) {
	if (entry->message != NULL) {
		rrr_ip_buffer_entry_destroy(entry->message);
	}
	free(entry);
	return 0;
}
/*
static void __rrr_udpstream_asd_queue_remove_entry (
		struct rrr_udpstream_asd_queue *queue,
		uint32_t message_id
) {
	int iterations = 0;

	if (RRR_LL_COUNT(queue) == 0) {
		return;
	}

	if (message_id < RRR_LL_FIRST(queue)->message_id ||
		message_id > RRR_LL_LAST(queue)->message_id
	) {
		return;
	}

	int64_t diff_to_last = RRR_LL_LAST(queue)->message_id - message_id;
	int64_t diff_to_first = message_id - RRR_LL_FIRST(queue)->message_id;

	RRR_LL_ITERATE_BEGIN_EITHER(queue, struct rrr_udpstream_asd_queue_entry, (diff_to_last < diff_to_first));
		iterations++;
//		printf ("cmp %" PRIu64 " vs %" PRIu64 "\n", boundary_id_combined, node->boundary_id_combined);
		if (node->message_id == message_id) {
			RRR_LL_ITERATE_SET_DESTROY();
			RRR_LL_ITERATE_LAST();
		}
	RRR_LL_ITERATE_END_CHECK_DESTROY(queue, __rrr_udpstream_asd_queue_entry_destroy(node));

//	printf ("iterations to remove: %i\n", iterations);
}

static struct ip_buffer_entry *__rrr_udpstream_asd_queue_remove_entry_and_get_data (
		struct rrr_udpstream_asd_queue *queue,
		uint32_t message_id
) {
	struct ip_buffer_entry *ret = NULL;

	RRR_LL_ITERATE_BEGIN(queue, struct rrr_udpstream_asd_queue_entry);
//		VL_DEBUG_MSG("cmp boundary %" PRIu64 " vs %" PRIu64 "\n", boundary_id_combined, node->boundary_id_combined);
		if (node->message_id == message_id) {
			ret = node->message;
			node->message = NULL;
			RRR_LL_ITERATE_SET_DESTROY();
			RRR_LL_ITERATE_LAST();
		}
	RRR_LL_ITERATE_END_CHECK_DESTROY(queue, __rrr_udpstream_asd_queue_entry_destroy(node));

	return ret;
}
*/

static struct rrr_udpstream_asd_queue_entry *__rrr_udpstream_asd_queue_find_entry (
		struct rrr_udpstream_asd_queue_new *queue,
		uint32_t message_id
) {
	if (RRR_LL_FIRST(queue) != NULL && message_id < RRR_LL_FIRST(queue)->message_id) {
		return NULL;
	}
	if (RRR_LL_LAST(queue) != NULL && message_id > RRR_LL_LAST(queue)->message_id) {
		return NULL;
	}

	RRR_LL_ITERATE_BEGIN(queue, struct rrr_udpstream_asd_queue_entry);
		if (node->message_id > message_id) {
			return NULL;
		}
		if (node->message_id == message_id) {
			return node;
		}
	RRR_LL_ITERATE_END(queue);

	return NULL;
}

static struct rrr_udpstream_asd_queue_entry *__rrr_udpstream_asd_queue_collection_find_entry (
		struct rrr_udpstream_asd_queue_collection *collection,
		uint32_t connect_handle,
		uint32_t message_id
) {
	RRR_LL_ITERATE_BEGIN(collection, struct rrr_udpstream_asd_queue_new);
		if (node->source_connect_handle == connect_handle) {
			return __rrr_udpstream_asd_queue_find_entry(node, message_id);
		}
	RRR_LL_ITERATE_END();

	return NULL;
}

int __rrr_udpstream_asd_queue_collection_iterate (
		struct rrr_udpstream_asd_queue_collection *collection,
		int (*callback)(struct rrr_udpstream_asd_queue_new *queue, void *private_arg),
		void *private_arg
) {
	int ret = 0;

	RRR_LL_ITERATE_BEGIN(collection, struct rrr_udpstream_asd_queue_new);
		if (callback(node, private_arg) != 0) {
			ret = 1;
			goto out;
		}
	RRR_LL_ITERATE_END();

	out:
	return ret;
}

// TODO : Create cache for entry count
int __rrr_udpstream_asd_queue_collection_count_entries (
		struct rrr_udpstream_asd_queue_collection *collection
) {
	int total = 0;

	RRR_LL_ITERATE_BEGIN(collection, struct rrr_udpstream_asd_queue_new);
		total += RRR_LL_COUNT(node);
	RRR_LL_ITERATE_END();

	return total;
}


static void __rrr_udpstream_asd_queue_insert_ordered (
		struct rrr_udpstream_asd_queue_new *queue,
		struct rrr_udpstream_asd_queue_entry *entry
) {
	if (RRR_LL_LAST(queue) == NULL || RRR_LL_LAST(queue)->message_id < entry->message_id) {
//		VL_DEBUG_MSG("queue append entry with ip buf entry %p boundary %" PRIu64 "\n",
//				entry->entry, entry->boundary_id);
		RRR_LL_APPEND(queue, entry);
		return;
	}

	RRR_LL_ITERATE_BEGIN(queue, struct rrr_udpstream_asd_queue_entry);
		if (entry->message_id < node->message_id) {
			RRR_LL_ITERATE_INSERT(queue, entry);
//			VL_DEBUG_MSG("queue insert entry with ip buf entry %p boundary %" PRIu64 " before %" PRIu64 "\n",
//					entry->entry, entry->boundary_id, node->boundary_id);
			entry = NULL;
			RRR_LL_ITERATE_BREAK();
		}
	RRR_LL_ITERATE_END();

	if (entry != NULL) {
		RRR_LL_ITERATE_BEGIN(queue, struct rrr_udpstream_asd_queue_entry);
			RRR_MSG_ERR("dump queue boundaries: %" PRIu32 "\n", node->message_id);
		RRR_LL_ITERATE_END();
		RRR_BUG("Entry with boundary %" PRIu32 " was not inserted in __rrr_udpstream_asd_queue_insert_ordered\n", entry->message_id);
	}
}

// message pointer set to NULL if memory gets new owner
static int __rrr_udpstream_asd_queue_insert_entry (
<<<<<<< HEAD
		struct rrr_udpstream_asd_queue *queue,
=======
		struct rrr_udpstream_asd_queue_new *queue,
>>>>>>> 8f00ef92
		struct rrr_ip_buffer_entry **message,
		uint32_t message_id
) {
	int ret = 0;
	struct rrr_udpstream_asd_queue_entry *new_entry = NULL;

	if (__rrr_udpstream_asd_queue_find_entry(queue, message_id) != NULL) {
		goto out;
	}

	if ((new_entry = malloc(sizeof(*new_entry))) == NULL) {
		RRR_MSG_ERR("Could not allocate memory in __rrr_udpstream_asd_queue_insert_entry_or_free\n");
		ret = 1;
		goto out;
	}
	memset(new_entry, '\0', sizeof(*new_entry));

	new_entry->message_id = message_id;
	new_entry->message = *message;
	*message = NULL;

	__rrr_udpstream_asd_queue_insert_ordered(queue, new_entry);
	new_entry = NULL;

	out:
	if (new_entry != NULL) {
		__rrr_udpstream_asd_queue_entry_destroy(new_entry);
	}

	return ret;
}

static int __rrr_udpstream_asd_queue_new (struct rrr_udpstream_asd_queue_new **target, uint32_t connect_handle) {
	*target = NULL;

	struct rrr_udpstream_asd_queue_new *queue = malloc(sizeof(*queue));

	if (queue == NULL) {
		RRR_MSG_ERR("Could not allocate memory in __rrr_udpstream_asd_queue_new\n");
		return 1;
	}

	memset(queue, '\0', sizeof(*queue));

	queue->source_connect_handle = connect_handle;

	*target = queue;

	return 0;
}

// message pointer set to NULL if memory gets new owner
static int __rrr_udpstream_asd_queue_collection_insert_entry (
		struct rrr_udpstream_asd_queue_collection *collection,
		struct rrr_ip_buffer_entry **message,
		uint32_t connect_handle,
		uint32_t message_id
) {
	int ret = 0;

	struct rrr_udpstream_asd_queue_new *target = NULL;

	RRR_LL_ITERATE_BEGIN(collection, struct rrr_udpstream_asd_queue_new);
		if (connect_handle == node->source_connect_handle) {
			target = node;
			RRR_LL_ITERATE_BREAK();
		}
	RRR_LL_ITERATE_END();

	if (target == NULL) {
		if (__rrr_udpstream_asd_queue_new(&target, connect_handle) != 0) {
			RRR_MSG_ERR("Could not create new queue in __rrr_udpstream_asd_queue_collection_insert_entry\n");
			ret = 1;
			goto out;
		}
		RRR_LL_APPEND(collection, target);
	}

	ret = __rrr_udpstream_asd_queue_insert_entry(target, message, message_id);

	out:
	return ret;
}

void __rrr_udpstream_asd_queue_clear(struct rrr_udpstream_asd_queue_new *queue) {
	RRR_LL_DESTROY(queue, struct rrr_udpstream_asd_queue_entry, __rrr_udpstream_asd_queue_entry_destroy(node));
}

void __rrr_udpstream_asd_queue_destroy(struct rrr_udpstream_asd_queue_new *queue) {
	__rrr_udpstream_asd_queue_clear(queue);
	free(queue);
}

void __rrr_udpstream_asd_queue_collection_clear(struct rrr_udpstream_asd_queue_collection *collection) {
	RRR_LL_DESTROY(collection, struct rrr_udpstream_asd_queue_new, __rrr_udpstream_asd_queue_destroy(node));
}

void __rrr_udpstream_asd_control_queue_clear(struct rrr_udpstream_asd_control_queue *queue) {
	RRR_LL_DESTROY(queue, struct rrr_udpstream_asd_control_queue_entry, free(node));
}

void rrr_udpstream_asd_destroy (
		struct rrr_udpstream_asd *session
) {
	pthread_mutex_destroy(&session->queue_lock);
	pthread_mutex_destroy(&session->connect_lock);
	pthread_mutex_destroy(&session->message_id_lock);
	__rrr_udpstream_asd_queue_collection_clear(&session->release_queues);
	__rrr_udpstream_asd_queue_clear(&session->send_queue);
	__rrr_udpstream_asd_control_queue_clear(&session->control_send_queue);
	rrr_udpstream_close(&session->udpstream);
	rrr_udpstream_clear(&session->udpstream);
	RRR_FREE_IF_NOT_NULL(session->remote_host);
	RRR_FREE_IF_NOT_NULL(session->remote_port);
	free(session);
}

int rrr_udpstream_asd_new (
		struct rrr_udpstream_asd **target,
		unsigned int local_port,
		const char *remote_host,
		const char *remote_port,
		uint32_t client_id,
		int accept_connections,
		int disallow_ip_swap
) {
	int ret = 0;

	*target = NULL;

	struct rrr_udpstream_asd *session = malloc(sizeof(*session));
	if (session == NULL) {
		RRR_MSG_ERR("Could not allocate memory in rrr_udpstream_asd_new\n");
		ret = 1;
		goto out;
	}
	memset(session, '\0', sizeof(*session));

<<<<<<< HEAD
	if ((session->remote_host = strdup(remote_host)) == NULL) {
		RRR_MSG_ERR("Could not allocate remote host string in rrr_udpstream_asd_new\n");
		ret = 1;
		goto out_free;
	}

	if ((session->remote_port = strdup(remote_port)) == NULL) {
		RRR_MSG_ERR("Could not allocate remote port string in rrr_udpstream_asd_new\n");
		ret = 1;
		goto out_free_remote_host;
=======
	if (remote_host != NULL && *remote_host != '\0') {
		if ((session->remote_host = strdup(remote_host)) == NULL) {
			RRR_MSG_ERR("Could not allocate remote host string in rrr_udpstream_asd_new\n");
			ret = 1;
			goto out_free;
		}
	}

	if (remote_port != NULL && *remote_port != '\0') {
		if ((session->remote_port = strdup(remote_port)) == NULL) {
			RRR_MSG_ERR("Could not allocate remote port string in rrr_udpstream_asd_new\n");
			ret = 1;
			goto out_free_remote_host;
		}
>>>>>>> 8f00ef92
	}

	int udpstream_flags = 0;
	if (accept_connections != 0) {
		udpstream_flags |= RRR_UDPSTREAM_FLAGS_ACCEPT_CONNECTIONS;
	}
	if (disallow_ip_swap != 0) {
		udpstream_flags |= RRR_UDPSTREAM_FLAGS_DISALLOW_IP_SWAP;
	}

<<<<<<< HEAD
	// TODO : Configurable non-accepting mode
	if ((ret = rrr_udpstream_init (&session->udpstream, RRR_UDPSTREAM_FLAGS_ACCEPT_CONNECTIONS)) != 0) {
=======
	if ((ret = rrr_udpstream_init (&session->udpstream, udpstream_flags|RRR_UDPSTREAM_FLAGS_FIXED_CONNECT_HANDLE)) != 0) {
>>>>>>> 8f00ef92
		RRR_MSG_ERR("Could not initialize udpstream in rrr_udpstream_asd_new\n");
		goto out_free_remote_port;
	}

	if ((ret = rrr_udpstream_bind(&session->udpstream, local_port)) != 0) {
		RRR_MSG_ERR("Could not bind to local port %u in rrr_udpstream_asd_new\n", local_port);
		goto out_clear_udpstream;
	}

	if (pthread_mutex_init(&session->message_id_lock, 0) != 0) {
		RRR_MSG_ERR("Could not initialize id lock in rrr_udpstream_asd_new\n");
		ret = 1;
		goto out_close_udpstream;
	}

	if (pthread_mutex_init(&session->connect_lock, 0) != 0) {
		RRR_MSG_ERR("Could not initialize connect lock in rrr_udpstream_asd_new\n");
		ret = 1;
		goto out_destroy_id_lock;
	}

	if (pthread_mutex_init(&session->queue_lock, 0) != 0) {
		RRR_MSG_ERR("Could not initialize queue lock in rrr_udpstream_asd_new\n");
		ret = 1;
		goto out_destroy_connect_lock;
	}

	session->connect_handle = client_id;

	*target = session;
	session = NULL;
	goto out;

	out_destroy_connect_lock:
		pthread_mutex_destroy(&session->connect_lock);
	out_destroy_id_lock:
		pthread_mutex_destroy(&session->message_id_lock);
	out_close_udpstream:
		rrr_udpstream_close(&session->udpstream);
	out_clear_udpstream:
		rrr_udpstream_clear(&session->udpstream);
	out_free_remote_port:
		free(session->remote_port);
	out_free_remote_host:
		free(session->remote_host);
	out_free:
		free(session);
	out:
		return ret;
}

static int __rrr_udpstream_asd_buffer_connect_if_needed (
		struct rrr_udpstream_asd *session
) {
	int ret = RRR_UDPSTREAM_ASD_OK;

	pthread_mutex_lock(&session->connect_lock);

	int udpstream_ret = rrr_udpstream_connection_check(&session->udpstream, session->connect_handle);
	if (udpstream_ret == 0) {
		session->connection_attempt_time = 0;
		session->is_connected = 1;
		goto out;
	}
	else if (udpstream_ret == RRR_UDPSTREAM_NOT_READY) {
		session->is_connected = 0;
	}
	else {
		session->is_connected = 0;
	}

<<<<<<< HEAD
	if (session->connection_attempt_time > 0) {
		if (rrr_time_get_64() - session->connection_attempt_time > RRR_UDPSTREAM_ASD_CONNECT_TIMEOUT_MS * 1000) {
			RRR_MSG_ERR("Connection attempt to remote %s:%s timed out after %i ms in UDP-stream ASD session\n",
					session->remote_host, session->remote_port, RRR_UDPSTREAM_ASD_CONNECT_TIMEOUT_MS);
			session->connection_attempt_time = 0;
=======
	if (session->remote_host != NULL && *(session->remote_host) != '\0') {
		if (session->connection_attempt_time > 0) {
			if (rrr_time_get_64() - session->connection_attempt_time > RRR_UDPSTREAM_ASD_CONNECT_TIMEOUT_MS * 1000) {
				RRR_MSG_ERR("Connection attempt to remote %s:%s timed out after %i ms in UDP-stream ASD session\n",
						session->remote_host, session->remote_port, RRR_UDPSTREAM_ASD_CONNECT_TIMEOUT_MS);
				session->connection_attempt_time = 0;
			}
			else {
				goto out;
			}
>>>>>>> 8f00ef92
		}

		uint32_t connect_handle = session->connect_handle;
		if ((ret = rrr_udpstream_connect (
				&connect_handle,
				&session->udpstream,
				session->remote_host,
				session->remote_port
		)) != 0) {
			RRR_MSG_ERR("Could not send connect to remote %s:%s in __rrr_udpstream_asd_buffer_connect_if_needed\n",
					session->remote_host, session->remote_port);
			ret = 1;
			goto out;
		}

<<<<<<< HEAD
	if ((ret = rrr_udpstream_connect (
			&session->connect_handle,
			&session->udpstream,
			session->remote_host,
			session->remote_port
	)) != 0) {
		RRR_MSG_ERR("Could not send connect to remote %s:%s in __rrr_udpstream_asd_buffer_connect_if_needed\n",
				session->remote_host, session->remote_port);
		ret = 1;
		goto out;
	}

	session->connection_attempt_time = rrr_time_get_64();
=======
		if (connect_handle != session->connect_handle) {
			RRR_BUG("Connect handle was changed by UDP-stream in __rrr_udpstream_asd_buffer_connect_if_needed\n");
		}

		session->connection_attempt_time = rrr_time_get_64();
	}
>>>>>>> 8f00ef92

	out:
	pthread_mutex_unlock(&session->connect_lock);
	return ret;
}

static int __rrr_udpstream_asd_queue_control_frame (
		struct rrr_udpstream_asd *session,
		uint32_t connect_handle,
		uint32_t message_id,
		uint32_t ack_flags
) {
	int ret = 0;

	struct rrr_udpstream_asd_control_queue_entry *entry = malloc(sizeof(*entry));
	if (entry == NULL) {
		RRR_MSG_ERR("Could not allocate memory in __rrr_udpstream_asd_queue_control_frame\n");
		ret = 1;
		goto out;
	}

	entry->connect_handle = connect_handle;
	entry->ack_flags = ack_flags;
	entry->message_id = message_id;

	RRR_LL_APPEND(&session->control_send_queue, entry);

	out:
	return ret;
}

static int __rrr_udpstream_asd_control_frame_listener (
		uint32_t connect_handle,
		uint64_t application_data,
		void *arg
) {
	int ret = 0;

	struct rrr_udpstream_asd *session = arg;

	pthread_mutex_lock(&session->queue_lock);

	struct rrr_udpstream_asd_control_msg control_msg = __rrr_udpstream_asd_control_msg_split(application_data);

	struct rrr_udpstream_asd_queue_entry *node = NULL;

	uint32_t reply_ack_flags = 0;

	if (control_msg.flags == RRR_UDPSTREAM_ASD_ACK_FLAGS_DACK) {
		RRR_DBG_3("ASD RX DACK %" PRIu32 "\n",
				control_msg.message_id);

		node = __rrr_udpstream_asd_queue_find_entry(
				&session->send_queue,
				control_msg.message_id
		);
		if (node != NULL) {
			node->ack_status_flags |= RRR_UDPSTREAM_ASD_ACK_FLAGS_DACK;
		}

		RRR_DBG_3("ASD TX RACK %" PRIu32 "\n",
				control_msg.message_id);
		reply_ack_flags = RRR_UDPSTREAM_ASD_ACK_FLAGS_RACK;
	}
	else if (control_msg.flags == RRR_UDPSTREAM_ASD_ACK_FLAGS_RACK) {
		RRR_DBG_3("ASD RX RACK %" PRIu32 "\n",
				control_msg.message_id);

		node = __rrr_udpstream_asd_queue_collection_find_entry(
				&session->release_queues,
				connect_handle,
				control_msg.message_id
		);
		if (node != NULL) {
			node->ack_status_flags |= RRR_UDPSTREAM_ASD_ACK_FLAGS_RACK;
		}

		RRR_DBG_3("ASD TX CACK %" PRIu32 "\n",
				control_msg.message_id);
		reply_ack_flags = RRR_UDPSTREAM_ASD_ACK_FLAGS_CACK;
	}
	else if (control_msg.flags == RRR_UDPSTREAM_ASD_ACK_FLAGS_CACK) {
		RRR_DBG_3("ASD RX CACK %" PRIu32 "\n",
				control_msg.message_id);

		node = __rrr_udpstream_asd_queue_find_entry (
				&session->send_queue,
				control_msg.message_id
		);
		if (node != NULL) {
			node->ack_status_flags |= RRR_UDPSTREAM_ASD_ACK_FLAGS_CACK;
		}
	}
	else {
		RRR_DBG_1("UDP-stream ASD received control frame with unknown ACK flags %u for stream-id %u\n",
				control_msg.flags, control_msg.message_id);
	}

	// We cannot reply with ACK messages immediately as we already are in locked UDP-stream
	// context. Instead, the control messages to be sent are queued and sent in the next send iteration.
	// Corresponding ACKs to received ACKs are always sent, also when the IDs are not found in the
	// buffers.
	if (reply_ack_flags != 0) {
		ret = __rrr_udpstream_asd_queue_control_frame(
				session,
				connect_handle,
				control_msg.message_id,
				reply_ack_flags
		);
	}

	pthread_mutex_unlock(&session->queue_lock);
	return ret;
}

// Queue a message for transmission.
// ip_message is set to NULL if memory is managed by new buffer
int rrr_udpstream_asd_queue_message (
		struct rrr_udpstream_asd *session,
		struct rrr_ip_buffer_entry **ip_message
) {
	int ret = RRR_UDPSTREAM_ASD_OK;
	uint32_t id = 0;

	if (session->remote_host == NULL || *(session->remote_host) == '\0') {
		RRR_BUG("Attempted to queue message with rrr_udpstream_asd_queue_message while remote host was not set\n");
	}

	pthread_mutex_lock(&session->queue_lock);
	pthread_mutex_lock(&session->message_id_lock);

	RRR_DBG_3("ASD %u QUEUE\n", session->connect_handle);

	if (RRR_LL_COUNT(&session->send_queue) >= RRR_UDPSTREAM_ASD_BUFFER_MAX) {
		ret = RRR_UDPSTREAM_ASD_BUFFER_FULL;
		goto out;
	}

	id = ++(session->message_id_pos);
	if (id == 0) {
		id = ++(session->message_id_pos);
	}

	// Not very likely
	if (__rrr_udpstream_asd_queue_find_entry(&session->send_queue, id) != NULL) {
		RRR_BUG("IDs exhausted in rrr_udpstream_asd_queue_message\n");
	}

<<<<<<< HEAD
	if ((ret = __rrr_udpstream_asd_queue_insert_entry(&session->send_queue, ip_message, id)) != 0) {
=======
	if ((ret = __rrr_udpstream_asd_queue_insert_entry (
			&session->send_queue,
			ip_message,
			id
	)) != 0) {
>>>>>>> 8f00ef92
		RRR_MSG_ERR("Could not insert ASD node into send queue in rrr_udpstream_asd_queue_message\n");
		ret = 1;
		goto out;
	}

	out:
	pthread_mutex_unlock(&session->message_id_lock);
	pthread_mutex_unlock(&session->queue_lock);
	return ret;
}

int __rrr_udpstream_asd_send_message (
		struct rrr_udpstream_asd *session,
		struct rrr_udpstream_asd_queue_entry *node
) {
	int ret = 0;

	struct rrr_message *message = node->message->message;
	struct rrr_message *message_network = NULL;
	message_network = rrr_message_duplicate(message);
	ssize_t message_network_size = MSG_TOTAL_SIZE(message_network);

	rrr_message_prepare_for_network((struct rrr_message *) message_network);
	rrr_socket_msg_checksum_and_to_network_endian ((struct rrr_socket_msg *) message_network);

	// Note: There is no locking on the connect handle. If it for some reason is invalid,
	// udpstream will detect this.
	if ((ret = rrr_udpstream_queue_outbound_data (
			&session->udpstream,
			session->connect_handle,
			message_network,
			message_network_size,
			node->message_id
	)) != 0) {
		if (ret == RRR_UDPSTREAM_BUFFER_FULL) {
			ret = RRR_UDPSTREAM_ASD_BUFFER_FULL;
			goto out;
		}
		else if (ret == RRR_UDPSTREAM_NOT_READY || ret == RRR_UDPSTREAM_IDS_EXHAUSTED || ret == RRR_UDPSTREAM_UNKNOWN_CONNECT_ID) {
			ret = RRR_UDPSTREAM_ASD_NOT_READY;
			goto out;
		}
		else {
			RRR_MSG_ERR("Error while queuing message for sending in UDP-stream ASD handle %u\n",
					session->connect_handle);
			ret = RRR_UDPSTREAM_ASD_ERR;
			goto out;
		}
	}

	out:
	RRR_FREE_IF_NOT_NULL(message_network);
	return ret;
}

int __rrr_udpstream_asd_send_control_message (
		struct rrr_udpstream_asd *session,
		uint32_t flags,
		uint32_t connect_handle,
		uint32_t message_id
) {
	struct rrr_udpstream_asd_control_msg control_msg = {
			flags,
			message_id
	};

	uint64_t application_data = __rrr_udpstream_asd_control_msg_join(control_msg);

	return rrr_udpstream_send_control_frame(&session->udpstream, connect_handle, application_data);
}

static int __rrr_udpstream_asd_do_release_queue_send_tasks (
		struct rrr_udpstream_asd_queue_new *queue,
		void *private_arg
) {
	struct rrr_udpstream_asd *session = private_arg;

	uint64_t time_now = rrr_time_get_64();
	int ret = 0;

	RRR_LL_ITERATE_BEGIN(queue, struct rrr_udpstream_asd_queue_entry);
		if ((node->ack_status_flags & RRR_UDPSTREAM_ASD_ACK_FLAGS_CACK) != 0) {
			RRR_LL_ITERATE_SET_DESTROY();
		}
		else if (node->send_time == 0 || time_now - node->send_time > RRR_UDPSTREAM_ASD_RESEND_INTERVAL_MS * 1000) {
			// Always update send time to prevent hardcore looping upon error conditions
			node->send_time = time_now;

			if ((node->ack_status_flags & RRR_UDPSTREAM_ASD_ACK_FLAGS_DACK) == 0 || (node->ack_status_flags & RRR_UDPSTREAM_ASD_ACK_FLAGS_RACK) == 0) {
				// We have not sent delivery ACK or need to re-send it
				RRR_DBG_3("ASD TX DACK %u\n", node->message_id);
				ret = __rrr_udpstream_asd_send_control_message (
						session,
						RRR_UDPSTREAM_ASD_ACK_FLAGS_DACK,
						queue->source_connect_handle,
						node->message_id
				);
				node->ack_status_flags |= RRR_UDPSTREAM_ASD_ACK_FLAGS_DACK;
			}

			if (ret != 0) {
				RRR_DBG_1("Error while sending message B in rrr_udpstream_asd_do_send_tasks return was %i\n", ret);
				goto out;
			}
		}
	RRR_LL_ITERATE_END_CHECK_DESTROY(queue, __rrr_udpstream_asd_queue_entry_destroy(node));

	out:
	return ret;
}

static int __rrr_udpstream_asd_do_send_tasks (struct rrr_udpstream_asd *session) {
	int ret = 0;

	uint64_t time_now = rrr_time_get_64();

	pthread_mutex_lock(&session->queue_lock);

	// Send control messages queued in control message callback
	RRR_LL_ITERATE_BEGIN(&session->control_send_queue, struct rrr_udpstream_asd_control_queue_entry);
<<<<<<< HEAD
		ret = __rrr_udpstream_asd_send_control_message(session, node->ack_flags, node->message_id);
		if (ret != 0) {
			RRR_DBG_1("Could not send control message in rrr_udpstream_asd_do_send_tasks return was %i\n", ret);
=======
		ret = __rrr_udpstream_asd_send_control_message (
				session,
				node->ack_flags,
				node->connect_handle,
				node->message_id
		);
		if (ret == RRR_UDPSTREAM_NOT_READY || ret == RRR_UDPSTREAM_UNKNOWN_CONNECT_ID) {
			RRR_DBG_1("ASD control message deleted after failed send attempt (connect handle %u)\n", node->connect_handle);
		}
		else if (ret != 0) {
			RRR_DBG_1("Could not send ASD control message in rrr_udpstream_asd_do_send_tasks return was %i\n", ret);
>>>>>>> 8f00ef92
			ret = 1;
			goto out;
		}
		RRR_LL_ITERATE_SET_DESTROY();
	RRR_LL_ITERATE_END_CHECK_DESTROY(&session->control_send_queue, 0; free(node));

	int buffer_was_full = 0;

	// Send data messages and reminder ACKs for outbound messages
	RRR_LL_ITERATE_BEGIN(&session->send_queue, struct rrr_udpstream_asd_queue_entry);
		if ((node->ack_status_flags & RRR_UDPSTREAM_ASD_ACK_FLAGS_CACK) != 0) {
			RRR_LL_ITERATE_SET_DESTROY();
		}
		else if (node->send_time == 0 || time_now - node->send_time > RRR_UDPSTREAM_ASD_RESEND_INTERVAL_MS * 1000) {
			// Always update send time to prevent hardcore looping upon error conditions
			node->send_time = time_now;

			if (node->ack_status_flags == 0 || node->ack_status_flags == RRR_UDPSTREAM_ASD_ACK_FLAGS_MSG) {
				// We are missing delivery ACK, re-send message
				if (buffer_was_full == 0) {
					RRR_DBG_3("ASD TX MSG %u\n", node->message_id);
					ret = __rrr_udpstream_asd_send_message(session, node);
					node->ack_status_flags |= RRR_UDPSTREAM_ASD_ACK_FLAGS_MSG;
					if (ret == RRR_UDPSTREAM_ASD_BUFFER_FULL) {
						RRR_DBG_3("Buffer full while sending message in rrr_udpstream_asd_do_send_tasks\n");
						buffer_was_full = 1;
						ret = 0;
					}
				}
			}
			else if ((node->ack_status_flags & RRR_UDPSTREAM_ASD_ACK_FLAGS_DACK) != 0) {
				RRR_DBG_3("ASD TX RACK %u\n", node->message_id);

				// We are missing complete ACK, re-send release ACK
				ret = __rrr_udpstream_asd_send_control_message(
						session,
						RRR_UDPSTREAM_ASD_ACK_FLAGS_RACK,
						session->connect_handle,
						node->message_id
				);
				node->ack_status_flags |= RRR_UDPSTREAM_ASD_ACK_FLAGS_RACK;
			}
			else {
				RRR_BUG("Unknown ACK flags %u for node in rrr_udpstream_asd_do_send_tasks\n", node->ack_status_flags);
			}

			if (ret != 0) {
				RRR_DBG_1("Error while sending message A in rrr_udpstream_asd_do_send_tasks return was %i\n", ret);
				goto out;
			}
		}
	RRR_LL_ITERATE_END_CHECK_DESTROY(&session->send_queue, __rrr_udpstream_asd_queue_entry_destroy(node));

	// Send data messages and reminder ACKs for inbound messages
<<<<<<< HEAD
	RRR_LL_ITERATE_BEGIN(&session->release_queue, struct rrr_udpstream_asd_queue_entry);
		if ((node->ack_status_flags & RRR_UDPSTREAM_ASD_ACK_FLAGS_CACK) != 0) {
			RRR_LL_ITERATE_SET_DESTROY();
		}
		else if (node->send_time == 0 || time_now - node->send_time > RRR_UDPSTREAM_ASD_RESEND_INTERVAL_MS * 1000) {
			// Always update send time to prevent hardcore looping upon error conditions
			node->send_time = time_now;

			if ((node->ack_status_flags & RRR_UDPSTREAM_ASD_ACK_FLAGS_DACK) == 0 || (node->ack_status_flags & RRR_UDPSTREAM_ASD_ACK_FLAGS_RACK) == 0) {
				// We have not sent delivery ACK or need to re-send it
				RRR_DBG_3("ASD TX DACK %u\n", node->message_id);
				ret = __rrr_udpstream_asd_send_control_message(session, RRR_UDPSTREAM_ASD_ACK_FLAGS_DACK, node->message_id);
				node->ack_status_flags |= RRR_UDPSTREAM_ASD_ACK_FLAGS_DACK;
			}

			if (ret != 0) {
				RRR_DBG_1("Error while sending message B in rrr_udpstream_asd_do_send_tasks return was %i\n", ret);
				goto out;
			}
		}
	RRR_LL_ITERATE_END_CHECK_DESTROY(&session->release_queue, __rrr_udpstream_asd_queue_entry_destroy(node));
=======
	if ((ret = __rrr_udpstream_asd_queue_collection_iterate (
			&session->release_queues,
			__rrr_udpstream_asd_do_release_queue_send_tasks,
			session
	)) != 0) {
		RRR_MSG_ERR("Error while iterating release queues in _rrr_udpstream_asd_do_send_tasks\n");
		goto out;
	}
>>>>>>> 8f00ef92

	out:
	pthread_mutex_unlock(&session->queue_lock);
	return ret;
}

struct rrr_asd_receive_messages_callback_data {
	struct rrr_udpstream_asd *session;
	const struct rrr_udpstream_receive_data *udpstream_receive_data;
	int count;
};

<<<<<<< HEAD

=======
>>>>>>> 8f00ef92
static int __rrr_udpstream_asd_receive_messages_callback_final (struct rrr_message *message, void *arg) {
	int ret = 0;

	struct rrr_asd_receive_messages_callback_data *receive_data = arg;
	struct rrr_udpstream_asd *session = receive_data->session;
	struct rrr_ip_buffer_entry *new_entry = NULL;

	if (rrr_ip_buffer_entry_new (
			&new_entry,
			MSG_TOTAL_SIZE(message),
			receive_data->udpstream_receive_data->addr,
			receive_data->udpstream_receive_data->addr_len,
			message
	) != 0) {
		RRR_MSG_ERR("Could not create ip buffer message in __rrr_udpstream_asd_receive_messages_callback_final\n");
		ret = 1;
		goto out;
	}

	// TODO : Make this a soft error?
	if (receive_data->udpstream_receive_data->application_data > 0xffffffff) {
		RRR_MSG_ERR("Application data/message ID out of range (%" PRIu64 ") in __rrr_udpstream_asd_receive_messages_callback_final connect handle %" PRIu32 ", message dropped\n",
				receive_data->udpstream_receive_data->application_data,
				session->connect_handle
		);
		ret = 1;
		goto out;
	}

	RRR_DBG_3("ASD %u RECV timestamp %" PRIu64 "\n",
			session->connect_handle, message->timestamp_from);

	if ((ret = __rrr_udpstream_asd_queue_collection_insert_entry (
			&session->release_queues,
			&new_entry,
			receive_data->udpstream_receive_data->connect_handle,
			receive_data->udpstream_receive_data->application_data
	)) != 0) {
		RRR_MSG_ERR("Could not insert ASD message into release queue\n");
		ret = 1;
		goto out;
	}

	receive_data->count++;

	out:
	if (new_entry != NULL) {
		rrr_ip_buffer_entry_destroy(new_entry);
	}
	return ret;
}

static int __rrr_udpstream_asd_receive_messages_callback (const struct rrr_udpstream_receive_data *receive_data, void *arg) {
	struct rrr_asd_receive_messages_callback_data *callback_data = arg;

	int ret = 0;

	callback_data->udpstream_receive_data = receive_data;

	struct rrr_socket_common_receive_message_callback_data socket_callback_data = {
			__rrr_udpstream_asd_receive_messages_callback_final, callback_data
	};

	// This function will always free the data, also upon errors
	if ((ret = rrr_socket_common_receive_message_raw_callback (
			receive_data->data,
			receive_data->data_size,
			&socket_callback_data
	)) != 0) {
		if (ret == RRR_SOCKET_SOFT_ERROR) {
			RRR_MSG_ERR("Invalid message received in __rrr_udpstream_asd_receive_messages_callback, application data was %" PRIu64 "\n",
					receive_data->application_data);
			ret = 0;
		}
		else {
			RRR_MSG_ERR("Error while processing message in __rrr_udpstream_asd_receive_messages_callback return was %i\n",
					ret);
			ret = 1;
			goto out;
		}
	}

	out:
	return ret;
}

static int __rrr_udpstream_asd_do_receive_tasks (int *receive_count, struct rrr_udpstream_asd *session) {
	int ret = 0;

	struct rrr_asd_receive_messages_callback_data receive_callback_data = {
			session, NULL, 0
	};

	if (__rrr_udpstream_asd_queue_collection_count_entries(&session->release_queues) < RRR_UDPSTREAM_ASD_RELEASE_QUEUE_MAX) {
		if ((ret = rrr_udpstream_do_process_receive_buffers (
				&session->udpstream,
				rrr_socket_common_get_session_target_length_from_message_and_checksum_raw,
				NULL,
				__rrr_udpstream_asd_receive_messages_callback,
				&receive_callback_data
		)) != 0) {
			RRR_MSG_ERR("Error from UDP-stream while processing buffers in receive_packets of UDP-stream ASD handle %u\n",
					session->connect_handle);
			ret = 1;
			goto out;
		}
	}
	else {
		RRR_DBG_1("UDP-stream ASD handle %u release queue is full\n", session->connect_handle);
	}

	*receive_count = receive_callback_data.count;

	if (*receive_count > 0) {
		RRR_DBG_2("ASD recv cnt %i\n",
				*receive_count);
	}

	out:
	return ret;
}

<<<<<<< HEAD
// Deliver messages to application through callback function
int rrr_udpstream_asd_deliver_messages (
		struct rrr_udpstream_asd *session,
		int (*receive_callback)(struct rrr_ip_buffer_entry *message, void *arg),
		void *receive_callback_arg
=======
struct deliver_messages_callback_data {
	struct rrr_udpstream_asd *session;
	int delivered_count;
	int grace_count;
	int (*receive_callback)(struct rrr_ip_buffer_entry *message, void *arg);
	void *receive_callback_arg;

};

int __rrr_udpstream_asd_deliver_messages_from_queue (
		struct rrr_udpstream_asd_queue_new *queue,
		void *private_arg
>>>>>>> 8f00ef92
) {
	struct deliver_messages_callback_data *callback_data = private_arg;

	int ret = 0;

	RRR_LL_ITERATE_BEGIN(queue, struct rrr_udpstream_asd_queue_entry);
		if ((node->ack_status_flags & RRR_UDPSTREAM_ASD_ACK_FLAGS_RACK) != 0 && node->delivered_grace_counter == 0) {
			if ((node->ack_status_flags & RRR_UDPSTREAM_ASD_ACK_FLAGS_DACK) == 0) {
<<<<<<< HEAD
				RRR_BUG("RACK without DACK in rrr_udpstream_asd_deliver_messages\n");
=======
				RRR_BUG("RACK without DACK in __rrr_udpstream_asd_deliver_messages_from_queue\n");
>>>>>>> 8f00ef92
			}

			struct rrr_ip_buffer_entry *message = node->message;
			node->message = NULL;

			// !!! Callback MUST take care of message memory also upon errors
<<<<<<< HEAD
			if ((ret = receive_callback(message, receive_callback_arg)) != 0) {
				RRR_MSG_ERR("Error from callback in rrr_udpstream_asd_deliver_messages\n");
=======
			if ((ret = callback_data->receive_callback(message, callback_data->receive_callback_arg)) != 0) {
				RRR_MSG_ERR("Error from callback in __rrr_udpstream_asd_deliver_messages_from_queue\n");
>>>>>>> 8f00ef92
				ret = 1;
				goto out;
			}

			callback_data->delivered_count++;

<<<<<<< HEAD
			RRR_DBG_3("ASD DELIVER %u, grace started\n",
					node->message_id);
=======
			RRR_DBG_3("ASD DELIVER %u timestamp %" PRIu64 ", grace started\n",
					node->message_id, message->send_time);
>>>>>>> 8f00ef92

			node->delivered_grace_counter = RRR_UDPSTREAM_ASD_DELIVERY_GRACE_COUNTER;
		}
	RRR_LL_ITERATE_END();

	out:
	return ret;
}

int __rrr_udpstream_asd_update_delivery_grace_in_queue (
		struct rrr_udpstream_asd_queue_new *queue,
		void *private_arg
) {
	struct deliver_messages_callback_data *callback_data = private_arg;

	// Once grace counter reaches zero, the queue entry is finally removed. A fixed number
	// of new messages need to be delivered after an delivered entry is removed, this is
	// to prevent ID collisions. The grace "distance" must be much greater than window size.
	RRR_LL_ITERATE_BEGIN(queue, struct rrr_udpstream_asd_queue_entry);
		if (node->delivered_grace_counter > 0) {
			callback_data->grace_count++;
			node->delivered_grace_counter -= callback_data->delivered_count;
			// Important to check for less than or equal to zero, or the
			// entry might be delivered to application again
			if (node->delivered_grace_counter <= 0) {
				RRR_LL_ITERATE_SET_DESTROY();
	//				VL_DEBUG_MSG_3("UDP-stream ASD grace time ended for message %u\n",
	//						node->message_id);
			}
		}
	RRR_LL_ITERATE_END_CHECK_DESTROY(queue, __rrr_udpstream_asd_queue_entry_destroy(node));

	return 0;
}

// Deliver ready messages to application through callback function
int rrr_udpstream_asd_deliver_messages (
		struct rrr_udpstream_asd *session,
		int (*receive_callback)(struct rrr_ip_buffer_entry *message, void *arg),
		void *receive_callback_arg
) {
	int ret = 0;

	// This data is shared by both callback functions,
	// read through both before changing anything
	struct deliver_messages_callback_data callback_data = {
			session,
			0,
			0,
			receive_callback,
			receive_callback_arg
	};

	// Deliver messages
	if ((ret = __rrr_udpstream_asd_queue_collection_iterate (
			&session->release_queues,
			__rrr_udpstream_asd_deliver_messages_from_queue,
			&callback_data
	)) != 0) {
		RRR_MSG_ERR("Error while delivering messages in rrr_udpstream_asd_deliver_messages\n");
		goto out;
	}

	// Update grace counters
	if ((ret = __rrr_udpstream_asd_queue_collection_iterate (
			&session->release_queues,
			__rrr_udpstream_asd_update_delivery_grace_in_queue,
			&callback_data
	)) != 0) {
		RRR_MSG_ERR("Error while updating grace in rrr_udpstream_asd_deliver_messages\n");
		goto out;
	}

	// Reduce message traffic if we have many ACK handshakes to complete
	if (__rrr_udpstream_asd_queue_collection_count_entries(&session->release_queues) - callback_data.grace_count > RRR_UDPSTREAM_ASD_RELEASE_QUEUE_WINDOW_SIZE_REDUCTION_THRESHOLD) {
		if ((ret = rrr_udpstream_regulate_window_size (
				&session->udpstream,
				session->connect_handle,
				RRR_UDPSTREAM_ASD_WINDOW_SIZE_REDUCTION_AMOUNT
		)) != 0) {
			RRR_DBG_1("Error while regulating window size in ASD while delivering messages, return from UDP-stream was %i\n", ret);
			ret = 0;
		}
	}

	out:
	return ret;
}

// Do all reading, sending and maintenance
int rrr_udpstream_asd_buffer_tick (
		int *receive_count,
		int *send_count,
		struct rrr_udpstream_asd *session
) {
	int ret = 0;

	// TODO : Detect exhausted ID etc. and reconnect

	if ((ret = __rrr_udpstream_asd_buffer_connect_if_needed(session)) != 0) {
		if (ret == RRR_UDPSTREAM_ASD_NOT_READY) {
			// Connection not ready yet, this is normal
			goto out_not_ready;
		}
		RRR_MSG_ERR("Error from connect_if_needed in ASD connect handle %" PRIu32 "\n", session->connect_handle);
		goto out;
	}

	if ((ret = rrr_udpstream_do_read_tasks(&session->udpstream, __rrr_udpstream_asd_control_frame_listener, session)) != 0) {
		if (ret != RRR_SOCKET_SOFT_ERROR) {
			RRR_MSG_ERR("Error from UDP-stream while reading data in receive_packets of UDP-stream ASD handle %u\n",
					session->connect_handle);
			ret = 1;
			goto out;
		}
		ret = 0;
	}

	if ((ret = __rrr_udpstream_asd_do_send_tasks (session)) != 0) {
		if (ret == RRR_UDPSTREAM_NOT_READY) {
			goto out_not_ready;
		}
		else {
			RRR_MSG_ERR("Error from UDP-stream while queuing messages to send of UDP-stream ASD handle %u\n",
					session->connect_handle);
			ret = 1;
		}
		goto out;
	}

	if (rrr_udpstream_do_send_tasks(send_count, &session->udpstream) != 0) {
		RRR_MSG_ERR("UDP-stream send tasks failed in send_packets ASD\n");
		ret = 1;
		goto out;
	}

	if ((ret = __rrr_udpstream_asd_do_receive_tasks(receive_count, session)) != 0) {
		RRR_MSG_ERR("Error from UDP-stream while receiving packets of UDP-stream ASD handle %u\n",
				session->connect_handle);
		ret = 1;
		goto out;
	}

	out:
	return ret;

	out_not_ready:
	RRR_DBG_1("UDP-stream not ready yet for connect handle %" PRIu32 "\n", session->connect_handle);
	return 0;
}<|MERGE_RESOLUTION|>--- conflicted
+++ resolved
@@ -209,11 +209,7 @@
 
 // message pointer set to NULL if memory gets new owner
 static int __rrr_udpstream_asd_queue_insert_entry (
-<<<<<<< HEAD
-		struct rrr_udpstream_asd_queue *queue,
-=======
 		struct rrr_udpstream_asd_queue_new *queue,
->>>>>>> 8f00ef92
 		struct rrr_ip_buffer_entry **message,
 		uint32_t message_id
 ) {
@@ -352,18 +348,6 @@
 	}
 	memset(session, '\0', sizeof(*session));
 
-<<<<<<< HEAD
-	if ((session->remote_host = strdup(remote_host)) == NULL) {
-		RRR_MSG_ERR("Could not allocate remote host string in rrr_udpstream_asd_new\n");
-		ret = 1;
-		goto out_free;
-	}
-
-	if ((session->remote_port = strdup(remote_port)) == NULL) {
-		RRR_MSG_ERR("Could not allocate remote port string in rrr_udpstream_asd_new\n");
-		ret = 1;
-		goto out_free_remote_host;
-=======
 	if (remote_host != NULL && *remote_host != '\0') {
 		if ((session->remote_host = strdup(remote_host)) == NULL) {
 			RRR_MSG_ERR("Could not allocate remote host string in rrr_udpstream_asd_new\n");
@@ -378,7 +362,6 @@
 			ret = 1;
 			goto out_free_remote_host;
 		}
->>>>>>> 8f00ef92
 	}
 
 	int udpstream_flags = 0;
@@ -389,12 +372,7 @@
 		udpstream_flags |= RRR_UDPSTREAM_FLAGS_DISALLOW_IP_SWAP;
 	}
 
-<<<<<<< HEAD
-	// TODO : Configurable non-accepting mode
-	if ((ret = rrr_udpstream_init (&session->udpstream, RRR_UDPSTREAM_FLAGS_ACCEPT_CONNECTIONS)) != 0) {
-=======
 	if ((ret = rrr_udpstream_init (&session->udpstream, udpstream_flags|RRR_UDPSTREAM_FLAGS_FIXED_CONNECT_HANDLE)) != 0) {
->>>>>>> 8f00ef92
 		RRR_MSG_ERR("Could not initialize udpstream in rrr_udpstream_asd_new\n");
 		goto out_free_remote_port;
 	}
@@ -466,13 +444,6 @@
 		session->is_connected = 0;
 	}
 
-<<<<<<< HEAD
-	if (session->connection_attempt_time > 0) {
-		if (rrr_time_get_64() - session->connection_attempt_time > RRR_UDPSTREAM_ASD_CONNECT_TIMEOUT_MS * 1000) {
-			RRR_MSG_ERR("Connection attempt to remote %s:%s timed out after %i ms in UDP-stream ASD session\n",
-					session->remote_host, session->remote_port, RRR_UDPSTREAM_ASD_CONNECT_TIMEOUT_MS);
-			session->connection_attempt_time = 0;
-=======
 	if (session->remote_host != NULL && *(session->remote_host) != '\0') {
 		if (session->connection_attempt_time > 0) {
 			if (rrr_time_get_64() - session->connection_attempt_time > RRR_UDPSTREAM_ASD_CONNECT_TIMEOUT_MS * 1000) {
@@ -483,7 +454,6 @@
 			else {
 				goto out;
 			}
->>>>>>> 8f00ef92
 		}
 
 		uint32_t connect_handle = session->connect_handle;
@@ -499,28 +469,12 @@
 			goto out;
 		}
 
-<<<<<<< HEAD
-	if ((ret = rrr_udpstream_connect (
-			&session->connect_handle,
-			&session->udpstream,
-			session->remote_host,
-			session->remote_port
-	)) != 0) {
-		RRR_MSG_ERR("Could not send connect to remote %s:%s in __rrr_udpstream_asd_buffer_connect_if_needed\n",
-				session->remote_host, session->remote_port);
-		ret = 1;
-		goto out;
-	}
-
-	session->connection_attempt_time = rrr_time_get_64();
-=======
 		if (connect_handle != session->connect_handle) {
 			RRR_BUG("Connect handle was changed by UDP-stream in __rrr_udpstream_asd_buffer_connect_if_needed\n");
 		}
 
 		session->connection_attempt_time = rrr_time_get_64();
 	}
->>>>>>> 8f00ef92
 
 	out:
 	pthread_mutex_unlock(&session->connect_lock);
@@ -669,15 +623,11 @@
 		RRR_BUG("IDs exhausted in rrr_udpstream_asd_queue_message\n");
 	}
 
-<<<<<<< HEAD
-	if ((ret = __rrr_udpstream_asd_queue_insert_entry(&session->send_queue, ip_message, id)) != 0) {
-=======
 	if ((ret = __rrr_udpstream_asd_queue_insert_entry (
 			&session->send_queue,
 			ip_message,
 			id
 	)) != 0) {
->>>>>>> 8f00ef92
 		RRR_MSG_ERR("Could not insert ASD node into send queue in rrr_udpstream_asd_queue_message\n");
 		ret = 1;
 		goto out;
@@ -798,11 +748,6 @@
 
 	// Send control messages queued in control message callback
 	RRR_LL_ITERATE_BEGIN(&session->control_send_queue, struct rrr_udpstream_asd_control_queue_entry);
-<<<<<<< HEAD
-		ret = __rrr_udpstream_asd_send_control_message(session, node->ack_flags, node->message_id);
-		if (ret != 0) {
-			RRR_DBG_1("Could not send control message in rrr_udpstream_asd_do_send_tasks return was %i\n", ret);
-=======
 		ret = __rrr_udpstream_asd_send_control_message (
 				session,
 				node->ack_flags,
@@ -814,7 +759,6 @@
 		}
 		else if (ret != 0) {
 			RRR_DBG_1("Could not send ASD control message in rrr_udpstream_asd_do_send_tasks return was %i\n", ret);
->>>>>>> 8f00ef92
 			ret = 1;
 			goto out;
 		}
@@ -869,29 +813,6 @@
 	RRR_LL_ITERATE_END_CHECK_DESTROY(&session->send_queue, __rrr_udpstream_asd_queue_entry_destroy(node));
 
 	// Send data messages and reminder ACKs for inbound messages
-<<<<<<< HEAD
-	RRR_LL_ITERATE_BEGIN(&session->release_queue, struct rrr_udpstream_asd_queue_entry);
-		if ((node->ack_status_flags & RRR_UDPSTREAM_ASD_ACK_FLAGS_CACK) != 0) {
-			RRR_LL_ITERATE_SET_DESTROY();
-		}
-		else if (node->send_time == 0 || time_now - node->send_time > RRR_UDPSTREAM_ASD_RESEND_INTERVAL_MS * 1000) {
-			// Always update send time to prevent hardcore looping upon error conditions
-			node->send_time = time_now;
-
-			if ((node->ack_status_flags & RRR_UDPSTREAM_ASD_ACK_FLAGS_DACK) == 0 || (node->ack_status_flags & RRR_UDPSTREAM_ASD_ACK_FLAGS_RACK) == 0) {
-				// We have not sent delivery ACK or need to re-send it
-				RRR_DBG_3("ASD TX DACK %u\n", node->message_id);
-				ret = __rrr_udpstream_asd_send_control_message(session, RRR_UDPSTREAM_ASD_ACK_FLAGS_DACK, node->message_id);
-				node->ack_status_flags |= RRR_UDPSTREAM_ASD_ACK_FLAGS_DACK;
-			}
-
-			if (ret != 0) {
-				RRR_DBG_1("Error while sending message B in rrr_udpstream_asd_do_send_tasks return was %i\n", ret);
-				goto out;
-			}
-		}
-	RRR_LL_ITERATE_END_CHECK_DESTROY(&session->release_queue, __rrr_udpstream_asd_queue_entry_destroy(node));
-=======
 	if ((ret = __rrr_udpstream_asd_queue_collection_iterate (
 			&session->release_queues,
 			__rrr_udpstream_asd_do_release_queue_send_tasks,
@@ -900,7 +821,6 @@
 		RRR_MSG_ERR("Error while iterating release queues in _rrr_udpstream_asd_do_send_tasks\n");
 		goto out;
 	}
->>>>>>> 8f00ef92
 
 	out:
 	pthread_mutex_unlock(&session->queue_lock);
@@ -913,10 +833,6 @@
 	int count;
 };
 
-<<<<<<< HEAD
-
-=======
->>>>>>> 8f00ef92
 static int __rrr_udpstream_asd_receive_messages_callback_final (struct rrr_message *message, void *arg) {
 	int ret = 0;
 
@@ -1039,13 +955,6 @@
 	return ret;
 }
 
-<<<<<<< HEAD
-// Deliver messages to application through callback function
-int rrr_udpstream_asd_deliver_messages (
-		struct rrr_udpstream_asd *session,
-		int (*receive_callback)(struct rrr_ip_buffer_entry *message, void *arg),
-		void *receive_callback_arg
-=======
 struct deliver_messages_callback_data {
 	struct rrr_udpstream_asd *session;
 	int delivered_count;
@@ -1058,7 +967,6 @@
 int __rrr_udpstream_asd_deliver_messages_from_queue (
 		struct rrr_udpstream_asd_queue_new *queue,
 		void *private_arg
->>>>>>> 8f00ef92
 ) {
 	struct deliver_messages_callback_data *callback_data = private_arg;
 
@@ -1067,37 +975,23 @@
 	RRR_LL_ITERATE_BEGIN(queue, struct rrr_udpstream_asd_queue_entry);
 		if ((node->ack_status_flags & RRR_UDPSTREAM_ASD_ACK_FLAGS_RACK) != 0 && node->delivered_grace_counter == 0) {
 			if ((node->ack_status_flags & RRR_UDPSTREAM_ASD_ACK_FLAGS_DACK) == 0) {
-<<<<<<< HEAD
-				RRR_BUG("RACK without DACK in rrr_udpstream_asd_deliver_messages\n");
-=======
 				RRR_BUG("RACK without DACK in __rrr_udpstream_asd_deliver_messages_from_queue\n");
->>>>>>> 8f00ef92
 			}
 
 			struct rrr_ip_buffer_entry *message = node->message;
 			node->message = NULL;
 
 			// !!! Callback MUST take care of message memory also upon errors
-<<<<<<< HEAD
-			if ((ret = receive_callback(message, receive_callback_arg)) != 0) {
-				RRR_MSG_ERR("Error from callback in rrr_udpstream_asd_deliver_messages\n");
-=======
 			if ((ret = callback_data->receive_callback(message, callback_data->receive_callback_arg)) != 0) {
 				RRR_MSG_ERR("Error from callback in __rrr_udpstream_asd_deliver_messages_from_queue\n");
->>>>>>> 8f00ef92
 				ret = 1;
 				goto out;
 			}
 
 			callback_data->delivered_count++;
 
-<<<<<<< HEAD
-			RRR_DBG_3("ASD DELIVER %u, grace started\n",
-					node->message_id);
-=======
 			RRR_DBG_3("ASD DELIVER %u timestamp %" PRIu64 ", grace started\n",
 					node->message_id, message->send_time);
->>>>>>> 8f00ef92
 
 			node->delivered_grace_counter = RRR_UDPSTREAM_ASD_DELIVERY_GRACE_COUNTER;
 		}
