--- conflicted
+++ resolved
@@ -140,12 +140,9 @@
 			&new_handle,
 			transport,
 			RRR_NET_TRANSPORT_SOCKET_MODE_CONNECTION,
-<<<<<<< HEAD
 			"plain outbound",
-=======
-			NULL,
-			NULL,
->>>>>>> d174a393
+			NULL,
+			NULL,
 			__rrr_net_transport_plain_handle_allocate_and_add_callback,
 			&callback_data
 	)) != 0) {
@@ -298,12 +295,9 @@
 			&new_handle,
 			transport,
 			RRR_NET_TRANSPORT_SOCKET_MODE_LISTEN,
-<<<<<<< HEAD
 			"plain listen",
-=======
-			NULL,
-			NULL,
->>>>>>> d174a393
+			NULL,
+			NULL,
 			__rrr_net_transport_plain_handle_allocate_and_add_callback ,
 			&callback_data
 	)) != 0) {
@@ -355,12 +349,9 @@
 			new_handle,
 			listen_handle->transport,
 			RRR_NET_TRANSPORT_SOCKET_MODE_CONNECTION,
-<<<<<<< HEAD
 			"plain inbound",
-=======
-			NULL,
-			NULL,
->>>>>>> d174a393
+			NULL,
+			NULL,
 			__rrr_net_transport_plain_handle_allocate_and_add_callback,
 			&callback_data
 	)) != 0) {
