--- conflicted
+++ resolved
@@ -229,12 +229,9 @@
 		struct rrr_net_transport *transport,
 		rrr_net_transport_handle handle,
 		enum rrr_net_transport_socket_mode mode,
-<<<<<<< HEAD
 		const char *description,
-=======
 		const struct rrr_net_transport_connection_id_pair *connection_ids,
 		const struct rrr_socket_datagram *datagram,
->>>>>>> d174a393
 		int (*submodule_callback)(RRR_NET_TRANSPORT_ALLOCATE_CALLBACK_ARGS),
 		void *submodule_callback_arg
 ) {
@@ -287,12 +284,9 @@
 		rrr_net_transport_handle *handle_final,
 		struct rrr_net_transport *transport,
 		enum rrr_net_transport_socket_mode mode,
-<<<<<<< HEAD
 		const char *description,
-=======
 		const struct rrr_net_transport_connection_id_pair *connection_ids,
 		const struct rrr_socket_datagram *datagram,
->>>>>>> d174a393
 		int (*submodule_callback)(RRR_NET_TRANSPORT_ALLOCATE_CALLBACK_ARGS),
 		void *submodule_callback_arg
 ) {
@@ -344,12 +338,9 @@
 			transport,
 			new_handle_id,
 			mode,
-<<<<<<< HEAD
 			description,
-=======
 			connection_ids,
 			datagram,
->>>>>>> d174a393
 			submodule_callback,
 			submodule_callback_arg
 	)) != 0) {
@@ -716,35 +707,9 @@
 		rrr_net_transport_ctx_touch (handle);
 
 		if (handle->bytes_read_total == handle->noread_strike_prev_read_bytes) {
-<<<<<<< HEAD
 			if (++(handle->noread_strike_count) >= RRR_NET_TRANSPORT_NOREAD_STRIKES_CHECK_EOF_MAX) {
 				if (!EVENT_PENDING(handle->event_noread_check)) {
 					EVENT_ADD(handle->event_noread_check);
-=======
-			handle->noread_strike_count++;
-			RRR_ASSERT(RRR_NET_TRANSPORT_NOREAD_STRIKES_ABSOLUTE_MAX > RRR_NET_TRANSPORT_NOREAD_STRIKES_CHECK_EOF_MAX,_absolute_strikes_must_be_greater_than_check_eof_strikes);
-			if (handle->noread_strike_count >= RRR_NET_TRANSPORT_NOREAD_STRIKES_ABSOLUTE_MAX) {
-				RRR_MSG_0("net transport fd %i [%s] application did not read anything the last %i "
-					"read events. Destroy connection.\n",
-					handle->submodule_fd,
-					handle->transport->application_name,
-					RRR_NET_TRANSPORT_NOREAD_STRIKES_ABSOLUTE_MAX
-				);
-				ret_tmp = RRR_READ_EOF;
-				goto err;
-			}
-			else if (handle->noread_strike_count >= RRR_NET_TRANSPORT_NOREAD_STRIKES_CHECK_EOF_MAX) {
-				if ((ret_tmp = rrr_net_transport_ctx_check_alive (handle)) != 0) {
-					// Assume that remote has closed the connection and that the application
-					// does not detect this because it is waiting for something to write.
-					RRR_DBG_7("net transport fd %i [%s] application did not read anything the last %i "
-						"read events and remote has closed the connection. Destroy connection.\n",
-						handle->submodule_fd,
-						handle->transport->application_name,
-						RRR_NET_TRANSPORT_NOREAD_STRIKES_CHECK_EOF_MAX
-					);
-					goto err;
->>>>>>> d174a393
 				}
 				EVENT_REMOVE(handle->event_read);
 			}
@@ -760,7 +725,78 @@
 	CHECK_READ_WRITE_RETURN();
 }
 
-<<<<<<< HEAD
+static void __rrr_net_transport_event_decode_client (
+		evutil_socket_t fd,
+		short flags,
+		void *arg
+) {
+	struct rrr_net_transport_handle *handle = arg;
+
+	(void)(fd);
+
+	int ret_tmp = 0;
+
+	CHECK_CLOSE_NOW();
+
+	if (flags & EV_TIMEOUT && handle->transport->methods->expiry != NULL) {
+		if ((ret_tmp = __rrr_net_transport_handle_expiry (handle)) != 0) {
+			goto err;
+		}
+	}
+	else {
+		if ((ret_tmp = __rrr_net_transport_handle_decode_client(handle)) != 0) {
+			goto err;
+		}
+
+		rrr_net_transport_ctx_touch (handle);
+	}
+
+	if (!handle->handshake_complete) {
+		return;
+	}
+
+	EVENT_REMOVE(handle->event_first_read_timeout);
+	EVENT_REMOVE(handle->event_read_notify_fast);
+	EVENT_REMOVE(handle->event_read_notify_slow);
+
+	ret_tmp = handle->transport->read_callback (
+			handle,
+			handle->transport->read_callback_arg
+	);
+
+	err:
+
+	CHECK_READ_WRITE_RETURN();
+}
+
+static void __rrr_net_transport_event_tick (
+		evutil_socket_t fd,
+		short flags,
+		void *arg
+) {
+	struct rrr_net_transport_handle *handle = arg;
+
+	(void)(fd);
+
+	int ret_tmp = 0;
+
+	CHECK_CLOSE_NOW();
+
+	if (!handle->handshake_complete) {
+		return;
+	}
+
+	EVENT_REMOVE(handle->event_tick_notify_fast);
+	EVENT_REMOVE(handle->event_tick_notify_slow);
+
+	ret_tmp = handle->transport->read_callback (
+			handle,
+			handle->transport->read_callback_arg
+	);
+
+	CHECK_READ_WRITE_RETURN();
+}
+
 static void __rrr_net_transport_event_noread_check (
 		evutil_socket_t fd,
 		short flags,
@@ -835,84 +871,6 @@
 		socklen_t addr_len,
 		const void *data,
 		rrr_biglength data_size,
-=======
-static void __rrr_net_transport_event_decode_client (
-		evutil_socket_t fd,
-		short flags,
->>>>>>> d174a393
-		void *arg
-) {
-	struct rrr_net_transport_handle *handle = arg;
-
-	(void)(fd);
-
-	int ret_tmp = 0;
-
-	CHECK_CLOSE_NOW();
-
-	if (flags & EV_TIMEOUT && handle->transport->methods->expiry != NULL) {
-		if ((ret_tmp = __rrr_net_transport_handle_expiry (handle)) != 0) {
-			goto err;
-		}
-	}
-	else {
-		if ((ret_tmp = __rrr_net_transport_handle_decode_client(handle)) != 0) {
-			goto err;
-		}
-
-		rrr_net_transport_ctx_touch (handle);
-	}
-
-	if (!handle->handshake_complete) {
-		return;
-	}
-
-	EVENT_REMOVE(handle->event_first_read_timeout);
-	EVENT_REMOVE(handle->event_read_notify);
-
-	ret_tmp = handle->transport->read_callback (
-			handle,
-			handle->transport->read_callback_arg
-	);
-
-	err:
-
-	CHECK_READ_WRITE_RETURN();
-}
-
-static void __rrr_net_transport_event_tick (
-		evutil_socket_t fd,
-		short flags,
-		void *arg
-) {
-	struct rrr_net_transport_handle *handle = arg;
-
-	(void)(fd);
-
-	int ret_tmp = 0;
-
-	CHECK_CLOSE_NOW();
-
-	if (!handle->handshake_complete) {
-		return;
-	}
-
-	EVENT_REMOVE(handle->event_tick_notify);
-
-	ret_tmp = handle->transport->read_callback (
-			handle,
-			handle->transport->read_callback_arg
-	);
-
-	CHECK_READ_WRITE_RETURN();
-}
-
-static int __rrr_net_transport_event_write_send_chunk_callback (
-		rrr_biglength *written_bytes,
-		const struct sockaddr *addr,
-		socklen_t addr_len,
-		const void *data,
-		rrr_biglength data_size,
 		void *arg
 ) {
 	struct rrr_net_transport_handle *handle = arg;
@@ -941,48 +899,10 @@
 		return;
 	}
 
-<<<<<<< HEAD
-	// READ NOTIFY FAST/SLOW
-
-	if ((ret = rrr_event_collection_push_periodic (
-			&handle->event_read_notify_fast,
-			&handle->events,
-			__rrr_net_transport_event_read,
-			handle,
-			1 * 1000 // 1 ms
-	)) != 0) {
-		goto out;
-	}
-
-	if ((ret = rrr_event_collection_push_periodic (
-			&handle->event_read_notify_slow,
-			&handle->events,
-			__rrr_net_transport_event_read,
-			handle,
-			100 * 1000 // 100 ms
-	)) != 0) {
-		goto out;
-	}
-
-	// NOREAD CHECK
-
-	if ((ret = rrr_event_collection_push_periodic (
-			&handle->event_noread_check,
-			&handle->events,
-			__rrr_net_transport_event_noread_check,
-			handle,
-			5 * 1000 // 5 ms
-	)) != 0) {
-		goto out;
-	}
-
-	// Don't add read events, it is done after handshake is complete
-=======
 	(void)(fd);
 	(void)(flags);
 
 	int ret_tmp = 0;
->>>>>>> d174a393
 
 	RRR_EVENT_HOOK();
 
@@ -1011,8 +931,11 @@
 	rrr_event_collection_init(&handle->events, handle->transport->event_queue);
 	rrr_event_handle_clear (&handle->event_handshake);
 	rrr_event_handle_clear (&handle->event_read);
-	rrr_event_handle_clear (&handle->event_read_notify);
-	rrr_event_handle_clear (&handle->event_tick_notify);
+	rrr_event_handle_clear (&handle->event_read_notify_fast);
+	rrr_event_handle_clear (&handle->event_read_notify_slow);
+	rrr_event_handle_clear (&handle->event_tick_notify_fast);
+	rrr_event_handle_clear (&handle->event_tick_notify_slow);
+	rrr_event_handle_clear (&handle->event_noread_check);
 	rrr_event_handle_clear (&handle->event_write);
 	rrr_event_handle_clear (&handle->event_first_read_timeout);
 	rrr_event_handle_clear (&handle->event_hard_read_timeout);
@@ -1648,7 +1571,7 @@
 	// READ AND TICK NOTIFY
 	if (handle->event_flags & (RRR_NET_TRANSPORT_EVENT_SETUP_F_READ_READ|RRR_NET_TRANSPORT_EVENT_SETUP_F_READ_DECODE_SERVER|RRR_NET_TRANSPORT_EVENT_SETUP_F_READ_DECODE_CLIENT|RRR_NET_TRANSPORT_EVENT_SETUP_F_READ_ACCEPT)) {
 		if ((ret = rrr_event_collection_push_periodic (
-				&handle->event_read_notify,
+				&handle->event_read_notify_fast,
 				&handle->events,
 				__rrr_net_transport_event_read,
 				handle,
@@ -1656,12 +1579,46 @@
 		)) != 0) {
 			goto out;
 		}
+
 		if ((ret = rrr_event_collection_push_periodic (
-				&handle->event_tick_notify,
+				&handle->event_read_notify_slow,
+				&handle->events,
+				__rrr_net_transport_event_read,
+				handle,
+				100 * 1000 // 100 ms
+		)) != 0) {
+			goto out;
+		}
+
+		if ((ret = rrr_event_collection_push_periodic (
+				&handle->event_tick_notify_fast,
 				&handle->events,
 				__rrr_net_transport_event_tick,
 				handle,
 				1 * 1000 // 1 ms
+		)) != 0) {
+			goto out;
+		}
+
+		if ((ret = rrr_event_collection_push_periodic (
+				&handle->event_tick_notify_slow,
+				&handle->events,
+				__rrr_net_transport_event_tick,
+				handle,
+				100 * 1000 // 100 ms
+		)) != 0) {
+			goto out;
+		}
+	}
+
+	// NOREAD CHECK
+	if (handle->event_flags & (RRR_NET_TRANSPORT_EVENT_SETUP_F_READ_READ|RRR_NET_TRANSPORT_EVENT_SETUP_F_READ_DECODE_SERVER|RRR_NET_TRANSPORT_EVENT_SETUP_F_READ_DECODE_CLIENT|RRR_NET_TRANSPORT_EVENT_SETUP_F_READ_ACCEPT)) {
+		if ((ret = rrr_event_collection_push_periodic (
+				&handle->event_noread_check,
+				&handle->events,
+				__rrr_net_transport_event_noread_check,
+				handle,
+				5 * 1000 // 5 ms
 		)) != 0) {
 			goto out;
 		}
@@ -1866,24 +1823,46 @@
 	RRR_LL_ITERATE_END();
 }
 
-int rrr_net_transport_handle_notify_read (
+int rrr_net_transport_handle_notify_read_fast (
 		struct rrr_net_transport *transport,
 		rrr_net_transport_handle transport_handle
 ) {
 	RRR_NET_TRANSPORT_HANDLE_GET();
 
-	rrr_net_transport_ctx_notify_read(handle);
+	rrr_net_transport_ctx_notify_read_fast(handle);
 
 	return 0;
 }
 
-int rrr_net_transport_handle_notify_tick (
+int rrr_net_transport_handle_notify_read_slow (
 		struct rrr_net_transport *transport,
 		rrr_net_transport_handle transport_handle
 ) {
 	RRR_NET_TRANSPORT_HANDLE_GET();
 
-	rrr_net_transport_ctx_notify_tick(handle);
+	rrr_net_transport_ctx_notify_read_slow(handle);
+
+	return 0;
+}
+
+int rrr_net_transport_handle_notify_tick_fast (
+		struct rrr_net_transport *transport,
+		rrr_net_transport_handle transport_handle
+) {
+	RRR_NET_TRANSPORT_HANDLE_GET();
+
+	rrr_net_transport_ctx_notify_tick_fast(handle);
+
+	return 0;
+}
+
+int rrr_net_transport_handle_notify_tick_slow (
+		struct rrr_net_transport *transport,
+		rrr_net_transport_handle transport_handle
+) {
+	RRR_NET_TRANSPORT_HANDLE_GET();
+
+	rrr_net_transport_ctx_notify_tick_slow(handle);
 
 	return 0;
 }
