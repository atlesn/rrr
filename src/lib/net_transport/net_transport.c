--- conflicted
+++ resolved
@@ -2,11 +2,7 @@
 
 Read Route Record
 
-<<<<<<< HEAD
 Copyright (C) 2020-2023 Atle Solbakken atle@goliathdns.no
-=======
-Copyright (C) 2020-2022 Atle Solbakken atle@goliathdns.no
->>>>>>> 6b6ba4d9
 
 This program is free software: you can redistribute it and/or modify
 it under the terms of the GNU General Public License as published by
@@ -50,11 +46,8 @@
 #	include "net_transport_tls.h"
 #endif
 
-<<<<<<< HEAD
 #include "../event/event_collection.h"
 
-=======
->>>>>>> 6b6ba4d9
 #if defined(RRR_WITH_HTTP3)
 #	include "net_transport_quic.h"
 #endif
@@ -195,11 +188,7 @@
 	);
 }
 
-<<<<<<< HEAD
 #define RRR_NET_TRANSPORT_HANDLE_GET()                                                                                         \
-=======
-#define RRR_NET_TRANSPORT_HANDLE_GET(error_source)                                                                             \
->>>>>>> 6b6ba4d9
     struct rrr_net_transport_handle *handle = NULL;                                                                            \
     do {if ((handle = __rrr_net_transport_handle_get(transport, transport_handle, __func__)) == NULL) {                        \
         RRR_MSG_0("Could not find transport handle %i in %s\n", transport_handle, __func__);                                   \
@@ -704,9 +693,9 @@
 			handle->transport->read_callback_arg
 	)) == 0 || flags & EV_READ) {
 		// Reset hard timeout
+
 		rrr_net_transport_ctx_touch (handle);
 
-<<<<<<< HEAD
 		if (handle->bytes_read_total == handle->noread_strike_prev_read_bytes) {
 			handle->noread_strike_count++;
 			RRR_ASSERT(RRR_NET_TRANSPORT_NOREAD_STRIKES_ABSOLUTE_MAX > RRR_NET_TRANSPORT_NOREAD_STRIKES_CHECK_EOF_MAX,_absolute_strikes_must_be_greater_than_check_eof_strikes);
@@ -738,14 +727,41 @@
 		}
 	}
 
-=======
->>>>>>> 6b6ba4d9
 	err:
 	CHECK_READ_WRITE_RETURN();
 }
 
 static void __rrr_net_transport_event_decode_client (
-<<<<<<< HEAD
+		evutil_socket_t fd,
+		short flags,
+		void *arg
+) {
+	struct rrr_net_transport_handle *handle = arg;
+
+	(void)(fd);
+
+	int ret_tmp = 0;
+
+	CHECK_CLOSE_NOW();
+
+	if (flags & EV_TIMEOUT && handle->transport->methods->expiry != NULL) {
+		if ((ret_tmp = __rrr_net_transport_handle_expiry (handle)) != 0) {
+			goto err;
+		}
+	}
+	else {
+		if ((ret_tmp = __rrr_net_transport_handle_decode_client(handle)) != 0) {
+			goto err;
+		}
+
+		rrr_net_transport_ctx_touch (handle);
+	}
+
+	err:
+	CHECK_READ_WRITE_RETURN();
+}
+
+static void __rrr_net_transport_event_decode_client (
 		evutil_socket_t fd,
 		short flags,
 		void *arg
@@ -839,51 +855,39 @@
 }
 
 static void __rrr_net_transport_event_write (
-=======
->>>>>>> 6b6ba4d9
 		evutil_socket_t fd,
 		short flags,
 		void *arg
 ) {
 	struct rrr_net_transport_handle *handle = arg;
 
-	(void)(fd);
-
-	int ret_tmp = 0;
-
-	CHECK_CLOSE_NOW();
-
-	if (flags & EV_TIMEOUT && handle->transport->methods->expiry != NULL) {
-		if ((ret_tmp = __rrr_net_transport_handle_expiry (handle)) != 0) {
-			goto err;
-		}
-	}
-	else {
-		if ((ret_tmp = __rrr_net_transport_handle_decode_client(handle)) != 0) {
-			goto err;
-		}
-
-		rrr_net_transport_ctx_touch (handle);
-	}
-
 	if (!handle->handshake_complete) {
 		return;
 	}
 
-	EVENT_REMOVE(handle->event_first_read_timeout);
-	EVENT_REMOVE(handle->event_read_notify);
-
-	ret_tmp = handle->transport->read_callback (
-			handle,
-			handle->transport->read_callback_arg
-	);
-
-	err:
+	(void)(fd);
+	(void)(flags);
+
+	int ret_tmp = 0;
+
+	if (rrr_socket_send_chunk_collection_count(&handle->send_chunks) > 0) {
+		ret_tmp = rrr_socket_send_chunk_collection_send_with_callback (
+				&handle->send_chunks,
+				__rrr_net_transport_event_write_send_chunk_callback,
+				handle
+		);
+	}
+
+	if (rrr_socket_send_chunk_collection_count(&handle->send_chunks) == 0) {
+		if (ret_tmp == 0 && handle->close_when_send_complete) {
+			ret_tmp = RRR_SOCKET_READ_EOF;
+		}
+		EVENT_REMOVE(handle->event_write);
+	}
 
 	CHECK_READ_WRITE_RETURN();
 }
 
-<<<<<<< HEAD
 static void __rrr_net_transport_handle_event_clear (
 		struct rrr_net_transport_handle *handle
 ) {
@@ -897,105 +901,6 @@
 	rrr_event_handle_clear (&handle->event_hard_read_timeout);
 }
 
-=======
-static void __rrr_net_transport_event_tick (
-		evutil_socket_t fd,
-		short flags,
-		void *arg
-) {
-	struct rrr_net_transport_handle *handle = arg;
-
-	(void)(fd);
-
-	int ret_tmp = 0;
-
-	CHECK_CLOSE_NOW();
-
-	if (!handle->handshake_complete) {
-		return;
-	}
-
-	EVENT_REMOVE(handle->event_tick_notify);
-
-	ret_tmp = handle->transport->read_callback (
-			handle,
-			handle->transport->read_callback_arg
-	);
-
-	CHECK_READ_WRITE_RETURN();
-}
-
-static int __rrr_net_transport_event_write_send_chunk_callback (
-		rrr_biglength *written_bytes,
-		const struct sockaddr *addr,
-		socklen_t addr_len,
-		const void *data,
-		rrr_biglength data_size,
-		void *arg
-) {
-	struct rrr_net_transport_handle *handle = arg;
-
-	(void)(addr);
-	(void)(addr_len);
-
-	int ret = __rrr_net_transport_handle_send_nonblock (
-			written_bytes,
-			handle,
-			data,
-			data_size
-	);
-
-	return ret;
-}
-
-static void __rrr_net_transport_event_write (
-		evutil_socket_t fd,
-		short flags,
-		void *arg
-) {
-	struct rrr_net_transport_handle *handle = arg;
-
-	if (!handle->handshake_complete) {
-		return;
-	}
-
-	(void)(fd);
-	(void)(flags);
-
-	int ret_tmp = 0;
-
-	if (rrr_socket_send_chunk_collection_count(&handle->send_chunks) > 0) {
-		ret_tmp = rrr_socket_send_chunk_collection_send_with_callback (
-				&handle->send_chunks,
-				__rrr_net_transport_event_write_send_chunk_callback,
-				handle
-		);
-	}
-
-	if (rrr_socket_send_chunk_collection_count(&handle->send_chunks) == 0) {
-		if (ret_tmp == 0 && handle->close_when_send_complete) {
-			ret_tmp = RRR_SOCKET_READ_EOF;
-		}
-		EVENT_REMOVE(handle->event_write);
-	}
-
-	CHECK_READ_WRITE_RETURN();
-}
-
-static void __rrr_net_transport_handle_event_clear (
-		struct rrr_net_transport_handle *handle
-) {
-	rrr_event_collection_clear(&handle->events);
-	rrr_event_collection_init(&handle->events, handle->transport->event_queue);
-	rrr_event_handle_clear (&handle->event_handshake);
-	rrr_event_handle_clear (&handle->event_read);
-	rrr_event_handle_clear (&handle->event_read_notify);
-	rrr_event_handle_clear (&handle->event_write);
-	rrr_event_handle_clear (&handle->event_first_read_timeout);
-	rrr_event_handle_clear (&handle->event_hard_read_timeout);
-}
-
->>>>>>> 6b6ba4d9
 #define RRR_NET_TRANSPORT_EVENT_SETUP_F_TIMEOUT_FIRST_READ  (1<<0)
 #define RRR_NET_TRANSPORT_EVENT_SETUP_F_TIMEOUT_HARD        (1<<1)
 #define RRR_NET_TRANSPORT_EVENT_SETUP_F_READ_READ           (1<<2)
@@ -1249,12 +1154,8 @@
 ) {
 	int ret = 0;
 
-<<<<<<< HEAD
 	RRR_NET_TRANSPORT_HANDLE_GET();
 
-=======
-	RRR_NET_TRANSPORT_HANDLE_GET("rrr_net_transport_handle_with_transport_ctx_do");
->>>>>>> 6b6ba4d9
 	ret = callback(handle, arg);
 
 	return ret;
@@ -1396,8 +1297,6 @@
 
 	if (ret_tmp != 0) {
 		rrr_event_dispatch_break(listen_handle->transport->event_queue);
-<<<<<<< HEAD
-=======
 	}
 }
 
@@ -1645,254 +1544,6 @@
 		)) != 0) {
 			goto out;
 		}
->>>>>>> 6b6ba4d9
-	}
-
-<<<<<<< HEAD
-struct rrr_net_transport_handle_decode_server_receive_callback_data {
-	const struct rrr_net_transport_handle *listen_handle;
-	const struct rrr_socket_datagram *datagram;
-};
-		
-static int __rrr_net_transport_handle_decode_server_receive_callback (
-		struct rrr_net_transport_handle *handle,
-		void *arg
-) {
-	struct rrr_net_transport_handle_decode_server_receive_callback_data *callback_data = arg;
-
-	EVENT_REMOVE(handle->event_first_read_timeout);
-
-	return __rrr_net_transport_receive(callback_data->listen_handle, callback_data->datagram, handle);
-}
-
-static int __rrr_net_transport_handle_decode_server (
-		struct rrr_net_transport_handle *listen_handle
-) {
-	int ret = RRR_NET_TRANSPORT_READ_OK;
-
-	rrr_net_transport_handle new_handle = 0;
-	struct rrr_net_transport_handle *handle = NULL;
-	struct rrr_net_transport_connection_id_pair connection_ids = RRR_NET_TRANSPORT_CONNECTION_ID_PAIR_DEFAULT_INITIALIZER;
-	uint8_t buf[65536];
-	struct rrr_socket_datagram datagram;
-
-	if ((ret = listen_handle->transport->methods->decode (
-			&connection_ids,
-			&datagram,
-			buf,
-			sizeof(buf),
-			listen_handle
-	)) != 0) {
-		goto out;
-	}
-
-	if (datagram.msg_len == 0 || connection_ids.dst.length == 0) {
-		goto out;
-	}
-
-	// Try to find existing handle and deliver the datagram to it. If non-existent,
-	// call accept to create a new handle. Accept may or may not create a new handle,
-	// and if no handle is created, no further processing of the datagram occurs.
-
-	struct rrr_net_transport_handle_decode_server_receive_callback_data callback_data = {
-		listen_handle,
-		&datagram
-	};
-
-	if ((handle = __rrr_net_transport_handle_get_by_cid(listen_handle->transport, &connection_ids.dst)) != NULL) {
-		if ((ret = __rrr_net_transport_iterate_by_handle_ptr_and_do (
-				listen_handle->transport,
-				handle,
-				__rrr_net_transport_handle_decode_server_receive_callback,
-				&callback_data
-		)) != 0) {
-			goto out;
-		}
-		goto out;
-	}
-
-	if ((ret = listen_handle->transport->methods->accept (
-			&new_handle,
-			listen_handle,
-			&connection_ids,
-			&datagram,
-			__rrr_net_transport_accept_callback_intermediate,
-			NULL,
-			listen_handle->transport->accept_callback,
-			listen_handle->transport->accept_callback_arg
-	)) != 0) {
-		if (ret == RRR_NET_TRANSPORT_READ_INCOMPLETE) {
-			// OK, drop packet
-			ret = RRR_NET_TRANSPORT_READ_OK;
-		}
-		goto out;
-	}
-
-	if (new_handle > 0) {
-		if ((ret = __rrr_net_transport_iterate_by_handle_and_do (
-				listen_handle->transport,
-				new_handle,
-				__rrr_net_transport_handle_decode_server_receive_callback,
-				&callback_data
-		)) != 0) {
-			goto out;
-		}
-	}
-	else {
-		RRR_DBG_7("net transport fd %i [%s] datagram of size %llu not delivered to any handle\n",
-				listen_handle->submodule_fd,
-				listen_handle->transport->application_name,
-				(long long unsigned) datagram.msg_len
-		);
-	}
-
-	out:
-	return ret;
-}
-
-static void __rrr_net_transport_event_decode_server (
-		evutil_socket_t fd,
-		short flags,
-		void *arg
-) {
-	struct rrr_net_transport_handle *listen_handle = arg;
-
-	(void)(fd);
-	(void)(flags);
-
-	if (__rrr_net_transport_handle_decode_server (listen_handle) == RRR_NET_TRANSPORT_READ_HARD_ERROR) {
-		// Unhandled error
-		rrr_event_dispatch_break(listen_handle->transport->event_queue);
-	}
-}
-
-static int __rrr_net_transport_handle_event_setup (
-		struct rrr_net_transport_handle *handle
-) {
-	int ret = 0;
-
-	assert(handle->event_flags != 0);
-
-	// FIRST READ TIMEOUT
-
-	if ( handle->event_flags & RRR_NET_TRANSPORT_EVENT_SETUP_F_TIMEOUT_FIRST_READ &&
-	     handle->transport->first_read_timeout_ms > 0
-	) {
-		if ((ret = rrr_event_collection_push_periodic (
-				&handle->event_first_read_timeout,
-				&handle->events,
-				__rrr_net_transport_event_first_read_timeout,
-				handle,
-				handle->transport->first_read_timeout_ms * 1000
-		)) != 0) {
-			goto out;
-		}
-
-		EVENT_ADD(handle->event_first_read_timeout);
-	}
-
-	// HARD TIMEOUT
-
-	if ( handle->event_flags & RRR_NET_TRANSPORT_EVENT_SETUP_F_TIMEOUT_HARD &&
-	     handle->transport->hard_read_timeout_ms > 0
-	) {
-		if ((ret = rrr_event_collection_push_periodic (
-				&handle->event_hard_read_timeout,
-				&handle->events,
-				__rrr_net_transport_event_hard_read_timeout,
-				handle,
-				handle->transport->hard_read_timeout_ms * 1000
-		)) != 0) {
-			goto out;
-		}
-
-		EVENT_ADD(handle->event_hard_read_timeout);
-	}
-
-	// READ
-	if (handle->event_flags & RRR_NET_TRANSPORT_EVENT_SETUP_F_READ_READ) {
-		assert(!(handle->event_flags & (RRR_NET_TRANSPORT_EVENT_SETUP_F_READ_DECODE_SERVER|RRR_NET_TRANSPORT_EVENT_SETUP_F_READ_ACCEPT|RRR_NET_TRANSPORT_EVENT_SETUP_F_READ_DECODE_CLIENT)));
-		if ((ret = rrr_event_collection_push_read (
-				&handle->event_read,
-				&handle->events,
-				handle->submodule_fd,
-				__rrr_net_transport_event_read,
-				handle,
-				handle->transport->soft_read_timeout_ms * 1000
-		)) != 0) {
-			goto out;
-		}
-		EVENT_ADD(handle->event_read);
-	}
-
-	// READ (decode packet and look up or create connection)
-	if (handle->event_flags & RRR_NET_TRANSPORT_EVENT_SETUP_F_READ_DECODE_SERVER) {
-		assert(!(handle->event_flags & (RRR_NET_TRANSPORT_EVENT_SETUP_F_READ_READ|RRR_NET_TRANSPORT_EVENT_SETUP_F_READ_ACCEPT|RRR_NET_TRANSPORT_EVENT_SETUP_F_READ_DECODE_CLIENT)));
-		if ((ret = rrr_event_collection_push_read (
-				&handle->event_read,
-				&handle->events,
-				handle->submodule_fd,
-				__rrr_net_transport_event_decode_server,
-				handle,
-				0
-		)) != 0) {
-			goto out;
-		}
-		EVENT_ADD(handle->event_read);
-	}
-
-	// READ (decode packet and hand over to client)
-	if (handle->event_flags & RRR_NET_TRANSPORT_EVENT_SETUP_F_READ_DECODE_CLIENT) {
-		assert(!(handle->event_flags & (RRR_NET_TRANSPORT_EVENT_SETUP_F_READ_READ|RRR_NET_TRANSPORT_EVENT_SETUP_F_READ_ACCEPT|RRR_NET_TRANSPORT_EVENT_SETUP_F_READ_READ)));
-		if ((ret = rrr_event_collection_push_read (
-				&handle->event_read,
-				&handle->events,
-				handle->submodule_fd,
-				__rrr_net_transport_event_decode_client,
-				handle,
-				0
-		)) != 0) {
-			goto out;
-		}
-		EVENT_ADD(handle->event_read);
-	}
-
-	// READ (accept connections)
-	if (handle->event_flags & RRR_NET_TRANSPORT_EVENT_SETUP_F_READ_ACCEPT) {
-		assert(!(handle->event_flags & (RRR_NET_TRANSPORT_EVENT_SETUP_F_READ_READ|RRR_NET_TRANSPORT_EVENT_SETUP_F_READ_DECODE_SERVER)));
-		if ((ret = rrr_event_collection_push_read (
-				&handle->event_read,
-				&handle->events,
-				handle->submodule_fd,
-				__rrr_net_transport_event_accept,
-				handle,
-				0
-		)) != 0) {
-			goto out;
-		}
-		EVENT_ADD(handle->event_read);
-	}
-
-	// READ AND TICK NOTIFY
-	if (handle->event_flags & (RRR_NET_TRANSPORT_EVENT_SETUP_F_READ_READ|RRR_NET_TRANSPORT_EVENT_SETUP_F_READ_DECODE_SERVER|RRR_NET_TRANSPORT_EVENT_SETUP_F_READ_DECODE_CLIENT|RRR_NET_TRANSPORT_EVENT_SETUP_F_READ_ACCEPT)) {
-		if ((ret = rrr_event_collection_push_periodic (
-				&handle->event_read_notify,
-				&handle->events,
-				__rrr_net_transport_event_read,
-				handle,
-				1 * 1000 // 1 ms
-		)) != 0) {
-			goto out;
-		}
-		if ((ret = rrr_event_collection_push_periodic (
-				&handle->event_tick_notify,
-				&handle->events,
-				__rrr_net_transport_event_tick,
-				handle,
-				1 * 1000 // 1 ms
-		)) != 0) {
-			goto out;
-		}
 	}
 
 	// WRITE
@@ -1925,38 +1576,6 @@
 		}
 	}
 
-=======
-	// WRITE
-	if (handle->event_flags & RRR_NET_TRANSPORT_EVENT_SETUP_F_WRITE) {
-		assert(!(handle->event_flags & RRR_NET_TRANSPORT_EVENT_SETUP_F_WRITE_ALL));
-		if ((ret = rrr_event_collection_push_write (
-				&handle->event_write,
-				&handle->events,
-				handle->submodule_fd,
-				__rrr_net_transport_event_write,
-				handle,
-				handle->transport->soft_read_timeout_ms * 1000
-		)) != 0) {
-			goto out;
-		}
-	}
-
-	// WRITE (write for all connections)
-	if (handle->event_flags & RRR_NET_TRANSPORT_EVENT_SETUP_F_WRITE_ALL) {
-		assert(!(handle->event_flags & RRR_NET_TRANSPORT_EVENT_SETUP_F_WRITE));
-		if ((ret = rrr_event_collection_push_write (
-				&handle->event_write,
-				&handle->events,
-				handle->submodule_fd,
-				__rrr_net_transport_event_write,
-				handle,
-				0
-		)) != 0) {
-			goto out;
-		}
-	}
-
->>>>>>> 6b6ba4d9
 	// HANDSHAKE
 	if (handle->event_flags & RRR_NET_TRANSPORT_EVENT_SETUP_F_HANDSHAKE) { 
 		if ((ret = rrr_event_collection_push_read (
@@ -2154,11 +1773,7 @@
 		const char *string,
 		uint64_t number
 ) {
-<<<<<<< HEAD
 	RRR_NET_TRANSPORT_HANDLE_GET();
-=======
-	RRR_NET_TRANSPORT_HANDLE_GET("rrr_net_transport_handle_match_data_set");
->>>>>>> 6b6ba4d9
 
 	RRR_FREE_IF_NOT_NULL(handle->match_string);
 	if ((handle->match_string = rrr_strdup(string)) == NULL) {
@@ -2171,7 +1786,6 @@
 	return 0;
 }
 
-<<<<<<< HEAD
 static void __rrr_net_transport_graylist_addr_make (
 		struct sockaddr_storage *addr,
 		socklen_t *addr_len,
@@ -2210,7 +1824,24 @@
 	)) != 0) {
 		goto out;
 	}
-=======
+
+	out:
+	return ret;
+}
+
+int rrr_net_transport_graylist_exists (
+		struct rrr_net_transport *transport,
+		const char *string,
+		uint64_t number
+) {
+	struct sockaddr_storage addr;
+	socklen_t addr_len;
+
+	__rrr_net_transport_graylist_addr_make(&addr, &addr_len, string, number);
+
+	return rrr_socket_graylist_exists(transport->graylist, (const struct sockaddr *) &addr, addr_len);
+}
+
 int rrr_net_transport_handle_migrate (
 		struct rrr_net_transport *transport,
 		rrr_net_transport_handle transport_handle,
@@ -2219,7 +1850,7 @@
 		void (*callback)(RRR_NET_TRANSPORT_ACCEPT_CALLBACK_FINAL_ARGS),
 		void *callback_arg
 ) {
-	RRR_NET_TRANSPORT_HANDLE_GET("rrr_net_transport_handle_migrate");
+	RRR_NET_TRANSPORT_HANDLE_GET();
 
 	int ret = 0;
 
@@ -2256,71 +1887,6 @@
 	}
 
 	callback(handle, (struct sockaddr *) &addr, socklen, callback_arg);
->>>>>>> 6b6ba4d9
-
-	out:
-	return ret;
-}
-
-<<<<<<< HEAD
-int rrr_net_transport_graylist_exists (
-		struct rrr_net_transport *transport,
-		const char *string,
-		uint64_t number
-) {
-	struct sockaddr_storage addr;
-	socklen_t addr_len;
-
-	__rrr_net_transport_graylist_addr_make(&addr, &addr_len, string, number);
-
-	return rrr_socket_graylist_exists(transport->graylist, (const struct sockaddr *) &addr, addr_len);
-}
-
-int rrr_net_transport_handle_migrate (
-		struct rrr_net_transport *transport,
-		rrr_net_transport_handle transport_handle,
-		uint16_t port,
-		const char *host,
-		void (*callback)(RRR_NET_TRANSPORT_ACCEPT_CALLBACK_FINAL_ARGS),
-		void *callback_arg
-) {
-	RRR_NET_TRANSPORT_HANDLE_GET("rrr_net_transport_handle_migrate");
-
-	int ret = 0;
-
-	struct sockaddr_storage addr;
-	socklen_t socklen = sizeof(addr);
-
-	if ((ret = transport->methods->migrate (
-			handle,
-			(struct sockaddr *) &addr,
-			&socklen,
-			transport,
-			port,
-			host
-	)) != 0) {
-		goto out;
-	}
-
-	if (handle->submodule_fd == 0) {
-		RRR_BUG("BUG: Submodule FD not set in %s\n", __func__);
-	}
-
-	memcpy(&handle->connected_addr, &addr, socklen);
-	handle->connected_addr_len = socklen;
-
-	if (transport->event_queue != NULL) {
-		__rrr_net_transport_handle_event_clear(handle);
-
-		handle->event_flags &= ~(RRR_NET_TRANSPORT_EVENT_SETUP_F_HANDSHAKE);
-		if ((ret = __rrr_net_transport_handle_event_setup (
-				handle
-		)) != 0) {
-			goto out;
-		}
-	}
-
-	callback(handle, (struct sockaddr *) &addr, socklen, callback_arg);
 
 	out:
 	return ret;
@@ -2345,27 +1911,6 @@
 	handle->application_pre_destroy = application_pre_destroy;
 }
 
-=======
-void rrr_net_transport_handle_ptr_application_data_bind (
-		struct rrr_net_transport_handle *handle,
-		void *application_data,
-		void (*application_data_destroy)(void *ptr)
-) {
-	if (handle->application_private_ptr != NULL) {
-		RRR_BUG("rrr_net_transport_handle_ptr_application_data_bind called twice, pointer was already set\n");
-	}
-	handle->application_private_ptr = application_data;
-	handle->application_ptr_destroy = application_data_destroy;
-}
-
-void rrr_net_transport_handle_ptr_application_pre_destroy_function_set (
-		struct rrr_net_transport_handle *handle,
-		int (*application_pre_destroy)(RRR_NET_TRANSPORT_APPLICATION_PRE_DESTROY_ARGS)
-) {
-	handle->application_pre_destroy = application_pre_destroy;
-}
-
->>>>>>> 6b6ba4d9
 int rrr_net_transport_handle_ptr_modify (
 		struct rrr_net_transport_handle *handle,
 		int (*submodule_callback)(RRR_NET_TRANSPORT_MODIFY_CALLBACK_ARGS),
