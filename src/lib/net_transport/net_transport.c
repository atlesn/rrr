--- conflicted
+++ resolved
@@ -770,22 +770,10 @@
 	EVENT_REMOVE(handle->event_first_read_timeout);
 	EVENT_REMOVE(handle->event_read_notify);
 
-<<<<<<< HEAD
 	ret_tmp = handle->transport->read_callback (
 			handle,
 			handle->transport->read_callback_arg
 	);
-=======
-	RRR_EVENT_HOOK();
-
-	if (rrr_socket_send_chunk_collection_count(&handle->send_chunks) > 0) {
-		ret_tmp = rrr_socket_send_chunk_collection_send_with_callback (
-				&handle->send_chunks,
-				__rrr_net_transport_event_write_send_chunk_callback,
-				handle
-		);
-	}
->>>>>>> 27df5d60
 
 	err:
 
@@ -857,6 +845,8 @@
 	(void)(flags);
 
 	int ret_tmp = 0;
+
+	RRR_EVENT_HOOK();
 
 	if (rrr_socket_send_chunk_collection_count(&handle->send_chunks) > 0) {
 		ret_tmp = rrr_socket_send_chunk_collection_send_with_callback (
@@ -1275,20 +1265,13 @@
 	(void)(fd);
 	(void)(flags);
 
-<<<<<<< HEAD
+	RRR_EVENT_HOOK();
+
 	int ret_tmp = listen_handle->transport->methods->accept (
 			&new_handle,
 			listen_handle,
 			NULL,
 			NULL,
-=======
-	RRR_EVENT_HOOK();
-
-	int did_accept = 0;
-	int ret_tmp = handle->transport->methods->accept (
-			&did_accept,
-			handle,
->>>>>>> 27df5d60
 			__rrr_net_transport_accept_callback_intermediate,
 			NULL,
 			listen_handle->transport->accept_callback,
