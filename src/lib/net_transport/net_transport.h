--- conflicted
+++ resolved
@@ -195,12 +195,9 @@
 		rrr_net_transport_handle *handle_final,
 		struct rrr_net_transport *transport,
 		enum rrr_net_transport_socket_mode mode,
-<<<<<<< HEAD
 		const char *description,
-=======
 		const struct rrr_net_transport_connection_id_pair *connection_ids,
 		const struct rrr_socket_datagram *datagram,
->>>>>>> d174a393
 		int (*submodule_callback)(RRR_NET_TRANSPORT_ALLOCATE_CALLBACK_ARGS),
 		void *submodule_callback_arg
 );
@@ -300,11 +297,19 @@
 		int (*callback)(struct rrr_net_transport_handle *handle, void *arg),
 		void *arg
 );
-int rrr_net_transport_handle_notify_read (
+int rrr_net_transport_handle_notify_read_fast (
 		struct rrr_net_transport *transport,
 		rrr_net_transport_handle transport_handle
 );
-int rrr_net_transport_handle_notify_tick (
+int rrr_net_transport_handle_notify_read_slow (
+		struct rrr_net_transport *transport,
+		rrr_net_transport_handle transport_handle
+);
+int rrr_net_transport_handle_notify_tick_fast (
+		struct rrr_net_transport *transport,
+		rrr_net_transport_handle transport_handle
+);
+int rrr_net_transport_handle_notify_tick_slow (
 		struct rrr_net_transport *transport,
 		rrr_net_transport_handle transport_handle
 );
