--- conflicted
+++ resolved
@@ -52,7 +52,6 @@
 	}
 }
 
-<<<<<<< HEAD
 void rrr_net_transport_ctx_reset_noread_counters (
 		struct rrr_net_transport_handle *handle
 ) {
@@ -72,29 +71,22 @@
 ) {
 	if (!EVENT_PENDING(handle->event_read_notify_slow)) {
 		EVENT_ADD(handle->event_read_notify_slow);
-=======
-void rrr_net_transport_ctx_notify_read_timed (
-		struct rrr_net_transport_handle *handle,
-		uint64_t timeout_us
-) {
-	if (!EVENT_PENDING(handle->event_read_notify)) {
-		EVENT_INTERVAL_SET(handle->event_read_notify, timeout_us);
-		EVENT_ADD(handle->event_read_notify);
->>>>>>> d174a393
-	}
-}
-
-void rrr_net_transport_ctx_notify_read (
-		struct rrr_net_transport_handle *handle
-) {
-	rrr_net_transport_ctx_notify_read_timed(handle, 1000 /* 1 ms */);
-}
-
-void rrr_net_transport_ctx_notify_tick (
-		struct rrr_net_transport_handle *handle
-) {
-	if (!EVENT_PENDING(handle->event_tick_notify)) {
-		EVENT_ADD(handle->event_tick_notify);
+	}
+}
+
+void rrr_net_transport_ctx_notify_tick_fast (
+		struct rrr_net_transport_handle *handle
+) {
+	if (!EVENT_PENDING(handle->event_tick_notify_fast)) {
+		EVENT_ADD(handle->event_tick_notify_fast);
+	}
+}
+
+void rrr_net_transport_ctx_notify_tick_slow (
+		struct rrr_net_transport_handle *handle
+) {
+	if (!EVENT_PENDING(handle->event_tick_notify_slow)) {
+		EVENT_ADD(handle->event_tick_notify_slow);
 	}
 }
 
