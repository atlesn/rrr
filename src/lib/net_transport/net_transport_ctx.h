/*

Read Route Record

Copyright (C) 2020-2021 Atle Solbakken atle@goliathdns.no

This program is free software: you can redistribute it and/or modify
it under the terms of the GNU General Public License as published by
the Free Software Foundation, either version 3 of the License, or
(at your option) any later version.

This program is distributed in the hope that it will be useful,
but WITHOUT ANY WARRANTY; without even the implied warranty of
MERCHANTABILITY or FITNESS FOR A PARTICULAR PURPOSE.  See the
GNU General Public License for more details.

You should have received a copy of the GNU General Public License
along with this program.  If not, see <http://www.gnu.org/licenses/>.

*/

#ifndef RRR_NET_TRANSPORT_CTX_H
#define RRR_NET_TRANSPORT_CTX_H

#include <stdint.h>
#include <stddef.h>
#include <stdio.h>
#include <sys/socket.h>

#include "../helpers/nullsafe_str.h"
#include "net_transport_types.h"

#define RRR_NET_TRANSPORT_CTX_FD(handle) rrr_net_transport_ctx_get_fd(handle)
#define RRR_NET_TRANSPORT_CTX_PRIVATE_PTR(handle) rrr_net_transport_ctx_get_application_private_ptr(handle)
#define RRR_NET_TRANSPORT_CTX_HANDLE(handle) rrr_net_transport_ctx_get_handle(handle)
#define RRR_NET_TRANSPORT_CTX_TRANSPORT(handle) rrr_net_transport_ctx_get_transport(handle)

/*
 * The CTX functions operate on the net transport handle object.
 * This object must not be stored anywhere as it may be freed at any time.
 * It may only be used within a net transport callback /context/ .
 * To store reference to a particular handle, use the handle ID ( get_handle() )
 */

struct rrr_net_transport_handle;
struct rrr_read_session;
struct rrr_socket_datagram;
struct rrr_net_transport_connection_id;

int rrr_net_transport_ctx_connection_id_push (
		struct rrr_net_transport_handle *handle,
		const struct rrr_net_transport_connection_id *cid
);
void rrr_net_transport_ctx_connection_id_remove (
		struct rrr_net_transport_handle *handle,
		const struct rrr_net_transport_connection_id *cid
);
void rrr_net_transport_ctx_touch (
		struct rrr_net_transport_handle *handle
);
<<<<<<< HEAD
void rrr_net_transport_ctx_reset_noread_counters (
		struct rrr_net_transport_handle *handle
);
void rrr_net_transport_ctx_notify_read_fast (
		struct rrr_net_transport_handle *handle
);
void rrr_net_transport_ctx_notify_read_slow (
=======
void rrr_net_transport_ctx_notify_read_timed (
		struct rrr_net_transport_handle *handle,
		uint64_t timeout_us
);
void rrr_net_transport_ctx_notify_read (
>>>>>>> d174a393
		struct rrr_net_transport_handle *handle
);
void rrr_net_transport_ctx_notify_tick (
		struct rrr_net_transport_handle *handle
);
int rrr_net_transport_ctx_get_fd (
		struct rrr_net_transport_handle *handle
);
void *rrr_net_transport_ctx_get_application_private_ptr (
		struct rrr_net_transport_handle *handle
);
rrr_net_transport_handle rrr_net_transport_ctx_get_handle (
		struct rrr_net_transport_handle *handle
);
struct rrr_net_transport *rrr_net_transport_ctx_get_transport (
		struct rrr_net_transport_handle *handle
);
int rrr_net_transport_ctx_check_alive (
		struct rrr_net_transport_handle *handle
);
int rrr_net_transport_ctx_read_message (
		struct rrr_net_transport_handle *handle,
		rrr_biglength read_step_initial,
		rrr_biglength read_step_max_size,
		rrr_biglength read_max_size,
		uint64_t ratelimit_interval_us,
		rrr_biglength ratelimit_max_bytes,
		int (*get_target_size)(struct rrr_read_session *read_session, void *arg),
		void *get_target_size_arg,
		void (*get_target_size_error)(struct rrr_read_session *read_session, int is_hard_err, void *arg),
		void *get_target_size_error_arg,
		int (*complete_callback)(struct rrr_read_session *read_session, void *arg),
		void *complete_callback_arg
);
size_t rrr_net_transport_ctx_send_waiting_chunk_count (
		struct rrr_net_transport_handle *handle
);
long double rrr_net_transport_ctx_send_waiting_chunk_limit_factor (
		struct rrr_net_transport_handle *handle
);
void rrr_net_transport_ctx_close_when_send_complete_set (
		struct rrr_net_transport_handle *handle
);
int rrr_net_transport_ctx_close_when_send_complete_get (
		struct rrr_net_transport_handle *handle
);
int rrr_net_transport_ctx_send_push (
		struct rrr_net_transport_handle *handle,
		void **data,
		rrr_biglength size
);
int rrr_net_transport_ctx_send_push_urgent (
		struct rrr_net_transport_handle *handle,
		void **data,
		rrr_biglength size
);
int rrr_net_transport_ctx_send_push_const (
		struct rrr_net_transport_handle *handle,
		const void *data,
		rrr_biglength size
);
int rrr_net_transport_ctx_send_push_const_urgent (
		struct rrr_net_transport_handle *handle,
		const void *data,
		rrr_biglength size
);
int rrr_net_transport_ctx_send_push_nullsafe (
		struct rrr_net_transport_handle *handle,
		const struct rrr_nullsafe_str *nullsafe
);
int rrr_net_transport_ctx_stream_data_get (
		void **stream_data,
		struct rrr_net_transport_handle *handle,
		int64_t stream_id
);
int rrr_net_transport_ctx_stream_data_clear (
		struct rrr_net_transport_handle *handle,
		int64_t stream_id
);
int rrr_net_transport_ctx_stream_open_local (
		int64_t *result,
		struct rrr_net_transport_handle *handle,
		int flags,
		void *stream_open_callback_arg_local
);
int rrr_net_transport_ctx_stream_open_remote (
		int64_t stream_id,
		struct rrr_net_transport_handle *handle
);
int rrr_net_transport_ctx_stream_consume (
		struct rrr_net_transport_handle *handle,
		int64_t stream_id,
		size_t consumed
);
int rrr_net_transport_ctx_stream_shutdown_read (
		struct rrr_net_transport_handle *handle,
		int64_t stream_id,
		uint64_t application_error_reason
);
int rrr_net_transport_ctx_stream_shutdown_write (
		struct rrr_net_transport_handle *handle,
		int64_t stream_id,
		uint64_t application_error_reason
);
int rrr_net_transport_ctx_streams_iterate (
		struct rrr_net_transport_handle *handle,
		int (*callback)(int64_t stream_id, void *stream_data, void *arg),
		void *arg
);
uint64_t rrr_net_transport_ctx_stream_count (
		struct rrr_net_transport_handle *handle
);
int rrr_net_transport_ctx_read (
		uint64_t *bytes_read,
		struct rrr_net_transport_handle *handle,
		char *buf,
		size_t buf_size
);
int rrr_net_transport_ctx_receive (
		uint64_t *next_expiry_nano,
		struct rrr_net_transport_handle *handle,
		const struct rrr_socket_datagram *datagram
);
int rrr_net_transport_ctx_handle_has_application_data (
		struct rrr_net_transport_handle *handle
);
void rrr_net_transport_ctx_get_socket_stats (
		uint64_t *bytes_read_total,
		uint64_t *bytes_written_total,
		uint64_t *bytes_total,
		struct rrr_net_transport_handle *handle
);
int rrr_net_transport_ctx_is_tls (
		struct rrr_net_transport_handle *handle
);
void rrr_net_transport_ctx_connected_address_to_str (
		char *buf,
		size_t buf_size,
		struct rrr_net_transport_handle *handle
);
void rrr_net_transport_ctx_connected_address_get (
		const struct sockaddr **addr,
		socklen_t *addr_len,
		const struct rrr_net_transport_handle *handle
);
int rrr_net_transport_ctx_selected_proto_get (
		char **proto,
		struct rrr_net_transport_handle *handle
);
enum rrr_net_transport_type rrr_net_transport_ctx_transport_type_get (
		const struct rrr_net_transport_handle *handle
);

#endif /* RRR_WITH_NET_TRANSPORT_CTX_H */<|MERGE_RESOLUTION|>--- conflicted
+++ resolved
@@ -58,7 +58,6 @@
 void rrr_net_transport_ctx_touch (
 		struct rrr_net_transport_handle *handle
 );
-<<<<<<< HEAD
 void rrr_net_transport_ctx_reset_noread_counters (
 		struct rrr_net_transport_handle *handle
 );
@@ -66,16 +65,12 @@
 		struct rrr_net_transport_handle *handle
 );
 void rrr_net_transport_ctx_notify_read_slow (
-=======
-void rrr_net_transport_ctx_notify_read_timed (
-		struct rrr_net_transport_handle *handle,
-		uint64_t timeout_us
-);
-void rrr_net_transport_ctx_notify_read (
->>>>>>> d174a393
-		struct rrr_net_transport_handle *handle
-);
-void rrr_net_transport_ctx_notify_tick (
+		struct rrr_net_transport_handle *handle
+);
+void rrr_net_transport_ctx_notify_tick_fast (
+		struct rrr_net_transport_handle *handle
+);
+void rrr_net_transport_ctx_notify_tick_slow (
 		struct rrr_net_transport_handle *handle
 );
 int rrr_net_transport_ctx_get_fd (
