--- conflicted
+++ resolved
@@ -227,12 +227,9 @@
 			&new_handle,
 			transport,
 			RRR_NET_TRANSPORT_SOCKET_MODE_CONNECTION,
-<<<<<<< HEAD
 			"lssl outbound",
-=======
 			NULL,
 			NULL,
->>>>>>> d174a393
 			__rrr_net_transport_libressl_connect_callback,
 			&callback_data
 	)) != 0) {
@@ -337,12 +334,9 @@
 			&new_handle,
 			transport,
 			RRR_NET_TRANSPORT_SOCKET_MODE_LISTEN,
-<<<<<<< HEAD
 			"lssl listen",
-=======
 			NULL,
 			NULL,
->>>>>>> d174a393
 			__rrr_net_transport_libressl_bind_and_listen_callback,
 			&callback_data
 	)) != 0) {
@@ -446,12 +440,9 @@
 			new_handle,
 			listen_handle->transport,
 			RRR_NET_TRANSPORT_SOCKET_MODE_CONNECTION,
-<<<<<<< HEAD
 			"lssl inbound",
-=======
 			NULL,
 			NULL,
->>>>>>> d174a393
 			__rrr_net_transport_libressl_accept_callback,
 			&callback_data
 	)) != 0) {
