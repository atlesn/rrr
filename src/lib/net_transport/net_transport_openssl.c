/*

Read Route Record

Copyright (C) 2020-2022 Atle Solbakken atle@goliathdns.no

This program is free software: you can redistribute it and/or modify
it under the terms of the GNU General Public License as published by
the Free Software Foundation, either version 3 of the License, or
(at your option) any later version.

This program is distributed in the hope that it will be useful,
but WITHOUT ANY WARRANTY; without even the implied warranty of
MERCHANTABILITY or FITNESS FOR A PARTICULAR PURPOSE.  See the
GNU General Public License for more details.

You should have received a copy of the GNU General Public License
along with this program.  If not, see <http://www.gnu.org/licenses/>.

*/

#include <sys/types.h>
#include <sys/socket.h>
#include <stdlib.h>
#include <string.h>
#include <unistd.h>
#include <openssl/ssl.h>
#include <openssl/err.h>
#include <openssl/bio.h>

#define RRR_NET_TRANSPORT_H_ENABLE_INTERNALS

#include "../log.h"
#include "../allocator.h"

#include "net_transport.h"
#include "net_transport_struct.h"
#include "net_transport_openssl.h"
#include "net_transport_openssl_common.h"
#include "net_transport_tls_common.h"
#include "net_transport_common.h"

#include "../socket/rrr_socket.h"
#include "../rrr_openssl.h"
#include "../rrr_strerror.h"
#include "../read.h"
#include "../read_constants.h"
#include "../ip/ip.h"
#include "../ip/ip_util.h"
#include "../ip/ip_accept_data.h"
#include "../util/gnu.h"
#include "../util/macro_utils.h"
#include "../util/posix.h"

struct in6_addr;

static int __rrr_net_transport_openssl_ssl_data_close (struct rrr_net_transport_handle *handle) {
	rrr_net_transport_openssl_common_ssl_data_destroy (handle->submodule_private_ptr);
	return 0;
}

static int __rrr_net_transport_openssl_pre_destroy (
		RRR_NET_TRANSPORT_PRE_DESTROY_ARGS
) {
	(void)(submodule_private_ptr);

	return handle->application_pre_destroy != NULL
		? handle->application_pre_destroy(handle, application_private_ptr)
		: 0
	;
}

static void __rrr_net_transport_openssl_destroy (
		RRR_NET_TRANSPORT_DESTROY_ARGS
) {
	rrr_openssl_global_unregister_user();

	struct rrr_net_transport_tls *tls = (struct rrr_net_transport_tls *) transport;
	rrr_net_transport_tls_common_destroy(tls);
}

static void __rrr_net_transport_openssl_dump_enabled_ciphers(SSL *ssl) {
	STACK_OF(SSL_CIPHER) *sk = SSL_get1_supported_ciphers(ssl);

	RRR_MSG_1("== DUMP ENABLED TLS/SSL CIPHERS ===================\n");

	for (int i = 0; i < sk_SSL_CIPHER_num(sk); i++) {
		const SSL_CIPHER *c = sk_SSL_CIPHER_value(sk, i);

		const char *name = SSL_CIPHER_get_name(c);
		if (name == NULL) {
			break;
		}

		RRR_MSG_1("%s%s", (i == 0 ? "" : ":"), name);
	}

	RRR_MSG_1("== END DUMP ENABLED TLS/SSL CIPHERS ===============\n");

	sk_SSL_CIPHER_free(sk);
}

struct rrr_net_transport_openssl_connect_callback_data {
	struct rrr_net_transport_tls *tls;
	struct rrr_ip_accept_data *accept_data;
	unsigned int port;
	const char *host;
};

const char *__rrr_net_transport_openssl_ssl_version_to_str (
	long int version
) {
	const char *result = "";
	switch (version) {
#ifdef HAVE_TLS1_3_VERSION
		case TLS1_3_VERSION:
			result = "TLSv1.3";
			break;
#endif
#ifdef HAVE_TLS1_2_VERSION
		case TLS1_2_VERSION:
			result = "TLSv1.2";
			break;
#endif
		case TLS1_1_VERSION:
			result = "TLSv1.1";
			break;
		case TLS1_VERSION:
			result = "TLSv1";
			break;
		case SSL3_VERSION:
			result = "SSLv3";
			break;
		case SSL2_VERSION:
			result = "SSLv2";
			break;
		case 0:
			result = "auto";
			break;
		default:
			result = "unknown";
			break;
	};
	return result;
}

int __rrr_net_transport_openssl_connect_callback (
		RRR_NET_TRANSPORT_ALLOCATE_CALLBACK_ARGS
) {
	struct rrr_net_transport_openssl_connect_callback_data *callback_data = arg;
	struct rrr_net_transport_tls *tls = callback_data->tls;

	(void)(connection_ids);
	(void)(datagram);

	int ret = 0;

	struct rrr_net_transport_tls_data *ssl_data = NULL;
	if ((ssl_data = rrr_net_transport_openssl_common_ssl_data_new()) == NULL) {
		RRR_MSG_0("Could not allocate memory for SSL data in __rrr_net_transport_openssl_connect_callback\n");
		ret = 1;
		goto out_final;
	}

	if (rrr_net_transport_openssl_common_new_ctx (
			&ssl_data->ctx,
			tls->ssl_client_method,
			tls->flags_tls,
			tls->certificate_file,
			tls->private_key_file,
			tls->ca_file,
			tls->ca_path,
			&tls->alpn
	) != 0) {
		RRR_SSL_ERR("Could not get SSL CTX in __rrr_net_transport_openssl_connect_callback");
		ret = 1;
		goto out_destroy_ssl_data;
	}

	if ((ssl_data->web = BIO_new_ssl(ssl_data->ctx, 1)) == NULL) {
		RRR_SSL_ERR("Could not get BIO in __rrr_net_transport_openssl_connect_callback");
		ret = 1;
		goto out_destroy_ssl_data;
	}

	SSL *ssl = NULL;
	BIO_get_ssl(ssl_data->web, &ssl);

	if (SSL_set_fd(ssl, callback_data->accept_data->ip_data.fd) != 1) {
		RRR_SSL_ERR("Could not set FD for SSL in __rrr_net_transport_openssl_connect_callback\n");
		ret = 1;
		goto out_destroy_ssl_data;
	}

	if (SSL_set_tlsext_host_name(ssl, callback_data->host) != 1) {
		RRR_SSL_ERR("Could not set TLS hostname");
		ret = 1;
		goto out_destroy_ssl_data;
	}

	if (SSL_set_max_proto_version(ssl, TLS1_3_VERSION) != 1) {
		RRR_SSL_ERR("Could set SSL protocol version");
		ret = 1;
		goto out_destroy_ssl_data;
	}

	// Not used for TLSv1.3
	//const char* const PREFERRED_CIPHERS = "HIGH:!aNULL:!kRSA:!PSK:!SRP:!MD5:!RC4";
	if (SSL_set_cipher_list(ssl, "DEFAULT") != 1) {
		RRR_SSL_ERR("Could not set TLS cipher list");
		ret = 1;
		goto out_destroy_ssl_data;
	}

	if (RRR_DEBUGLEVEL_1) {
		__rrr_net_transport_openssl_dump_enabled_ciphers(ssl);

		long int max_version = SSL_get_max_proto_version(ssl);
		long int min_version = SSL_get_min_proto_version(ssl);

		RRR_MSG_1("SSL max/min protocol verison: %s(%li) >= x <= %s(%li)\n",
			__rrr_net_transport_openssl_ssl_version_to_str(max_version), max_version,
			__rrr_net_transport_openssl_ssl_version_to_str(min_version), min_version
		);
	}

	// Set non-blocking I/O
	BIO_set_nbio(ssl_data->web, 1); // Always returns 1

	SSL_set_connect_state(ssl);

	*submodule_private_ptr = ssl_data;
	*submodule_fd = callback_data->accept_data->ip_data.fd;

	// Set this data, including FD at the end. Caller will try to close the FD
	// upon errors from this function, and we wish to avoid double close() as
	// the FD will attempted to be closed by the destroy function below.
	ssl_data->sockaddr = callback_data->accept_data->addr;
	ssl_data->socklen = callback_data->accept_data->len;
	ssl_data->ip_data = callback_data->accept_data->ip_data;

	goto out_final;
	out_destroy_ssl_data:
		rrr_net_transport_openssl_common_ssl_data_destroy(ssl_data);
	out_final:
		return ret;
}

static int __rrr_net_transport_openssl_connect (
		RRR_NET_TRANSPORT_CONNECT_ARGS
) {
	struct rrr_ip_accept_data *accept_data = NULL;

	if (*socklen < sizeof(accept_data->addr)) {
		RRR_BUG("BUG: socklen too small in __rrr_net_transport_openssl_connect\n");
	}

	*handle = 0;

	int ret = 0;

	if (rrr_ip_network_connect_tcp_ipv4_or_ipv6(&accept_data, port, host) != 0) {
		RRR_DBG_3("Could not create TCP connection to %s:%u for TLS usage\n", host, port);
		ret = RRR_NET_TRANSPORT_READ_SOFT_ERROR;
		goto out;
	}

	struct rrr_net_transport_openssl_connect_callback_data callback_data = {
		(struct rrr_net_transport_tls *) transport,
		accept_data,
		port,
		host
	};

	int new_handle = 0;
	if ((ret = rrr_net_transport_handle_allocate_and_add (
			&new_handle,
			transport,
			RRR_NET_TRANSPORT_SOCKET_MODE_CONNECTION,
<<<<<<< HEAD
			"ossl outbound",
=======
			NULL,
			NULL,
>>>>>>> d174a393
			__rrr_net_transport_openssl_connect_callback,
			&callback_data
	)) != 0) {
		RRR_MSG_0("Could not get handle in __rrr_net_transport_openssl_connect return was %i\n", ret);
		ret = 1;
		goto out_destroy_ip;
	}

	memcpy(addr, &accept_data->addr, accept_data->len);
	*socklen = accept_data->len;

	*handle = new_handle;

	goto out;
	out_destroy_ip:
		rrr_ip_close(&accept_data->ip_data);
	out:
		RRR_FREE_IF_NOT_NULL(accept_data);
		return ret;
}

struct rrr_net_transport_openssl_bind_and_listen_callback_data {
	struct rrr_net_transport_tls *tls;
	uint16_t port;
	int do_ipv6;
};

static int __rrr_net_transport_openssl_bind_and_listen_callback (
		RRR_NET_TRANSPORT_ALLOCATE_CALLBACK_ARGS
) {
	struct rrr_net_transport_openssl_bind_and_listen_callback_data *callback_data = arg;
	struct rrr_net_transport_tls *tls = callback_data->tls;

	(void)(connection_ids);
	(void)(datagram);

	int ret = 0;

	struct rrr_net_transport_tls_data *ssl_data = NULL;

	if ((ssl_data = rrr_net_transport_openssl_common_ssl_data_new()) == NULL) {
		RRR_MSG_0("Could not allocate memory for SSL data in __rrr_net_transport_openssl_bind_and_listen_callback\n");
		ret = 1;
		goto out;
	}

	ssl_data->ip_data.port = callback_data->port;

	if (rrr_ip_network_start_tcp (&ssl_data->ip_data, 10, callback_data->do_ipv6) != 0) {
		RRR_DBG_1("Note: Could not start IP listening in __rrr_net_transport_openssl_bind_and_listen_callback\n");
		ret = 1;
		goto out_free_ssl_data;
	}

	if (rrr_net_transport_openssl_common_new_ctx (
			&ssl_data->ctx,
			tls->ssl_server_method,
			tls->flags_tls,
			tls->certificate_file,
			tls->private_key_file,
			tls->ca_file,
			tls->ca_path,
			&tls->alpn
	) != 0) {
		RRR_SSL_ERR("Could not get SSL CTX in __rrr_net_transport_openssl_bind_and_listen_callback");
		ret = 1;
		goto out_destroy_ip;
	}

	*submodule_private_ptr = ssl_data;
	*submodule_fd = ssl_data->ip_data.fd;

	goto out;
//	out_destroy_ctx:
//		SSL_CTX_free(ssl_data->ctx);
	out_destroy_ip:
		rrr_ip_close(&ssl_data->ip_data);
	out_free_ssl_data:
		RRR_FREE_IF_NOT_NULL(ssl_data);
	out:
		return ret;
}

static int __rrr_net_transport_openssl_bind_and_listen (
		RRR_NET_TRANSPORT_BIND_AND_LISTEN_ARGS
) {
	struct rrr_net_transport_tls *tls = (struct rrr_net_transport_tls *) transport;

	int ret = 0;

	if (tls->certificate_file == NULL || tls->private_key_file == NULL) {
		RRR_MSG_0("Certificate file and/or private key file not set while attempting to start TLS listening server\n");
		ret = 1;
		goto out;
	}

	struct rrr_net_transport_openssl_bind_and_listen_callback_data callback_data = {
		tls,
		port,
		do_ipv6
	};

	rrr_net_transport_handle new_handle;
	if ((ret = rrr_net_transport_handle_allocate_and_add (
			&new_handle,
			transport,
			RRR_NET_TRANSPORT_SOCKET_MODE_LISTEN,
<<<<<<< HEAD
			"ossl listen",
=======
			NULL,
			NULL,
>>>>>>> d174a393
			__rrr_net_transport_openssl_bind_and_listen_callback,
			&callback_data
	)) != 0) {
		goto out;
	}

	RRR_DBG_7("OpenSSL listening started on port %u transport handle %p/%i\n", port, transport, new_handle);

	ret = callback (
			transport,
			new_handle,
			callback_final,
			callback_final_arg,
			callback_arg
	);

	out:
	return ret;
}

struct rrr_net_transport_openssl_accept_callback_data {
	struct rrr_net_transport_tls *tls;
	struct rrr_ip_accept_data *accept_data;
};

static int __rrr_net_transport_openssl_accept_callback (
		RRR_NET_TRANSPORT_ALLOCATE_CALLBACK_ARGS
) {
	struct rrr_net_transport_openssl_accept_callback_data *callback_data = arg;
	struct rrr_net_transport_tls *tls = callback_data->tls;

	(void)(connection_ids);
	(void)(datagram);

	int ret = 0;

	struct rrr_net_transport_tls_data *ssl_data = NULL;

	if ((ssl_data = rrr_net_transport_openssl_common_ssl_data_new()) == NULL) {
		RRR_MSG_0("Could not allocate memory for SSL data in __rrr_net_transport_openssl_accept_callback\n");
		ret = 1;
		goto out;
	}

	if (rrr_net_transport_openssl_common_new_ctx (
			&ssl_data->ctx,
			tls->ssl_server_method,
			tls->flags_tls,
			tls->certificate_file,
			tls->private_key_file,
			tls->ca_file,
			tls->ca_path,
			&tls->alpn
	) != 0) {
		RRR_SSL_ERR("Could not get SSL CTX in __rrr_net_transport_openssl_accept_callback");
		ret = 1;
		goto out_destroy;
	}

	if ((ssl_data->web = BIO_new_ssl(ssl_data->ctx, 0)) == NULL) {
		RRR_SSL_ERR("Could not allocate BIO in __rrr_net_transport_openssl_accept_callback");
		ret = 1;
		goto out_destroy;
	}

	SSL *ssl;
	BIO_get_ssl(ssl_data->web, &ssl);

	if (SSL_set_fd(ssl, callback_data->accept_data->ip_data.fd) != 1) {
		RRR_SSL_ERR("Could not set FD for SSL in __rrr_net_transport_openssl_accept_callback");
		ret = 1;
		goto out_destroy;
	}

	BIO_set_nbio(ssl_data->web, 1);

	SSL_set_accept_state(ssl);

	// Set this data, including FD at the end. Caller will try to close the FD
	// upon errors from this function, and we wish to avoid double close() as
	// the FD will attempted to be closed by the destroy function below.
	ssl_data->sockaddr = callback_data->accept_data->addr;
	ssl_data->socklen = callback_data->accept_data->len;
	ssl_data->ip_data = callback_data->accept_data->ip_data;

	*submodule_private_ptr = ssl_data;
	*submodule_fd = ssl_data->ip_data.fd;

	goto out;
	out_destroy:
		rrr_net_transport_openssl_common_ssl_data_destroy(ssl_data);
	out:
		return ret;
}

int __rrr_net_transport_openssl_accept (
		RRR_NET_TRANSPORT_ACCEPT_ARGS
) {
	struct rrr_ip_accept_data *accept_data = NULL;
	struct rrr_net_transport_tls *tls = (struct rrr_net_transport_tls *) listen_handle->transport;

	(void)(connection_ids);
	(void)(datagram);

	int ret = 0;

	struct rrr_net_transport_tls_data *listen_ssl_data = listen_handle->submodule_private_ptr;

	if ((ret = rrr_ip_accept(&accept_data, &listen_ssl_data->ip_data, "net_transport_tls", 0)) != 0) {
		RRR_MSG_0("Error while accepting connection in TLS server\n");
		ret = 1;
		goto out;
	}

	if (accept_data == NULL) {
		goto out;
	}

	struct rrr_net_transport_openssl_accept_callback_data callback_data = {
		tls,
		accept_data
	};

	if ((ret = rrr_net_transport_handle_allocate_and_add (
			new_handle,
			listen_handle->transport,
			RRR_NET_TRANSPORT_SOCKET_MODE_CONNECTION,
<<<<<<< HEAD
			"ossl accept",
=======
			NULL,
			NULL,
>>>>>>> d174a393
			__rrr_net_transport_openssl_accept_callback,
			&callback_data
	)) != 0) {
		RRR_MSG_0("Could not get handle in __rrr_net_transport_openssl_accept return was %i\n", ret);
		goto out_destroy_ip;
	}

	{
		char buf[128];
		rrr_ip_to_str(buf, sizeof(buf), (const struct sockaddr *) &accept_data->addr, accept_data->len);
		RRR_DBG_7("OpenSSL accepted connection on port %u from %s transport handle %p/%i\n",
				listen_ssl_data->ip_data.port, buf, listen_handle->transport, new_handle);
	}

	ret = callback (
			listen_handle->transport,
			*new_handle,
			(struct sockaddr *) &accept_data->addr,
			accept_data->len,
			final_callback,
			final_callback_arg,
			callback_arg
	);

	goto out;

	out_destroy_ip:
		rrr_ip_close(&accept_data->ip_data);
	out:
		RRR_FREE_IF_NOT_NULL(accept_data);
		return ret;
}

static int __rrr_net_transport_openssl_read_raw (
		char *buf,
		rrr_biglength *read_bytes,
		struct rrr_net_transport_tls_data *ssl_data,
		rrr_biglength read_step_max_size
) {
	int ret = RRR_READ_OK;

	if (read_step_max_size > INT_MAX) {
		read_step_max_size = INT_MAX;
	}

	ssize_t result = BIO_read(ssl_data->web, buf, (int) read_step_max_size);
	if (result <= 0) {
		if (BIO_should_retry(ssl_data->web) == 0) {
//			int reason = BIO_get_retry_reason(ssl_data->web);
			RRR_SSL_DBG_3("Error while reading from TLS connection, possible close of connection");
			// Possible close of connection
			ret = RRR_READ_EOF;
			goto out;
		}
		ret = rrr_socket_check_alive((int) BIO_get_fd(ssl_data->web, NULL));
		goto out;
	}
	else if (ERR_peek_error() != 0) {
		RRR_SSL_ERR("Error while reading in __rrr_net_transport_openssl_read_raw");
		return RRR_READ_SOFT_ERROR;
	}

	out:
	ERR_clear_error();
	*read_bytes = (result >= 0 ? (rrr_biglength) result : 0);
	return ret;
}

static int __rrr_net_transport_openssl_read_read (
		char *buf,
		rrr_biglength *read_bytes,
		rrr_biglength read_step_max_size,
		void *private_arg
) {
	struct rrr_net_transport_read_callback_data *callback_data = private_arg;
	struct rrr_net_transport_tls_data *ssl_data = callback_data->handle->submodule_private_ptr;

	return __rrr_net_transport_openssl_read_raw (buf, read_bytes, ssl_data, read_step_max_size);
}

static int __rrr_net_transport_openssl_read_message (
		RRR_NET_TRANSPORT_READ_MESSAGE_ARGS
) {
	int ret = 0;

	*bytes_read = 0;

	struct rrr_net_transport_read_callback_data read_callback_data = {
		handle,
		get_target_size,
		get_target_size_arg,
		get_target_size_error,
		get_target_size_error_arg,
		complete_callback,
		complete_callback_arg
	};

	uint64_t bytes_read_tmp = 0;
	ret = rrr_read_message_using_callbacks (
			&bytes_read_tmp,
			read_step_initial,
			read_step_max_size,
			read_max_size,
			RRR_READ_MESSAGE_FLUSH_OVERSHOOT,
			RRR_LL_FIRST(&handle->read_sessions),
			ratelimit_interval_us,
			ratelimit_max_bytes,
			rrr_net_transport_common_read_get_target_size,
			rrr_net_transport_common_read_get_target_size_error_callback,
			rrr_net_transport_common_read_complete_callback,
			__rrr_net_transport_openssl_read_read,
			rrr_net_transport_tls_common_read_get_read_session_with_overshoot,
			rrr_net_transport_tls_common_read_get_read_session,
			rrr_net_transport_tls_common_read_remove_read_session,
			NULL,
			&read_callback_data
	);
	*bytes_read += bytes_read_tmp;

	if ( ret == RRR_NET_TRANSPORT_READ_OK ||
	     ret == RRR_NET_TRANSPORT_READ_RATELIMIT ||
	     ret == RRR_NET_TRANSPORT_READ_READ_EOF ||
	     ret == RRR_NET_TRANSPORT_READ_SOFT_ERROR ||
	     ret == RRR_NET_TRANSPORT_READ_INCOMPLETE
	) {
		// OK, no message printed
	}
	else {
		RRR_MSG_0("Error %i while reading from remote in %s\n", ret, __func__);
	}

	return ret;
}

static int __rrr_net_transport_openssl_read (
		RRR_NET_TRANSPORT_READ_ARGS
) {
	int ret = RRR_NET_TRANSPORT_READ_OK;

	if (buf_size > SSIZE_MAX) {
		RRR_MSG_0("Buffer size too large in __rrr_net_transport_openssl_read\n");
		ret = RRR_NET_TRANSPORT_READ_HARD_ERROR;
		goto out;
	}

	ret = __rrr_net_transport_openssl_read_raw(buf, bytes_read, handle->submodule_private_ptr, buf_size);

	out:
	return ret;
}

static int __rrr_net_transport_openssl_send (
		RRR_NET_TRANSPORT_SEND_ARGS
) {
	struct rrr_net_transport_tls_data *ssl_data = handle->submodule_private_ptr;

	*bytes_written = 0;

	if (size > INT_MAX) {
		size = INT_MAX;
	}

	ssize_t bytes_written_tmp;
	if ((bytes_written_tmp = BIO_write(ssl_data->web, data, (int) size)) <= 0) {
		if (BIO_should_retry(ssl_data->web)) {
			return RRR_NET_TRANSPORT_SEND_INCOMPLETE;
		}
		return RRR_NET_TRANSPORT_SEND_HARD_ERROR;
	}
	else {
		*bytes_written = (rrr_biglength) bytes_written_tmp;
	}

	return RRR_NET_TRANSPORT_SEND_OK;
}

static int __rrr_net_transport_openssl_selected_proto_get (
		RRR_NET_TRANSPORT_SELECTED_PROTO_GET_ARGS
) {
	struct rrr_net_transport_tls_data *ssl_data = handle->submodule_private_ptr;

	SSL *ssl = NULL;
	BIO_get_ssl(ssl_data->web, &ssl);

	return rrr_net_transport_openssl_common_alpn_selected_proto_get (proto, ssl);
}

static int __rrr_net_transport_openssl_poll (
		RRR_NET_TRANSPORT_POLL_ARGS
) {
	struct rrr_net_transport_tls_data *ssl_data = handle->submodule_private_ptr;

	int fd = (int) BIO_get_fd(ssl_data->web, NULL);
	if (fd < 0) {
		return RRR_NET_TRANSPORT_READ_SOFT_ERROR;
	}

	if (rrr_socket_check_alive (fd) != 0) {
		return RRR_READ_EOF;
	}

	return RRR_READ_OK;
}

static int __rrr_net_transport_openssl_handshake (
		RRR_NET_TRANSPORT_HANDSHAKE_ARGS
) {
	struct rrr_net_transport_tls_data *ssl_data = handle->submodule_private_ptr;

	SSL *ssl;
	BIO_get_ssl(ssl_data->web, &ssl);

	int ret_tmp;
	if ((ret_tmp = SSL_do_handshake(ssl)) != 1) {
		if (BIO_should_retry(ssl_data->web) || SSL_want_read(ssl) || SSL_want_write(ssl)) {
			return RRR_NET_TRANSPORT_SEND_INCOMPLETE;
		}
		if (ret_tmp < 0) {
			RRR_MSG_0("Fatal error during handshake (possible certificate expiration): %i\n", SSL_get_error(ssl, ret_tmp));
			switch (SSL_get_error(ssl, ret_tmp)) {
				case SSL_ERROR_NONE:
					RRR_BUG("Invalid return value SSL_ERROR_NONE in %s\n", __func__);
					break;
				case SSL_ERROR_ZERO_RETURN:
					RRR_MSG_0("SSL_ERROR_ZERO_RETURN while handshaking in OpenSSL\n");
					break;
				case SSL_ERROR_WANT_READ:
					RRR_MSG_0("SSL_ERROR_WANT_READ while handshaking in OpenSSL\n");
					break;
				case SSL_ERROR_WANT_WRITE:
					RRR_MSG_0("SSL_ERROR_WANT_WRITE while handshaking in OpenSSL\n");
					break;
				case SSL_ERROR_WANT_CONNECT:
					RRR_MSG_0("SSL_ERROR_WANT_CONNECT while handshaking in OpenSSL\n");
					break;
				case SSL_ERROR_WANT_ACCEPT:
					RRR_MSG_0("SSL_ERROR_WANT_ACCEPT while handshaking in OpenSSL\n");
					break;
				case SSL_ERROR_WANT_X509_LOOKUP:
					RRR_MSG_0("SSL_ERROR_WANT_X509_LOOKUP while handshaking in OpenSSL\n");
					break;
				case SSL_ERROR_WANT_ASYNC:
					RRR_MSG_0("SSL_ERROR_WANT_ASYNC while handshaking in OpenSSL\n");
					break;
				case SSL_ERROR_WANT_ASYNC_JOB:
					RRR_MSG_0("SSL_ERROR_WANT_ASYNC_JOB while handshaking in OpenSSL\n");
					break;
				case SSL_ERROR_SYSCALL:
					RRR_MSG_0("SSL_ERROR_SYSCALL while handshaking in OpenSSL\n");
					break;
				case SSL_ERROR_SSL:
					RRR_SSL_ERR("Handshake failure");
					break;
				default:
					RRR_MSG_0("Unknown error during handshake: %i\n", SSL_get_error(ssl, ret_tmp));
					break;
			};
		}
		else {
			RRR_SSL_ERR("Handshake failure");
		}
		return RRR_NET_TRANSPORT_SEND_SOFT_ERROR;
	}

	if (!SSL_is_server(ssl)) {
		// TODO : Hostname verification
#ifdef RRR_HAVE_GET1_PEER_CERTIFICATE
		X509 *cert = SSL_get1_peer_certificate(ssl);
#else
		X509 *cert = SSL_get_peer_certificate(ssl);
#endif
		if (cert != NULL) {
			X509_free(cert);
		}
		else {
			RRR_MSG_0("No certificate received in TLS handshake fd %i\n",
					handle->submodule_fd);
			return RRR_NET_TRANSPORT_SEND_SOFT_ERROR;
		}
	}

	long verify_result = 0;
	if ((verify_result = SSL_get_verify_result(ssl)) != X509_V_OK) {
		RRR_MSG_0("Certificate verification failed for fd %i with reason %li\n",
				handle->submodule_fd, verify_result);
		return RRR_NET_TRANSPORT_SEND_SOFT_ERROR;
	}

	return RRR_NET_TRANSPORT_SEND_OK;
}

static int __rrr_net_transport_openssl_is_tls (void) {
	return 1;
}

static const struct rrr_net_transport_methods tls_methods = {
	__rrr_net_transport_openssl_destroy,
	__rrr_net_transport_openssl_connect,
	NULL,
	__rrr_net_transport_openssl_bind_and_listen,
	NULL,
	NULL,
	__rrr_net_transport_openssl_accept,
	__rrr_net_transport_openssl_ssl_data_close,
	__rrr_net_transport_openssl_pre_destroy,
	__rrr_net_transport_openssl_read_message,
	__rrr_net_transport_openssl_read,
	NULL,
	NULL,
	NULL,
	NULL,
	NULL,
	NULL,
	NULL,
	NULL,
	NULL,
	NULL,
	NULL,
	__rrr_net_transport_openssl_send,
	__rrr_net_transport_openssl_poll,
	__rrr_net_transport_openssl_handshake,
	__rrr_net_transport_openssl_is_tls,
	__rrr_net_transport_openssl_selected_proto_get
};

int rrr_net_transport_openssl_new (
		struct rrr_net_transport_tls **target,
		int flags,
		const char *certificate_file,
		const char *private_key_file,
		const char *ca_file,
		const char *ca_path,
		const char *alpn_protos,
		unsigned int alpn_protos_length
) {
	if ((rrr_net_transport_tls_common_new (
			target,
			flags,
			0,
			certificate_file,
			private_key_file,
			ca_file,
			ca_path,
			alpn_protos,
			alpn_protos_length
	)) != 0) {
		return 1;
	}

	rrr_openssl_global_register_user();

	(*target)->methods = &tls_methods;
	(*target)->ssl_client_method = TLS_client_method();
	(*target)->ssl_server_method = TLS_server_method();

	return 0;
}<|MERGE_RESOLUTION|>--- conflicted
+++ resolved
@@ -277,12 +277,9 @@
 			&new_handle,
 			transport,
 			RRR_NET_TRANSPORT_SOCKET_MODE_CONNECTION,
-<<<<<<< HEAD
 			"ossl outbound",
-=======
 			NULL,
 			NULL,
->>>>>>> d174a393
 			__rrr_net_transport_openssl_connect_callback,
 			&callback_data
 	)) != 0) {
@@ -390,12 +387,9 @@
 			&new_handle,
 			transport,
 			RRR_NET_TRANSPORT_SOCKET_MODE_LISTEN,
-<<<<<<< HEAD
 			"ossl listen",
-=======
 			NULL,
 			NULL,
->>>>>>> d174a393
 			__rrr_net_transport_openssl_bind_and_listen_callback,
 			&callback_data
 	)) != 0) {
@@ -523,12 +517,9 @@
 			new_handle,
 			listen_handle->transport,
 			RRR_NET_TRANSPORT_SOCKET_MODE_CONNECTION,
-<<<<<<< HEAD
 			"ossl accept",
-=======
 			NULL,
 			NULL,
->>>>>>> d174a393
 			__rrr_net_transport_openssl_accept_callback,
 			&callback_data
 	)) != 0) {
