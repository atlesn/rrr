/*

Read Route Record

Copyright (C) 2019-2025 Atle Solbakken atle@goliathdns.no

This program is free software: you can redistribute it and/or modify
it under the terms of the GNU General Public License as published by
the Free Software Foundation, either version 3 of the License, or
(at your option) any later version.

This program is distributed in the hope that it will be useful,
but WITHOUT ANY WARRANTY; without even the implied warranty of
MERCHANTABILITY or FITNESS FOR A PARTICULAR PURPOSE.  See the
GNU General Public License for more details.

You should have received a copy of the GNU General Public License
along with this program.  If not, see <http://www.gnu.org/licenses/>.

*/

// Allow SOCK_NONBLOCK on BSD
#define __BSD_VISIBLE 1
#include <sys/socket.h>
#undef __BSD_VISIBLE

#include <stddef.h>
#include <pthread.h>
#include <errno.h>
#include <stdlib.h>
#include <string.h>
#include <unistd.h>
#include <fcntl.h>
#include <sys/types.h>
#include <poll.h>
#include <sys/un.h>
#include <sys/stat.h>

#ifdef RRR_HAVE_EVENTFD
#	include <sys/eventfd.h>
#endif

#include "../log.h"
#include "../allocator.h"

#include "rrr_socket.h"
#include "rrr_socket_send_chunk.h"

#include "../log.h"
#include "../rrr_strerror.h"
#include "../rrr_umask.h"
#include "../util/rrr_time.h"
#include "../util/macro_utils.h"
#include "../util/posix.h"
#include "../util/linked_list.h"

/*
 * The meaning with this global tracking of sockets is to make sure that
 * forked processes can close not-needed sockets.
 *
 * The forked process will have access to this global data in the state
 * which it had when the fork was created. New sockets created in the
 * main process can be added later, but they are not visible to
 * the fork. Also, new sockets in the fork are not visible to main.
 */

// Allow read/write from self and group (mask away others)
// (Should sockets have executable flag?)
#define RRR_SOCKET_UNIX_DEFAULT_UMASK \
	S_IROTH | S_IWOTH | S_IXOTH

struct rrr_socket_private_data {
	RRR_LL_NODE(struct rrr_socket_private_data);
	enum rrr_socket_private_data_class class;
	void *data;
};

struct rrr_socket_private_data_collection {
	RRR_LL_HEAD(struct rrr_socket_private_data);
};

struct rrr_socket_holder {
	RRR_LL_NODE(struct rrr_socket_holder);
	int is_externally_opened;
	char *creator;
	char *filename_unlink;
	char *filename_no_unlink;
	struct rrr_socket_send_chunk_collection send_chunks;
	struct rrr_socket_options options;
	struct rrr_socket_private_data_collection private_data;
};

struct rrr_socket_holder_collection {
	RRR_LL_HEAD(struct rrr_socket_holder);
};

struct rrr_socket_holder_collection socket_list = {0};
static pthread_mutex_t socket_lock = PTHREAD_MUTEX_INITIALIZER;

void __rrr_socket_private_data_destroy (
		struct rrr_socket_private_data *node
) {
	RRR_FREE_IF_NOT_NULL(node->data);
	rrr_free(node);
}

void __rrr_socket_private_data_collection_clear (
		struct rrr_socket_private_data_collection *collection
) {
	RRR_LL_DESTROY(collection, struct rrr_socket_private_data, __rrr_socket_private_data_destroy(node));
}

int __rrr_socket_private_data_collection_allocate_and_push (
		struct rrr_socket_private_data_collection *collection,
		enum rrr_socket_private_data_class class,
		size_t size
) {
	int ret = 0;

	struct rrr_socket_private_data *new_node = rrr_allocate(sizeof(*new_node));
	if (new_node == NULL) {
		RRR_MSG_0("Could not allocate memory in __rrr_socket_private_data_collection_allocate_and_push\n");
		ret = 1;
		goto out;
	}

	memset(new_node, '\0', sizeof(*new_node));

	void *new_data = rrr_allocate(size);
	if (new_data == NULL) {
		RRR_MSG_0("Could not allocate memory in __rrr_socket_private_data_collection_allocate_and_push\n");
		ret = 1;
		goto out_free_node;
	}

	memset(new_data, '\0', sizeof(size));

	new_node->class = class;
	new_node->data = new_data;
	RRR_LL_PUSH(collection, new_node);

	goto out;
	out_free_node:
		rrr_free(new_node);
	out:
		return ret;
}

int __rrr_socket_holder_close_and_destroy(struct rrr_socket_holder *holder, int no_unlink) {
	int ret = 0;
	if (holder->options.fd > 0) {
		ret = close(holder->options.fd);
		if (ret != 0) {
			// A socket is sometimes closed by the other host
			if (errno != EBADF) {
				RRR_MSG_0("Warning: Socket close of fd %i failed in rrr_socket_close: %s\n",
						holder->options.fd, rrr_strerror(errno));
			}
		}
	}
	if (no_unlink == 0 && holder->filename_unlink != NULL) {
		RRR_DBG_7("socket pid %i filename %s unlink\n", getpid(), holder->filename_unlink);
		unlink(holder->filename_unlink);
	}
	__rrr_socket_private_data_collection_clear(&holder->private_data);
	RRR_FREE_IF_NOT_NULL(holder->filename_unlink);
	RRR_FREE_IF_NOT_NULL(holder->filename_no_unlink);
	RRR_FREE_IF_NOT_NULL(holder->creator);
	rrr_socket_send_chunk_collection_clear(&holder->send_chunks);
	rrr_free(holder);

	// Must always return 0 or linked list won' remove the node
	return 0;
}

int __rrr_socket_holder_new (
		struct rrr_socket_holder **holder,
		const char *creator,
		const char *filename,
		int filename_unlink,
		int fd,
		int domain,
		int type,
		int protocol,
		int is_externally_opened
) {
	int ret = 0;

	*holder = NULL;

	struct rrr_socket_holder *result = rrr_allocate(sizeof(*result));
	if (result == NULL) {
		RRR_MSG_0("Could not allocate memory in __rrr_socket_holder_new\n");
		ret = 1;
		goto out;
	}

	memset(result, '\0', sizeof(*result));

	if (creator == NULL || *creator == '\0') {
		RRR_BUG("Creator was NULL in __rrr_socket_holder_new\n");
	}

	result->creator = rrr_strdup(creator);
	result->is_externally_opened = is_externally_opened;

	if (filename != NULL) {
		char *filename_tmp = rrr_strdup(filename);
		if (filename_tmp == NULL) {
			RRR_MSG_0("Could not allocate memory for filename in __rrr_socket_holder_new\n");
			ret = 1;
			goto out;
		}
		if (filename_unlink) {
			result->filename_unlink = filename_tmp;
		}
		else {
			result->filename_no_unlink = filename_tmp;
		}
	}

	result->options.fd = fd;
	result->options.domain = domain;
	result->options.type = type;
	result->options.protocol = protocol;

	*holder = result;
	result = NULL;

	out:
	RRR_FREE_IF_NOT_NULL(result);
	return ret;
}

void rrr_socket_unlink (
		int fd
) {
	RRR_LL_ITERATE_BEGIN(&socket_list,struct rrr_socket_holder);
		if (node->options.fd == fd) {
			char *filename = node->filename_unlink != NULL ? node->filename_unlink : node->filename_no_unlink;
			if (filename == NULL) {
				RRR_MSG_0("Warning: Socket unlink of fd %i called but it had no filename registered with it.\n", fd);
				return;
			}
			RRR_DBG_7("socket pid %i fd %i filename %s direct unlink\n", getpid(), fd, filename);
			unlink(filename);
			return;
		}
	RRR_LL_ITERATE_END();

	RRR_MSG_0("Warning: Socket unlink of fd %i called but it was not registered.\n", fd);
}

int rrr_socket_with_filename_do (
		int fd,
		int (*callback)(const char *filename, void *arg),
		void *callback_arg
) {
	RRR_LL_ITERATE_BEGIN(&socket_list, struct rrr_socket_holder);
		if (node->options.fd == fd) {
			if (node->filename_unlink) {
				return callback(node->filename_unlink, callback_arg);
			}
			else {
				return callback(node->filename_no_unlink, callback_arg);
			}
		}
	RRR_LL_ITERATE_END();

	return 1;
}
		
int rrr_socket_get_filename_from_fd (
		char **result,
		int fd
) {
	*result = NULL;

	pthread_mutex_lock(&socket_lock);

	int ret = 0;

	RRR_LL_ITERATE_BEGIN(&socket_list, struct rrr_socket_holder);
		if (node->options.fd == fd) {
			const char *filename = (node->filename_unlink ? node->filename_unlink : node->filename_no_unlink);
			if (filename != NULL && *(filename) != '\0') {
				char *filename_new = rrr_strdup(filename);
				if (filename_new == NULL) {
					RRR_MSG_0("Could not allocate memory in rrr_socket_get_filename_from_fd\n");
					ret = 1;
					goto out;
				}
				*result = filename_new;
			}
			ret = 0;
			goto out;
		}
	RRR_LL_ITERATE_END();

	out:
	pthread_mutex_unlock(&socket_lock);
	return ret;
}
		
int rrr_socket_get_fd_from_filename (
		const char *filename
) {
	pthread_mutex_lock(&socket_lock);

	int ret = -1;

	RRR_LL_ITERATE_BEGIN(&socket_list, struct rrr_socket_holder);
		const char *filename_node = (node->filename_unlink ? node->filename_unlink : node->filename_no_unlink);
		if (filename_node != NULL && strcmp(filename, filename_node) == 0) {
			ret = node->options.fd;
			goto out;
		}
	RRR_LL_ITERATE_END();

	out:
	pthread_mutex_unlock(&socket_lock);
	return ret;
}

int rrr_socket_get_options_from_fd (
		struct rrr_socket_options *target,
		int fd
) {
	memset (target, '\0', sizeof(*target));

	int ret = 1;

	pthread_mutex_lock(&socket_lock);

	RRR_LL_ITERATE_BEGIN(&socket_list, struct rrr_socket_holder);
		if (node->options.fd == fd) {
			*target = node->options;
			ret = 0;
			RRR_LL_ITERATE_LAST();
		}
	RRR_LL_ITERATE_END();

	pthread_mutex_unlock(&socket_lock);

	return ret;
}

void *rrr_socket_get_private_data_from_fd (
		int fd,
		enum rrr_socket_private_data_class class,
		size_t size
) {
	void *result = NULL;

	pthread_mutex_lock(&socket_lock);

	RRR_LL_ITERATE_BEGIN(&socket_list, struct rrr_socket_holder);
		if (node->options.fd == fd) {
			struct rrr_socket_holder *socket_holder = node;
			RRR_LL_ITERATE_BEGIN(&socket_holder->private_data, struct rrr_socket_private_data);
				if (node->class == class) {
					result = node->data;
					goto out;
				}
			RRR_LL_ITERATE_END();

			if (__rrr_socket_private_data_collection_allocate_and_push(&socket_holder->private_data, class, size) != 0) {
				goto out;
			}
			result = RRR_LL_LAST(&socket_holder->private_data);

			goto out;
		}
	RRR_LL_ITERATE_END();

	out:
	pthread_mutex_unlock(&socket_lock);
	return result;
}

int rrr_socket_with_lock_do (
		int (*callback)(void *arg),
		void *arg
) {
	int ret = 0;
	pthread_mutex_lock(&socket_lock);
	ret = callback(arg);
	pthread_mutex_unlock(&socket_lock);
	return ret;
}

static void __rrr_socket_dump_unlocked (void) {
	RRR_DBG_7("There are now %i sockets\n", RRR_LL_COUNT(&socket_list));
/*	Noisy
	RRR_LL_ITERATE_BEGIN(&socket_list,struct rrr_socket_holder);
		const char *filename = (node->filename_unlink ? node->filename_unlink : node->filename_no_unlink);
		RRR_DBG_7 ("fd %i pid %i creator %s filename %s%s\n", node->options.fd, getpid(), node->creator, filename, node->filename_unlink ? " (listen)" : "");
	RRR_LL_ITERATE_END();
	RRR_DBG_7("---\n");*/
}

static int __rrr_socket_add_unlocked (
		int fd,
		int domain,
		int type,
		int protocol,
		const char *creator,
		const char *filename,
		int filename_unlink,
		int is_externally_opened
) {
	int ret = 0;
	struct rrr_socket_holder *holder = NULL;

	if (__rrr_socket_holder_new(&holder, creator, filename, filename_unlink, fd, domain, type, protocol, is_externally_opened) != 0) {
		RRR_MSG_0("Could not create socket holder in __rrr_socket_add_unlocked\n");
		ret = 1;
		goto out;
	}

	RRR_LL_UNSHIFT(&socket_list,holder);
	holder = NULL;

	if (RRR_DEBUGLEVEL_7) {
		RRR_DBG_7("rrr_socket add fd %i pid %i, sockets are now:\n", fd, getpid());
		__rrr_socket_dump_unlocked();
	}

	out:
	RRR_FREE_IF_NOT_NULL(holder);
	return ret;
}

int rrr_socket_accept (
		int fd_in,
		struct sockaddr *addr,
		socklen_t *__restrict addr_len,
		const char *creator
) {
	int fd_out = 0;

	struct rrr_socket_options options;

	if (rrr_socket_get_options_from_fd(&options, fd_in) != 0) {
		RRR_MSG_0("Could not get socket options in rrr_socket_accept\n");
		fd_out = -1;
		goto out;
	}

	pthread_mutex_lock(&socket_lock);

	socklen_t addr_len_orig = *addr_len;
	fd_out = accept(fd_in, (struct sockaddr *) addr, addr_len);
	if (fd_out != -1) {
		__rrr_socket_add_unlocked(fd_out, options.domain, options.type, options.protocol, creator, NULL, 0, 0);
	}
	if (*addr_len > addr_len_orig) {
		RRR_BUG("BUG: Given addr_len was to short in rrr_socket_accept\n");
	}
	pthread_mutex_unlock(&socket_lock);

	if (fd_out != -1 && (options.type & SOCK_NONBLOCK) == SOCK_NONBLOCK) {
		int flags = fcntl(fd_out, F_GETFL, 0);
		if (flags == -1) {
			RRR_MSG_0("fd %i<-%i error while getting flags with fcntl for socket in rrr_socket_accept: %s\n", fd_in, fd_out, rrr_strerror(errno));
			goto out_close;
		}
		if (fcntl(fd_out, F_SETFL, flags | O_NONBLOCK) == -1) {
			RRR_MSG_0("fd %i<-%i error while setting O_NONBLOCK on socket in rrr_socket_accept: %s\n", fd_in, fd_out, rrr_strerror(errno));
			goto out_close;
		}
	}

	out:
	return fd_out;

	out_close:
	rrr_socket_close(fd_out);
	return -1;
}

int rrr_socket_mkstemp (
		char *filename,
		const char *creator
) {
	int fd = 0;

	pthread_mutex_lock(&socket_lock);
	fd = mkstemp(filename);
	if (fd != -1) {
		__rrr_socket_add_unlocked(fd, 0, 0, 0, creator, filename, 1, 0);
	}
	pthread_mutex_unlock(&socket_lock);

	return fd;
}

int rrr_socket_bind_and_listen (
		int fd,
		struct sockaddr *addr,
		socklen_t addr_len,
		int sockopts,
		int num_clients
) {
	if (sockopts != 0) {
		int enable = 1;
		if (setsockopt (fd, SOL_SOCKET, sockopts, &enable, sizeof(enable)) != 0) {
			RRR_MSG_0 ("Could not set SO_REUSEADDR for socket: %s\n", rrr_strerror(errno));
			return 1;
		}
	}
	if (bind(fd, addr, addr_len) != 0) {
		RRR_DBG_1("Note: Could not bind to socket: %s\n",rrr_strerror(errno));
		return 1;
	}
	if (listen(fd, num_clients) != 0) {
		RRR_MSG_0("Could not listen on socket: %s\n", rrr_strerror(errno));
		return 1;
	}
	return 0;
}

static int __rrr_socket_open_nolock (
		const char *filename,
		int flags,
		int mode,
		const char *creator,
		int register_for_unlink
) {
	int fd = 0;
	fd = open(filename, flags, mode);

	if (fd != -1) {
		__rrr_socket_add_unlocked(fd, 0, 0, 0, creator, filename, register_for_unlink, 0);
	}

	RRR_DBG_7("rrr_socket_open fd %i pid %i filename %s creator %s flags %i\n", fd, getpid(), filename, creator, flags);

	return fd;
}

int rrr_socket_open (
		const char *filename,
		int flags,
		int mode,
		const char *creator,
		int register_for_unlink
) {
	int fd = 0;
	pthread_mutex_lock(&socket_lock);
	fd = __rrr_socket_open_nolock(filename, flags, mode, creator, register_for_unlink);
	pthread_mutex_unlock(&socket_lock);
	return fd;
}

int rrr_socket_open_and_read_file_head (
		char **result,
		rrr_biglength *result_bytes,
		rrr_biglength *file_size,
		const char *filename,
		int options,
		int mode,
		rrr_biglength bytes
) {
	int ret = 0;

	*result = NULL;
	*result_bytes = 0;
	*file_size = 0;

	char *contents_tmp = NULL;
	int fd = rrr_socket_open(filename, options, mode, "rrr_socket_open_and_read_file", 0);

	if (fd <= 0) {
		RRR_DBG_7("Could not open file '%s' for reading: %s\n",
				filename, rrr_strerror(errno));
		ret = 1;
		goto out;
	}

	ssize_t bytes_total = lseek(fd, 0, SEEK_END);
	if (bytes_total == 0) {
		goto out;
	}
	else if (bytes_total < 0) {
		RRR_MSG_0("Could not seek to end of file '%s': %s\n",
				filename, rrr_strerror(errno));
		ret = 1;
		goto out;
	}

	if (bytes <= 0 || bytes > (rrr_biglength) bytes_total) {
		bytes = (rrr_biglength) bytes_total;
	}

	if (lseek(fd, 0, SEEK_SET) != 0) {
		RRR_MSG_0("Could not seek to beginning of file '%s': %s\n",
				filename, rrr_strerror(errno));
		ret = 1;
		goto out;
	}

	if ((contents_tmp = rrr_allocate((size_t) bytes + 1)) == NULL) {
		RRR_MSG_0("Could not allocate memory in rrr_socket_open_and_read_file\n");
		ret = 1;
		goto out;
	}

	ssize_t bytes_read;
	if ((rrr_biglength) (bytes_read = read(fd, contents_tmp, (size_t) bytes)) != bytes) {
		RRR_MSG_0("Could not read all bytes from file '%s', return was %lli: %s\n",
				filename, (long long int) bytes_read, rrr_strerror(errno));
		ret = 1;
		goto out;
	}

	// Make sure we allocate bytes + 1 above
	contents_tmp[bytes] = '\0';

	*result = contents_tmp;
	*result_bytes = bytes;
	*file_size = (rrr_biglength) bytes_total;
	contents_tmp = NULL;

	out:
	RRR_FREE_IF_NOT_NULL(contents_tmp);
	if (fd > 0) {
		rrr_socket_close(fd);
	}
	return ret;

}

int rrr_socket_open_and_read_file (
		char **result,
		rrr_biglength *result_bytes,
		const char *filename,
		int options,
		int mode
) {
	rrr_biglength file_size_dummy;

	return rrr_socket_open_and_read_file_head (
			result,
			result_bytes,
			&file_size_dummy,
			filename,
			options,
			mode,
			0 /* 0 means whole file */
	);
}

#ifdef RRR_HAVE_EVENTFD
int rrr_socket_eventfd (
		const char *creator
) {
	int fd = 0;

	if ((fd = eventfd(0, EFD_NONBLOCK)) < 0) {
		RRR_MSG_0("Failed to create eventfd in rrr_socket_eventfd: %s\n", rrr_strerror(errno));
	}

	if (fd != -1) {
		pthread_mutex_lock(&socket_lock);
		__rrr_socket_add_unlocked(fd, 0, 0, 0, creator, NULL, 0);
		pthread_mutex_unlock(&socket_lock);
	}

	RRR_DBG_7("rrr_socket_eventfd fd %i pid %i\n", fd, getpid());

	return fd;
}
#endif /* RRR_HAVE_EVENTFD */

static int __rrr_socket_pipe (
		int result[2],
		const char *creator,
		int nonblock
) {
	int ret = 0;

	int fds[2];

	if (pipe(fds) != 0) {
		RRR_MSG_0("Failed to create pipe in rrr_socket_pipe: %s\n", rrr_strerror(errno));
		ret = RRR_SOCKET_HARD_ERROR;
		goto out;
	}

	if (nonblock) {
		for (int i = 0; i < 2; i++) {
			if (fcntl (fds[i], F_SETFL, fcntl(fds[i], F_GETFL) | O_NONBLOCK) != 0) {
				RRR_MSG_0("fcntl() failed in rrr_socket_pipe: %s\n", rrr_strerror(errno));
				ret = RRR_SOCKET_HARD_ERROR;
				goto out_close;
			}
		}
	}

	pthread_mutex_lock(&socket_lock);
	ret |= __rrr_socket_add_unlocked(fds[0], 0, 0, 0, creator, NULL, 0, 0);
	ret |= __rrr_socket_add_unlocked(fds[1], 0, 0, 0, creator, NULL, 0, 0);
	pthread_mutex_unlock(&socket_lock);

	RRR_DBG_7("rrr_socket_pipe fd %i<-%i pid %i\n", fds[0], fds[1], getpid());

	if (ret != 0) {
		RRR_MSG_0("Failed to add sockets in rrr_socket_pipe\n");
		goto out_destroy;
	}

	memcpy(result, fds, sizeof(fds));

	goto out;
	out_destroy:
		rrr_socket_close(fds[0]);
		rrr_socket_close(fds[1]);
		goto out;
	out_close:
		close(fds[0]);
		close(fds[1]);
		goto out;
	out:
		return ret;
}

int rrr_socket_pipe (
		int result[2],
		const char *creator
) {
	return __rrr_socket_pipe(result, creator, 1 /* Non-block */);
}

int rrr_socket_pipe_blocking (
		int result[2],
		const char *creator
) {
	return __rrr_socket_pipe(result, creator, 0 /* Blocking */);
}

int rrr_socket (
		int domain,
		int type,
		int protocol,
		const char *creator,
		const char *filename,
		int register_for_unlink
) {
	int fd = 0;
	pthread_mutex_lock(&socket_lock);
	fd = socket(domain, type, protocol);

	if (fd != -1) {
		__rrr_socket_add_unlocked(fd, domain, type, protocol, creator, filename, register_for_unlink, 0);
	}

	RRR_DBG_7("rrr_socket fd %i pid %i filename %s\n", fd, getpid(), filename);

	pthread_mutex_unlock(&socket_lock);
	return fd;
}

static void __rrr_socket_unregister (int *was_registered, int fd, int no_unlink) {
	*was_registered = 0;

	pthread_mutex_lock(&socket_lock);

	RRR_LL_ITERATE_BEGIN(&socket_list,struct rrr_socket_holder);
		if (node->options.fd == fd) {
			RRR_LL_ITERATE_SET_DESTROY();
			RRR_LL_ITERATE_LAST();
			*was_registered = 1;
		}
	RRR_LL_ITERATE_END_CHECK_DESTROY(&socket_list,__rrr_socket_holder_close_and_destroy(node, no_unlink));

	pthread_mutex_unlock(&socket_lock);
}

static int __rrr_socket_close (int fd, int ignore_unregistered, int no_unlink) {
	int did_destroy = 0;

	if (fd <= 0) {
		RRR_BUG("rrr_socket_close called with fd <= 0: %i\n", fd);
	}

	RRR_DBG_7("rrr_socket_close fd %i pid %i no unlink %i\n", fd, getpid(), no_unlink);

	__rrr_socket_unregister(&did_destroy, fd, no_unlink);

	if (did_destroy != 1 && ignore_unregistered == 0) {
		// NOTE ! If this warning appears, program must be fixed. In a possible race
		//        condition, we might try to close an FD opened by somebody else.
		RRR_MSG_0("Warning: Socket close of fd %i called but it was not registered. Attempting to close anyway.\n", fd);
		int ret = close(fd);
		if (ret != 0) {
			// A socket is sometimes closed by the other host
			if (errno != EBADF) {
				RRR_MSG_0("Warning: Socket close of fd %i failed in rrr_socket_close: %s\n", fd, rrr_strerror(errno));
			}
		}
	}

	return 0;
}

int rrr_socket_close (int fd) {
	return __rrr_socket_close (fd, 0, 0);
}

int rrr_socket_close_if_set (int *fd) {
	int ret = 0;

	if (!*fd)
		goto out;
	
	ret = __rrr_socket_close (*fd, 0, 0);
	*fd = 0;

	out:
	return ret;
}

int rrr_socket_close_no_unlink (int fd) {
	return __rrr_socket_close (fd, 0, 1);
}

int rrr_socket_close_ignore_unregistered (int fd) {
	return __rrr_socket_close (fd, 1, 0);
}

int __rrr_socket_close_all_except_array (int *fds, size_t fd_count, int no_unlink) {
	int ret = 0;

	RRR_DBG_7("%s pid %i no_unlink %i\n", __func__, getpid(), no_unlink);

	int count = 0;

	pthread_mutex_lock(&socket_lock);

	RRR_LL_ITERATE_BEGIN(&socket_list,struct rrr_socket_holder);
		int match = 0;
		for (size_t i = 0; i < fd_count; i++) {
			if (node->options.fd == fds[i]) {
				match = 1;
				break;
			}
		}
		if (match) {
			RRR_DBG_7("- Not closing %i, was in except list\n", node->options.fd);
		}
		else {
			RRR_DBG_7("- Closing %i\n", node->options.fd);
			RRR_LL_ITERATE_SET_DESTROY();
			count++;
		}
	RRR_LL_ITERATE_END_CHECK_DESTROY(&socket_list,__rrr_socket_holder_close_and_destroy(node, no_unlink));

	if (RRR_DEBUGLEVEL_7) {
		__rrr_socket_dump_unlocked();
	}

	pthread_mutex_unlock(&socket_lock);

	RRR_DBG_1("Closed %i sockets pid %i\n", count, getpid());

	return ret;
}

static int __rrr_socket_close_all_except_cb (int no_unlink, int (*except_cb)(int fd, void *arg), void *arg) {
	int ret = 0;

	RRR_DBG_7("%s pid %i no_unlink %i\n", __func__, getpid(), no_unlink);

	int count = 0;

	pthread_mutex_lock(&socket_lock);

	RRR_LL_ITERATE_BEGIN(&socket_list,struct rrr_socket_holder);
		if (except_cb(node->options.fd, arg)) {
			RRR_DBG_7("- Not closing %i as instructed by except callback\n", node->options.fd);
		}
		else {
			RRR_DBG_7("- Closing %i\n", node->options.fd);
			RRR_LL_ITERATE_SET_DESTROY();
			count++;
		}
	RRR_LL_ITERATE_END_CHECK_DESTROY(&socket_list,__rrr_socket_holder_close_and_destroy(node, no_unlink));

	if (RRR_DEBUGLEVEL_7) {
		__rrr_socket_dump_unlocked();
	}

	pthread_mutex_unlock(&socket_lock);

	RRR_DBG_1("Closed %i sockets pid %i\n", count, getpid());

	return ret;
}

static int __rrr_socket_close_all_except (int fd, int no_unlink) {
	return __rrr_socket_close_all_except_array(&fd, 1, no_unlink);
}

int rrr_socket_close_all_except (int fd) {
	return __rrr_socket_close_all_except(fd, 0);
}

int rrr_socket_close_all_except_no_unlink (int fd) {
	return __rrr_socket_close_all_except(fd, 1);
}

int rrr_socket_close_all (void) {
	return __rrr_socket_close_all_except(0, 0);
}

int rrr_socket_close_all_no_unlink (void) {
	return __rrr_socket_close_all_except(0, 1);
}

int rrr_socket_close_all_except_array (int *fds, size_t fd_count) {
	return __rrr_socket_close_all_except_array (fds, fd_count, 0);
}

int rrr_socket_close_all_except_array_no_unlink (int *fds, size_t fd_count) {
	return __rrr_socket_close_all_except_array (fds, fd_count, 1);
}

int rrr_socket_add (
		int fd,
		int domain,
		int type,
		int protocol,
		const char *creator
) {
	int ret = 0;

	assert(fd > 0);

	RRR_DBG_7("rrr_socket external add fd %i pid %i\n", fd, getpid());

	pthread_mutex_lock(&socket_lock);

	if ((ret = __rrr_socket_add_unlocked(fd, domain, type, protocol, creator, NULL, 0, 1 /* Is externally opened */)) != 0) {
		goto out_unlock;
	}

	out_unlock:
		pthread_mutex_unlock(&socket_lock);
	//out:
		return ret;
}

int rrr_socket_remove (
		int fd
) {
	int ret = 0;

	RRR_DBG_7("rrr_socket external remove fd %i pid %i\n", fd, getpid());

	RRR_LL_ITERATE_BEGIN(&socket_list,struct rrr_socket_holder);
		if (node->options.fd == fd) {
			assert(node->is_externally_opened);
			RRR_LL_ITERATE_LAST();
		}
	RRR_LL_ITERATE_END();

	int was_registered = 0;
	__rrr_socket_unregister (&was_registered, fd, 1);

	assert(was_registered);

	return ret;
}

<<<<<<< HEAD
=======
int rrr_socket_close_all_except_cb (int (*except_cb)(int fd, void *arg), void *arg) {
	return __rrr_socket_close_all_except_cb (0, except_cb, arg);
}

int rrr_socket_close_all_except_cb_no_unlink (int (*except_cb)(int fd, void *arg), void *arg) {
	return __rrr_socket_close_all_except_cb (1, except_cb, arg);
}

int rrr_socket_dup2 (int oldfd, int newfd) {
	int ret = 0;

	RRR_DBG_7("rrr_socket_dup2 %i %i pid %i\n",
			oldfd, newfd, getpid());

	if (oldfd == newfd)
		goto out;

	if (dup2(oldfd, newfd) < 0) {
		RRR_MSG_0("dup2 failed in %s: %s\n", __func__, rrr_strerror(errno));
		ret = 1;
		goto out;
	}

	int did_destroy = 0;

	pthread_mutex_lock(&socket_lock);

	RRR_LL_ITERATE_BEGIN(&socket_list,struct rrr_socket_holder);
		if (node->options.fd == newfd) {
			did_destroy = 1;
			node->options.fd = 0;
			RRR_LL_ITERATE_SET_DESTROY();
			RRR_LL_ITERATE_LAST();
		}
	RRR_LL_ITERATE_END_CHECK_DESTROY(&socket_list,__rrr_socket_holder_close_and_destroy(node, 0));

	pthread_mutex_unlock(&socket_lock);

	if (did_destroy) {
		RRR_DBG_7("rrr_socket_dup2 closed %i pid %i\n",
			newfd, getpid());
	}
	else {
		RRR_DBG_7("rrr_socket_dup2 %i was not registered in socket framework pid %i\n",
			newfd, getpid());
	}

	out:
	return ret;
}

>>>>>>> df31e9c7
int rrr_socket_fifo_create (
		int *fd_result,
		const char *filename,
		const char *creator,
		int do_write_mode,
		int do_nonblock,
		int unlink_if_exists
) {
	int ret = 0;

	*fd_result = 0;

	int fd = 0;

	pthread_mutex_lock(&socket_lock);

	if (unlink_if_exists) {
		if (unlink(filename) != 0) {
			if (errno != ENOENT) {
				RRR_MSG_0("Could not unlink file %s before creation of fifo pipe: %s\n",
						filename, rrr_strerror(errno));
				ret = 1;
				goto out;
			}
		}
	}

	if ((ret = mkfifo(filename, 0660)) != 0) {
		RRR_MSG_0("Could not create fifo pipe %s: %s\n",
				filename, rrr_strerror(errno));
		ret = 1;
		goto out;
	}

	int retry_limit = 100;

	retry:
	fd = __rrr_socket_open_nolock (
			filename,
			(do_write_mode ? O_WRONLY : O_RDONLY) | (do_nonblock ? O_NONBLOCK : 0),
			0,
			creator,
			1
	);

	if (fd < 0) {
		if (errno == ENXIO && --retry_limit >= 0 && do_nonblock) {
			// Wait for reader to connect
			rrr_posix_usleep(20000); // 20 ms
			goto retry;
		}
		RRR_MSG_0("Failed to open fifo pipe in rrr_socket_fifo_create: %s\n", rrr_strerror(errno));
		ret = 1;
		goto out_unlink;
	}

	RRR_DBG_7("rrr_socket create fifo pipe %s fd %i pid %i\n",
			filename, fd, getpid());

	*fd_result = fd;

	goto out;
	out_unlink:
		if (unlink(filename) != 0) { // Don't set/overwrite ret here
			RRR_MSG_0("Warning: Failed to unlink '%s' when cleaning up after error in rrr_socket_fifo_create: %s\n",
					filename, rrr_strerror(errno));
		}
	out:
		pthread_mutex_unlock(&socket_lock);
	return ret;
}

struct rrr_socket_bind_and_listen_umask_callback_data {
	int fd;
	struct sockaddr *addr;
	socklen_t addr_len;
	int num_clients;
};

static int __rrr_socket_bind_and_listen_umask_callback (void *callback_arg) {
	struct rrr_socket_bind_and_listen_umask_callback_data *data = callback_arg;

	return rrr_socket_bind_and_listen(data->fd, data->addr, data->addr_len, 0, data->num_clients);
}

int rrr_socket_unix_create_bind_and_listen (
		int *fd_result,
		const char *creator,
		const char *filename_orig,
		int num_clients,
		int nonblock,
		int do_mkstemp,
		int do_unlink_if_exists
) {
	int ret = 0;

	*fd_result = 0;

	char filename_tmp[strlen(filename_orig) + 1];
	strcpy(filename_tmp, filename_orig);

	struct sockaddr_un addr = {0};
	socklen_t addr_len = sizeof(addr);
	int fd = 0;

	if (strlen(filename_orig) > sizeof(addr.sun_path) - 1) {
		RRR_MSG_0("Filename was too long in rrr_socket_unix_create_bind_and_listen, max is %llu\n",
				(unsigned long long) (sizeof(addr.sun_path) - 1));
		ret = 1;
		goto out;
	}

	if (do_unlink_if_exists != 0 && do_mkstemp != 0) {
		RRR_BUG("BUG: Both do_unlink_if_exists and do_mkstemp was set in rrr_socket_unix_create_bind_and_listen\n");
	}

	if (do_mkstemp != 0) {
		fd = rrr_socket_mkstemp(filename_tmp, creator);
		if (fd < 0) {
			RRR_MSG_0("mkstemp ('%s') failed in while creating unix socket: %s\n", filename_tmp, rrr_strerror(errno));
			ret = 1;
			goto out;
		}
		rrr_socket_close(fd);
	}
	else if (access (filename_tmp, F_OK) == 0) {
		if (do_unlink_if_exists != 0) {
			if ((ret = unlink(filename_tmp)) != 0) {
				RRR_MSG_0("Could not unlink file '%s' before creating socket: %s\n",
						filename_tmp, rrr_strerror(errno));
				ret = 1;
				goto out;
			}
		}
		else {
			RRR_MSG_0("Filename '%s' already exists while creating socket, please delete it first or use another filename\n",
					filename_tmp);
			ret = 1;
			goto out;
		}
	}

	strcpy(addr.sun_path, filename_tmp);
	addr.sun_family = AF_UNIX;

	fd = rrr_socket(AF_UNIX, SOCK_STREAM | (nonblock != 0 ? SOCK_NONBLOCK : 0), 0, creator, filename_tmp, 1);

	if (fd < 0) {
		RRR_MSG_0("Could not create socket in rrr_socket_unix_create_bind_and_listen\n");
		ret = 1;
		goto out;
	}

	struct rrr_socket_bind_and_listen_umask_callback_data callback_data = {
		fd,
		(struct sockaddr *) &addr,
		addr_len,
		num_clients
	};

	// The umask wrap is overkill as the global umask should have been set already, but
	// maybe the umask needs to be configurable at a later time
	if (rrr_umask_with_umask_lock_do(RRR_SOCKET_UNIX_DEFAULT_UMASK, __rrr_socket_bind_and_listen_umask_callback, &callback_data)) {
		RRR_MSG_0("Could not bind an listen to socket in rrr_socket_unix_create_bind_and_listen\n");
		ret = 1;
		goto out;
	}

	RRR_DBG_7("fd %i unix socket created file %s pid %i clients %i umask %i\n",
			fd, addr.sun_path, getpid(), num_clients, RRR_SOCKET_UNIX_DEFAULT_UMASK);

	*fd_result = fd;
	fd = 0;

	out:
	if (fd > 0) {
		rrr_socket_close(fd);
	}
	return ret;
}

int rrr_socket_send_check (
		int fd
) {
	int ret = RRR_SOCKET_OK;

	struct pollfd pollfd = {
		fd, POLLOUT, 0
	};

	if ((ret = poll(&pollfd, 1, 0) == -1) || ((pollfd.revents & (POLLERR|POLLHUP)) != 0)) {
		if ((pollfd.revents & (POLLHUP)) != 0) {
			RRR_DBG_7("fd %i connection refused or closed in send check (POLLHUP)\n", fd);
			ret = RRR_SOCKET_SOFT_ERROR;
			goto out;
		}
		else if (ret == -1 && (errno == EINPROGRESS || errno == EAGAIN || errno == EWOULDBLOCK)) {
			ret = RRR_SOCKET_NOT_READY;
			goto out;
		}
		else if (ret == -1 && (errno == ECONNREFUSED)) {
			RRR_DBG_7("fd %i connection refused in send check (ECONNREFUSED)\n", fd);
			ret = RRR_SOCKET_SOFT_ERROR;
			goto out;
		}

		RRR_MSG_0("fd %i error from poll() in send check: %s\n", fd, rrr_strerror(errno));
		ret = RRR_SOCKET_SOFT_ERROR;
		goto out;
	}
	else if ((pollfd.revents & POLLOUT) != 0) {
		goto out;
	}
	else {
		ret = RRR_SOCKET_SOFT_ERROR;
		goto out;
	}

	out:
	return ret;
}

static int __rrr_socket_send_check (
		int fd
) {
	int ret = RRR_SOCKET_OK;

	int items;
	struct pollfd pollfd = {
		fd, POLLOUT, 0
	};

	int timeout = 10; // 5 ms

	if ((items = poll(&pollfd, 1, timeout)) == -1 || ((pollfd.revents & (POLLERR|POLLHUP)) != 0)) {
		if ((pollfd.revents & (POLLHUP)) != 0) {
			RRR_DBG_7("Connection refused or closed in send check (POLLHUP)\n");
			ret = RRR_SOCKET_HARD_ERROR;
			goto out;
		}
		else if (items == -1 && (errno == EINPROGRESS || errno == EAGAIN || errno == EWOULDBLOCK)) {
			ret = RRR_SOCKET_SOFT_ERROR;
			goto out;
		}
		else if (items == -1 && (errno == ECONNREFUSED)) {
			RRR_DBG_1("Connection refused while connecting (ECONNREFUSED)\n");
			ret = RRR_SOCKET_HARD_ERROR;
			goto out;
		}

		RRR_MSG_0("fd %i error from poll() while connecting: %s\n", fd, rrr_strerror(errno));
		ret = RRR_SOCKET_HARD_ERROR;
		goto out;
	}
	else if ((pollfd.revents & POLLOUT) != 0) {
		goto out;
	}
	else {
		ret = RRR_SOCKET_SOFT_ERROR;
		goto out;
	}

	out:
	return ret;
}

int rrr_socket_connect_nonblock_postcheck_loop (
		int fd,
		uint64_t timeout_ms
) {
	int ret = RRR_SOCKET_SOFT_ERROR;

	uint64_t time_end = rrr_time_get_64() + timeout_ms;

	while (rrr_time_get_64() < time_end) {
		if ((ret = __rrr_socket_send_check(fd)) == 0) {
			goto out;
		}
		else if (ret == RRR_SOCKET_HARD_ERROR) {
			// Connection refused or some other error
			goto out;
		}
		else {
			// Soft error, try again
		}
		rrr_posix_usleep(10000); // 10 ms
	}

	out:
	return ret;
}

int rrr_socket_connect_nonblock (
		int fd,
		const struct sockaddr *addr,
		socklen_t addr_len
) {
	int ret = 0;

	if ((ret = connect(fd, addr, addr_len)) != 0) {
		if (errno == EINPROGRESS || errno == EAGAIN) {
			RRR_DBG_7 ("fd %i connection in progress\n", fd);
			ret = 0;
			goto out;
		}
		else if (errno == ECONNREFUSED) {
			RRR_DBG_7 ("fd %i connection refused\n", fd);
			ret = RRR_SOCKET_SOFT_ERROR;
			goto out;
		}
		else {
			RRR_MSG_0 ("fd %i error while connecting, address family was %u: %s\n",
					fd, addr->sa_family, rrr_strerror(errno));
			ret = 1;
			goto out;
		}
	}

	out:
	return ret;
}

int rrr_socket_unix_connect (
		int *socket_fd_final,
		const char *creator,
		const char *filename,
		int nonblock
) {
	int ret = RRR_SOCKET_OK;
	int socket_fd = 0;
	struct sockaddr_un addr;
	socklen_t addr_len = sizeof(addr);
	memset(&addr, '\0', sizeof(addr));

	*socket_fd_final = 0;

	if (strlen(filename) > sizeof(addr.sun_path) - 1) {
		RRR_MSG_0("Socket path from config was too long in rrr_socket_unix_create_and_connect\n");
		ret = RRR_SOCKET_SOFT_ERROR;
		goto out;
	}

	addr.sun_family = AF_UNIX;
	strcpy(addr.sun_path, filename);

	socket_fd = rrr_socket(AF_UNIX, SOCK_STREAM|(nonblock ? SOCK_NONBLOCK : 0), 0, creator, filename, 0);
	if (socket_fd < 0) {
		RRR_MSG_0("Error while creating socket in rrr_socket_unix_create_and_connect: %s\n", rrr_strerror(errno));
		ret = RRR_SOCKET_HARD_ERROR;
		goto out;
	}

	int connected = 0;
	for (int i = 0; i < 10 && connected == 0; i++) {
		if (rrr_socket_connect_nonblock(socket_fd, (struct sockaddr *) &addr, addr_len) != 0) {
			RRR_MSG_0("fd %i could not connect to socket %s try %i of %i: %s\n",
					socket_fd, filename, i + 1, 10, rrr_strerror(errno));
			rrr_posix_usleep(25000);
		}
		else {
			connected = 1;
			break;
		}
	}

	if (connected != 1) {
		ret = RRR_SOCKET_SOFT_ERROR;
		rrr_socket_close(socket_fd);
		goto out;
	}

	*socket_fd_final = socket_fd;

	out:
	return ret;
}

static size_t __rrr_socket_send_size_from_biglength (rrr_biglength a) {
	return (size_t) (a > SIZE_MAX ? SIZE_MAX : a);
}

int rrr_socket_sendto_nonblock_with_options (
		int *err,
		rrr_biglength *written_bytes,
		int fd,
		const struct rrr_socket_options *options,
		const void *data,
		const rrr_biglength size,
		const struct sockaddr *addr,
		socklen_t addr_len,
		int silent
) {
	int ret = RRR_SOCKET_OK;

	// This function never returns INCOMPLETE, use the check_retry functions for this

	*err = 0;
	*written_bytes = 0;
	rrr_biglength done_bytes_total = 0;

	int flags = 0;
	if ((options->type & SOCK_SEQPACKET) == SOCK_SEQPACKET) {
		flags |= MSG_EOR;
	}
	if ((options->type & SOCK_NONBLOCK) == SOCK_NONBLOCK) {
		flags |= MSG_DONTWAIT;
	}

	int max_retries = 10;
	ssize_t done_bytes = 0;

	retry:
	if (--max_retries == 0) {
		if (!silent)
			RRR_DBG_7("fd %i max retries reached in %s\n", fd, __func__);
		ret = RRR_SOCKET_SOFT_ERROR;
		*err = EAGAIN;
		goto out;
	}


	if (!silent)
		RRR_DBG_7("fd %i nonblock send loop starting, writing %" PRIrrrbl " bytes (where of %" PRIrrrbl " is complete) address length %u\n",
			fd, size, done_bytes_total, addr_len);

	// Truncate to size_t
	const size_t send_size = __rrr_socket_send_size_from_biglength(size - done_bytes_total);

	if (addr_len > 0) {
		done_bytes = sendto(fd, data + done_bytes_total, send_size, flags, addr, addr_len);
	}
	else if (flags != 0) {
		done_bytes = send(fd, data + done_bytes_total, send_size, flags);
	}
	else {
		done_bytes = write(fd, data + done_bytes_total, send_size);
	}

	if (done_bytes > 0) {
		rrr_biglength_add_bug(&done_bytes_total, (rrr_biglength) done_bytes);
	}

	if (done_bytes_total != size) {
		if (done_bytes <= 0) {
			if (done_bytes == -1) {
				*err = errno;
			}
			if (done_bytes == 0 || errno == EAGAIN || errno == EWOULDBLOCK) {
				rrr_posix_usleep(10);
				goto retry;
			}
			else if (errno == EPIPE) {
				if (!silent)
					RRR_DBG_7 ("Pipe full or connection closed by remote\n");
				ret = RRR_SOCKET_SOFT_ERROR;
				goto out;
			}
			else if (errno == ECONNREFUSED || errno == ECONNRESET) {
				if (!silent)
					RRR_DBG_7 ("Connection refused\n");
				ret = RRR_SOCKET_SOFT_ERROR;
				goto out;
			}
			else if (errno == EINTR) {
				rrr_posix_usleep(10);
				goto retry;
			}
			else {
				if (!silent)
					RRR_MSG_0("fd %i error from sendto flags %i addr ptr %p addr len %i: %s\n",
						fd,
						flags,
						addr,
						addr_len,
						rrr_strerror(errno)
					);
				ret = RRR_SOCKET_HARD_ERROR;
				goto out;
			}
		}
		else {
			rrr_posix_usleep(10);
			goto retry;
		}
	}
	else {
		ret = RRR_SOCKET_OK;
	}

	*err = 0;

	out:
	*written_bytes = done_bytes_total;
	return ret;
}

int rrr_socket_sendto_nonblock (
		int *err,
		rrr_biglength *written_bytes,
		int fd,
		const void *data,
		const rrr_biglength size,
		const struct sockaddr *addr,
		socklen_t addr_len,
		int silent
) {
	int ret = RRR_SOCKET_OK;

	struct rrr_socket_options options;
	if (rrr_socket_get_options_from_fd(&options, fd) != 0) {
		RRR_MSG_0("Could not get socket options for fd %i in %s\n", fd, __func__);
		ret = RRR_SOCKET_HARD_ERROR;
		goto out;
	}

	if ((ret = rrr_socket_sendto_nonblock_with_options (
			err,
			written_bytes,
			fd,
			&options,
			data,
			size,
			addr,
			addr_len,
			silent
	)) != RRR_SOCKET_OK) {
		goto out;
	}

	out:
	return ret;
}

int rrr_socket_sendto_nonblock_check_retry (
		rrr_biglength *written_bytes,
		int fd,
		const void *data,
		rrr_biglength size,
		const struct sockaddr *addr,
		socklen_t addr_len,
		int silent
) {
	int err = 0;
	int ret = rrr_socket_sendto_nonblock(&err, written_bytes, fd, data, size, addr, addr_len, silent);

	if (ret == RRR_SOCKET_SOFT_ERROR) {
		if (err == EWOULDBLOCK || err == EAGAIN || err == EINPROGRESS) {
			ret = RRR_SOCKET_WRITE_INCOMPLETE;
		}
	}

	return ret;
}

int rrr_socket_send_nonblock_check_retry (
		rrr_biglength *written_bytes,
		int fd,
		const void *data,
		rrr_biglength size,
		int silent
) {
	return rrr_socket_sendto_nonblock_check_retry(written_bytes, fd, data, size, NULL, 0, silent);
}

int rrr_socket_sendto_blocking (
		int fd,
		const void *data,
		rrr_biglength size,
		struct sockaddr *addr,
		socklen_t addr_len,
		int (*wait_callback)(int silent, void *arg),
		void *wait_callback_arg,
		int silent
) {
	int ret = 0;

	rrr_biglength written_bytes = 0;
	rrr_biglength written_bytes_total = 0;

	while (written_bytes_total < size) {
		if (!silent)
			RRR_DBG_7("fd %i blocking send loop writing %" PRIrrrbl " bytes (where of %" PRIrrrbl " is complete)\n",
				fd, size, written_bytes_total);

		if ((ret = rrr_socket_sendto_nonblock_check_retry (
				&written_bytes,
				fd,
				data + written_bytes_total,
				rrr_biglength_sub_bug_const(size, written_bytes_total),
				addr,
				addr_len,
				silent
		)) != 0) {
			if (ret != RRR_SOCKET_WRITE_INCOMPLETE) {
				if (!silent)
					RRR_DBG_7("Error from sendto on fd %i in rrr_socket_sendto_blocking\n", fd);
				goto out;
			}
			ret = 0;
		}

		written_bytes_total += written_bytes;

		if (!silent)
			RRR_DBG_7("fd %i blocking send loop written bytes total is %" PRIrrrbl " (this round was %" PRIrrrbl ")\n",
				fd, written_bytes_total, written_bytes);

		if (wait_callback) {
			if ((ret = wait_callback(silent, wait_callback_arg)) != 0) {
				goto out;
			}
		}
	}

	out:
	return ret;
}

int rrr_socket_send_blocking (
		int fd,
		void *data,
		rrr_biglength size,
		int (*wait_callback)(int silent, void *arg),
		void *wait_callback_arg,
		int silent
) {
	return rrr_socket_sendto_blocking(fd, data, size, NULL, 0, wait_callback, wait_callback_arg, silent);
}

int rrr_socket_check_alive (
		int fd,
		int silent
) {
	struct pollfd pollfd = {0};

	pollfd.fd = fd;
	pollfd.events = POLLIN;

	ssize_t ret_tmp = poll(&pollfd, 1, 10);

	if (ret_tmp < 0 || pollfd.revents & (POLLHUP|POLLERR|POLLNVAL)) {
		if (!silent)
			RRR_DBG_7("fd %i recv poll error in check alive: %s revents: %i\n",
				fd, ret_tmp == -1 ? rrr_strerror(errno) : "POLLHUP/POLLERR/POLLNVAL", pollfd.revents
			);
		return RRR_SOCKET_SOFT_ERROR;
	}
	else if (ret_tmp > 0) {
		char buf[1];
		ret_tmp = recv(fd, buf, sizeof(buf), MSG_PEEK|MSG_DONTWAIT);
		if (ret_tmp < 0) {
			if (!silent)
				RRR_DBG_7("fd %i recv peek error in check alive: %s\n", fd, rrr_strerror(errno));
			return RRR_SOCKET_SOFT_ERROR;
		}
		else if (ret_tmp == 0) {
			if (!silent)
				RRR_DBG_7("fd %i recv EOF in check alive, connection closed\n", fd);
			return RRR_READ_EOF;
		}
	}

	return RRR_SOCKET_OK;
}

void rrr_socket_datagram_init (
		struct rrr_socket_datagram *datagram,
		uint8_t *buf,
		size_t size
) {
	memset (datagram, '\0', sizeof(*datagram));

	datagram->msg_iov.iov_base = buf;
	datagram->msg_iov.iov_len = size;

	datagram->msg.msg_name = &datagram->addr_remote;
	datagram->msg.msg_namelen = sizeof(datagram->addr_remote);
	datagram->msg.msg_iov = &datagram->msg_iov;
	datagram->msg.msg_iovlen = 1;

	// Higher level protocol should set these and provide control
	// message buffer as needed
	datagram->msg.msg_control = NULL;
	datagram->msg.msg_controllen = 0;

	datagram->msg_len = 0;
}

int rrr_socket_recvmsg (
		struct rrr_socket_datagram *datagram,
		int fd
) {
	int ret = 0;

	// rrr_socket_datagram_reset must be called prior to calling this function.
	// Other fields in the msghdr struct may be initialized just after resetting.

	if (datagram->msg_len != 0) {
		RRR_BUG("Datagram struct was not clean in %s\n", __func__);
	}

	ssize_t bytes = recvmsg(fd, &datagram->msg, 0);
	if (bytes == 0 || (bytes == -1 && (errno == EAGAIN || errno == ENOTCONN || errno == EWOULDBLOCK))) {
		ret = RRR_SOCKET_READ_INCOMPLETE;
		goto out;
	}
	else if (bytes == -1) {
		RRR_MSG_0("recvmsg failed for fd %i: %s\n", fd, rrr_strerror(errno));
		ret = RRR_SOCKET_HARD_ERROR;
		goto out;
	}

	if (datagram->msg.msg_flags & MSG_TRUNC) {
		RRR_MSG_0("Warning: Data was truncated in %s, dropping it.\n", __func__);
		ret = RRR_SOCKET_READ_INCOMPLETE;
		goto out;
	}

	datagram->msg_len = (size_t) bytes;
	datagram->addr_remote_len = datagram->msg.msg_namelen;

	// The local address may be set by higher level protocol recvmsg function as needed

	out:
	return ret;
}

int rrr_socket_is_locked(void) {
	if (pthread_mutex_trylock(&socket_lock) != 0)
		return 1;
	pthread_mutex_unlock(&socket_lock);
	return 0;
}<|MERGE_RESOLUTION|>--- conflicted
+++ resolved
@@ -973,8 +973,6 @@
 	return ret;
 }
 
-<<<<<<< HEAD
-=======
 int rrr_socket_close_all_except_cb (int (*except_cb)(int fd, void *arg), void *arg) {
 	return __rrr_socket_close_all_except_cb (0, except_cb, arg);
 }
@@ -1026,7 +1024,6 @@
 	return ret;
 }
 
->>>>>>> df31e9c7
 int rrr_socket_fifo_create (
 		int *fd_result,
 		const char *filename,
