--- conflicted
+++ resolved
@@ -898,7 +898,6 @@
 	return __rrr_socket_close_all_except_array (fds, fd_count, 1);
 }
 
-<<<<<<< HEAD
 int rrr_socket_add (
 		int fd,
 		int domain,
@@ -944,14 +943,14 @@
 	assert(was_registered);
 
 	return ret;
-=======
+}
+
 int rrr_socket_close_all_except_cb (int (*except_cb)(int fd, void *arg), void *arg) {
 	return __rrr_socket_close_all_except_cb (0, except_cb, arg);
 }
 
 int rrr_socket_close_all_except_cb_no_unlink (int (*except_cb)(int fd, void *arg), void *arg) {
 	return __rrr_socket_close_all_except_cb (1, except_cb, arg);
->>>>>>> 488e25c5
 }
 
 int rrr_socket_fifo_create (
