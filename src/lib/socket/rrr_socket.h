/*

Read Route Record

Copyright (C) 2019-2025 Atle Solbakken atle@goliathdns.no

This program is free software: you can redistribute it and/or modify
it under the terms of the GNU General Public License as published by
the Free Software Foundation, either version 3 of the License, or
(at your option) any later version.

This program is distributed in the hope that it will be useful,
but WITHOUT ANY WARRANTY; without even the implied warranty of
MERCHANTABILITY or FITNESS FOR A PARTICULAR PURPOSE.  See the
GNU General Public License for more details.

You should have received a copy of the GNU General Public License
along with this program.  If not, see <http://www.gnu.org/licenses/>.

*/

#ifndef RRR_SOCKET_H
#define RRR_SOCKET_H

// Allow SOCK_NONBLOCK on BSD
#define __BSD_VISIBLE 1
#include <sys/socket.h>
#undef __BSD_VISIBLE

#include <unistd.h>
#include <inttypes.h>
#include <sys/types.h>
#include <stdint.h>

#include "rrr_socket_read.h"
#include "rrr_socket_constants.h"

#include "../util/linked_list.h"

enum rrr_socket_private_data_class {
	RRR_SOCKET_PRIVATE_DATA_CLASS_INPUT_DEVICE
};

struct rrr_socket_options {
	int fd;
	int domain;
	int type;
	int protocol;
};

void rrr_socket_unlink (
		int fd
);

struct rrr_socket_datagram {
	struct sockaddr_storage addr_remote;
	socklen_t addr_remote_len;
	struct sockaddr_storage addr_local;
	socklen_t addr_local_len;
	rrr_length tos;
	struct iovec msg_iov;
	struct msghdr msg;
	size_t msg_len;
};

int rrr_socket_with_filename_do (
		int fd,
		int (*callback)(const char *filename, void *arg),
		void *callback_arg
);
int rrr_socket_get_filename_from_fd (
		char **result,
		int fd
);
int rrr_socket_get_fd_from_filename (
		const char *filename
);
int rrr_socket_get_options_from_fd (
		struct rrr_socket_options *target,
		int fd
);
void *rrr_socket_get_private_data_from_fd (
		int fd,
		enum rrr_socket_private_data_class class_,
		size_t size
);
int rrr_socket_with_lock_do (
		int (*callback)(void *arg),
		void *arg
);
int rrr_socket_accept (
		int fd_in,
		struct sockaddr *addr,
		socklen_t *__restrict addr_len,
		const char *creator
);
int rrr_socket_mkstemp (
		char *filename,
		const char *creator
);
int rrr_socket_bind_and_listen (
		int fd,
		struct sockaddr *addr,
		socklen_t addr_len,
		int sockopts,
		int num_clients
);
int rrr_socket_open (
		const char *filename,
		int flags,
		int mode,
		const char *creator,
		int register_for_unlink
);
int rrr_socket_open_and_read_file_head (
		char **result,
		rrr_biglength *result_bytes,
		rrr_biglength *file_size,
		const char *filename,
		int options,
		int mode,
		rrr_biglength bytes
);
int rrr_socket_open_and_read_file (
		char **result,
		rrr_biglength *result_bytes,
		const char *filename,
		int options,
		int mode
);
#ifdef RRR_HAVE_EVENTFD
int rrr_socket_eventfd (
		const char *creator
);
#endif
int rrr_socket_pipe (
		int result[2],
		const char *creator
);

int rrr_socket_pipe_blocking (
		int result[2],
		const char *creator
);
int rrr_socket (
		int domain,
		int type,
		int protocol,
		const char *creator,
		const char *filename,
		int register_for_unlink
);
int rrr_socket_close (int fd);
int rrr_socket_close_if_set (int *fd);
int rrr_socket_close_no_unlink (int fd);
int rrr_socket_close_ignore_unregistered (int fd);
int rrr_socket_close_all_except (int fd);
int rrr_socket_close_all_except_no_unlink (int fd);
int rrr_socket_close_all (void);
int rrr_socket_close_all_no_unlink (void);
int rrr_socket_close_all_except_array (int *fds, size_t fd_count);
int rrr_socket_close_all_except_array_no_unlink (int *fds, size_t fd_count);
int rrr_socket_add (
		int fd,
		int domain,
		int type,
		int protocol,
		const char *creator
);
int rrr_socket_remove (
		int fd
);
<<<<<<< HEAD
=======
int rrr_socket_close_all_except_cb (int (*except_cb)(int fd, void *arg), void *arg);
int rrr_socket_close_all_except_cb_no_unlink (int (*except_cb)(int fd, void *arg), void *arg);
int rrr_socket_dup2 (int oldfd, int newfd);
>>>>>>> df31e9c7
int rrr_socket_fifo_create (
		int *fd_result,
		const char *filename,
		const char *creator,
		int do_write_mode,
		int do_nonblock,
		int unlink_if_exists
);
int rrr_socket_unix_create_bind_and_listen (
		int *fd_result,
		const char *creator,
		const char *filename_orig,
		int num_clients,
		int nonblock,
		int do_mkstemp,
		int do_unlink_if_exists
);
int rrr_socket_send_check (
		int fd
);
int rrr_socket_connect_nonblock_postcheck_loop (
		int fd,
		uint64_t timeout_ms
);
int rrr_socket_connect_nonblock (
		int fd,
		const struct sockaddr *addr,
		socklen_t addr_len
);
int rrr_socket_unix_connect (
		int *socket_fd_final,
		const char *creator,
		const char *filename,
		int nonblock
);
int rrr_socket_sendto_nonblock_with_options (
		int *err,
		rrr_biglength *written_bytes,
		int fd,
		const struct rrr_socket_options *options,
		const void *data,
		const rrr_biglength size,
		const struct sockaddr *addr,
		socklen_t addr_len,
		int silent
);
int rrr_socket_sendto_nonblock (
		int *err,
		rrr_biglength *written_bytes,
		int fd,
		const void *data,
		const rrr_biglength size_big,
		const struct sockaddr *addr,
		socklen_t addr_len,
		int silent
);
int rrr_socket_sendto_nonblock_check_retry (
		rrr_biglength *written_bytes,
		int fd,
		const void *data,
		rrr_biglength send_size,
		const struct sockaddr *addr,
		socklen_t addr_len,
		int silent
);
int rrr_socket_send_nonblock_check_retry (
		rrr_biglength *written_bytes,
		int fd,
		const void *data,
		rrr_biglength send_size,
		int silent
);
int rrr_socket_sendto_blocking (
		int fd,
		const void *data,
		rrr_biglength size,
		struct sockaddr *addr,
		socklen_t addr_len,
		int (*wait_callback)(int silent, void *arg),
		void *wait_callback_arg,
		int silent
);
int rrr_socket_send_blocking (
		int fd,
		void *data,
		rrr_biglength send_size,
		int (*wait_callback)(int silent, void *arg),
		void *wait_callback_arg,
		int silent
);
int rrr_socket_check_alive (
		int fd,
		int silent
);
void rrr_socket_datagram_init (
		struct rrr_socket_datagram *datagram,
		uint8_t *buf,
		size_t size
);
int rrr_socket_recvmsg (
		struct rrr_socket_datagram *datagram,
		int fd
);
int rrr_socket_is_locked(void);

#endif /* RRR_SOCKET_H */<|MERGE_RESOLUTION|>--- conflicted
+++ resolved
@@ -170,12 +170,9 @@
 int rrr_socket_remove (
 		int fd
 );
-<<<<<<< HEAD
-=======
 int rrr_socket_close_all_except_cb (int (*except_cb)(int fd, void *arg), void *arg);
 int rrr_socket_close_all_except_cb_no_unlink (int (*except_cb)(int fd, void *arg), void *arg);
 int rrr_socket_dup2 (int oldfd, int newfd);
->>>>>>> df31e9c7
 int rrr_socket_fifo_create (
 		int *fd_result,
 		const char *filename,
