--- conflicted
+++ resolved
@@ -154,7 +154,6 @@
 int rrr_socket_close_all_no_unlink (void);
 int rrr_socket_close_all_except_array (int *fds, size_t fd_count);
 int rrr_socket_close_all_except_array_no_unlink (int *fds, size_t fd_count);
-<<<<<<< HEAD
 int rrr_socket_add (
 		int fd,
 		int domain,
@@ -165,10 +164,8 @@
 int rrr_socket_remove (
 		int fd
 );
-=======
 int rrr_socket_close_all_except_cb (int (*except_cb)(int fd, void *arg), void *arg);
 int rrr_socket_close_all_except_cb_no_unlink (int (*except_cb)(int fd, void *arg), void *arg);
->>>>>>> 488e25c5
 int rrr_socket_fifo_create (
 		int *fd_result,
 		const char *filename,
