--- conflicted
+++ resolved
@@ -344,14 +344,9 @@
 		return NULL;
 	}
 
-<<<<<<< HEAD
-	struct rrr_type_definition_collection *new_definition = message->data;
-	char *new_datastream = data[0 + sizeof(*new_definition)];
-
-=======
 	struct rrr_type_definition_collection *new_definition = (void*) message->data;
 	char *new_datastream = message->data + sizeof(*new_definition);
->>>>>>> 835472fd
+
 	memcpy (new_definition, &data->definitions, sizeof(*new_definition));
 
 	char *pos = new_datastream;
