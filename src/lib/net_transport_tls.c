--- conflicted
+++ resolved
@@ -641,12 +641,8 @@
 				__rrr_net_transport_tls_read_get_read_session_with_overshoot,
 				__rrr_net_transport_tls_read_get_read_session,
 				__rrr_net_transport_tls_read_remove_read_session,
-<<<<<<< HEAD
+				NULL,
 				&read_callback_data
-=======
-				NULL,
-				&read_session
->>>>>>> aea23d09
 		);
 
 		if (ret == RRR_NET_TRANSPORT_READ_INCOMPLETE) {
