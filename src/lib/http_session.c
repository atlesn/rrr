--- conflicted
+++ resolved
@@ -151,13 +151,8 @@
 
 	// RFC7578
 
-<<<<<<< HEAD
 	if ((ret = rrr_asprintf (&boundary_buf, "rrr-boundary-%i", rrr_rand())) < 0) {
-		VL_MSG_ERR("Could not create boundary_buf string in __rrr_http_session_send_post_body\n");
-=======
-	if ((ret = rrr_asprintf (&boundary_buf, "rrr-boundary-%i", rand())) < 0) {
 		RRR_MSG_ERR("Could not create boundary_buf string in __rrr_http_session_send_post_body\n");
->>>>>>> 21a8575d
 		ret = 1;
 		goto out;
 	}
