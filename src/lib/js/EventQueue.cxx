/*

Read Route Record

Copyright (C) 2023 Atle Solbakken atle@goliathdns.no

This program is free software: you can redistribute it and/or modify
it under the terms of the GNU General Public License as published by
the Free Software Foundation, either version 3 of the License, or
(at your option) any later version.

This program is distributed in the hope that it will be useful,
but WITHOUT ANY WARRANTY; without even the implied warranty of
MERCHANTABILITY or FITNESS FOR A PARTICULAR PURPOSE.  See the
GNU General Public License for more details.

You should have received a copy of the GNU General Public License
along with this program.  If not, see <http://www.gnu.org/licenses/>.

*/

#include "EventQueue.hxx"
#include "Js.hxx"

#define RRR_JS_EVENT_QUEUE_DEBUG

namespace RRR::JS {
	void EventQueue::set_next_exec_time() {
		int64_t now = RRR::util::time_get_i64();
		int64_t next_exec_time = now + (int64_t) default_interval_us;

		for (auto it = timeout_events.begin(); it != timeout_events.end(); it = timeout_events.begin()) {
			next_exec_time = it->get_exec_time();
#ifdef RRR_JS_EVENT_QUEUE_DEBUG
			RRR_MSG_1("%s - set next exec time in %lli us\n", __PRETTY_FUNCTION__, next_exec_time - now);
#endif
			break;
		}

		int64_t next_interval = next_exec_time - now;
		if (next_interval < 1) {
			RRR_MSG_0("Warning: Inaccurate timer dispatch detected in %s, not able to run all timeout events fast enough.\n", __PRETTY_FUNCTION__);
			next_interval = 1;
		}

		handle->set_interval((uint64_t) next_interval > default_interval_us
			? default_interval_us
			: (uint64_t) next_interval
		);

#ifdef RRR_JS_EVENT_QUEUE_DEBUG
		RRR_MSG_1("%s - Next dispatch in %lli us (default is %lli)\n",
			__PRETTY_FUNCTION__, next_exec_time - now, (long long) default_interval_us);
#endif
		handle->add();
	}

<<<<<<< HEAD
		int i = -1;
		const int max = 50;

		// The event list must be sorted by execution time.

		while (i < max) {
			// Start iteration from the beginning every time the list is modified
			for (auto it = timeout_events.begin(); it != timeout_events.end() && i < max; it = timeout_events.begin()) {
				i++;
#ifdef RRR_JS_EVENT_QUEUE_DEBUG
				RRR_MSG_1("%s - [%i] {%s} exec time %lli (in %lli us)\n",
					__PRETTY_FUNCTION__, i, it->get_identifier(), (long long) it->get_exec_time(), (long long) it->get_exec_time() - now);
#endif

				if (!it->is_alive()) {
					timeout_events.erase(it);
#ifdef RRR_JS_EVENT_QUEUE_DEBUG
					RRR_MSG_1("%s - [%i] erase, object is not alive\n", __PRETTY_FUNCTION__, i);
					goto again;
#endif
				}

				if (now >= it->get_exec_time()) {
#ifdef RRR_JS_EVENT_QUEUE_DEBUG
					RRR_MSG_1("%s - [%i] acknowledge and erase, exec time has passed\n", __PRETTY_FUNCTION__, i);
#endif
					// New elements may be inserted during acknowledgement, and possibly at the beginning
					// of the event list. Take the event out of the list now to prevent the erase function
					// erasing any newly event.
					const auto event = *it;
					timeout_events.erase(it);

					Scope scope(ctx);
					event.acknowledge();
					if (ctx.trycatch_ok([](auto msg){
						throw E(std::string("Error while running event: ") + msg);
					})) {
						// OK
					}

					// Get now time again in case callback is slow			
					now = RRR::util::time_get_i64();
					goto again;
				}

				// No more timers have possibly expired
				next_exec_time = it->get_exec_time();
#ifdef RRR_JS_EVENT_QUEUE_DEBUG
				RRR_MSG_1("%s - [%i] set next exec time in %lli us\n", __PRETTY_FUNCTION__, i, next_exec_time - now);
#endif
				goto done;
			}

			again:
		}

		done:

		if (i >= max) {
			RRR_MSG_0("Warning: Max iterations reached in %s\n", __PRETTY_FUNCTION__);
=======
	void EventQueue::dispatch() {
		// The event list must be sorted by execution time.
		const int max = 10;
		int i = -1;
		while (i < max) {
			i++;

			int64_t now = RRR::util::time_get_i64();

#ifdef RRR_JS_EVENT_QUEUE_DEBUG
			RRR_MSG_1("%s loop %i there are %llu timeout events\n", __PRETTY_FUNCTION__, i, (unsigned long long) timeout_events.size());
#endif

			// Start iteration from the beginning every time the list is modified
			int j = -1;
			for (auto it = timeout_events.begin(); it != timeout_events.end() && j < max; it = timeout_events.begin()) {
				j++;

				const int64_t it_exec_time = it->get_exec_time();

#ifdef RRR_JS_EVENT_QUEUE_DEBUG
				RRR_MSG_1("%s - [%i] {%s} exec time %lli (in %lli us)\n",
					__PRETTY_FUNCTION__, j, it->get_identifier(), (long long) it_exec_time, (long long) it_exec_time - now);
#endif

				if (!it->is_alive()) {
					timeout_events.erase(it);
#ifdef RRR_JS_EVENT_QUEUE_DEBUG
					RRR_MSG_1("%s - [%i] erase, object is not alive\n", __PRETTY_FUNCTION__, j);
					break; /* Restart iteration from the beginning */
#endif
				}

				if (now >= it_exec_time) {
#ifdef RRR_JS_EVENT_QUEUE_DEBUG
					RRR_MSG_1("%s - [%i] acknowledge and erase, exec time has passed\n", __PRETTY_FUNCTION__, j);
#endif
					// New elements may be inserted during acknowledgement, and possibly at the beginning
					// of the event list. Take the event out of the list now to prevent the erase function
					// erasing any newly event.
					const auto event = *it;
					timeout_events.erase(it);

					Scope scope(ctx);
					event.acknowledge();
					if (ctx.trycatch_ok([](auto msg){
						throw E(std::string("Error while running event: ") + msg);
					})) {
						// OK
					}

					// Get now time again in case callback is slow			
					now = RRR::util::time_get_i64();
					break; /* Restart iteration from the beginning */
				}

				goto done;
			}

			if (j == -1)
				break;
			if (j >= max)
				RRR_MSG_0("Warning: Max inner iterations reached in %s\n", __PRETTY_FUNCTION__);
>>>>>>> 2791eb09
		}

		done:

		if (i >= max) {
			RRR_MSG_0("Warning: Max outer iterations reached in %s\n", __PRETTY_FUNCTION__);
		}

		set_next_exec_time();
	}

	bool EventQueue::accept(std::weak_ptr<Persistable> object, const char *identifier, void *arg) {
		if (strcmp(identifier, MSG_SET_TIMEOUT) == 0) {
			timeout_events.emplace(object, RRR::util::time_get_i64() + * (int64_t *) arg, identifier, arg);
			set_next_exec_time();
			return true;
		}
		return false;
	}

	std::function<void(EventQueue *)> EventQueue::callback([](EventQueue *queue){
		queue->dispatch();
	});

	EventQueue::EventQueue(CTX &ctx, PersistentStorage &persistent_storage, RRR::Event::Collection &collection) :
		timeout_events(),
		ctx(ctx),
		collection(collection),
		handle()
	{
		persistent_storage.register_sniffer(this);
		handle = collection.push_periodic(callback, this, initial_interval_us);
		handle->add();
	}
}; // namespace RRR::JS<|MERGE_RESOLUTION|>--- conflicted
+++ resolved
@@ -55,68 +55,6 @@
 		handle->add();
 	}
 
-<<<<<<< HEAD
-		int i = -1;
-		const int max = 50;
-
-		// The event list must be sorted by execution time.
-
-		while (i < max) {
-			// Start iteration from the beginning every time the list is modified
-			for (auto it = timeout_events.begin(); it != timeout_events.end() && i < max; it = timeout_events.begin()) {
-				i++;
-#ifdef RRR_JS_EVENT_QUEUE_DEBUG
-				RRR_MSG_1("%s - [%i] {%s} exec time %lli (in %lli us)\n",
-					__PRETTY_FUNCTION__, i, it->get_identifier(), (long long) it->get_exec_time(), (long long) it->get_exec_time() - now);
-#endif
-
-				if (!it->is_alive()) {
-					timeout_events.erase(it);
-#ifdef RRR_JS_EVENT_QUEUE_DEBUG
-					RRR_MSG_1("%s - [%i] erase, object is not alive\n", __PRETTY_FUNCTION__, i);
-					goto again;
-#endif
-				}
-
-				if (now >= it->get_exec_time()) {
-#ifdef RRR_JS_EVENT_QUEUE_DEBUG
-					RRR_MSG_1("%s - [%i] acknowledge and erase, exec time has passed\n", __PRETTY_FUNCTION__, i);
-#endif
-					// New elements may be inserted during acknowledgement, and possibly at the beginning
-					// of the event list. Take the event out of the list now to prevent the erase function
-					// erasing any newly event.
-					const auto event = *it;
-					timeout_events.erase(it);
-
-					Scope scope(ctx);
-					event.acknowledge();
-					if (ctx.trycatch_ok([](auto msg){
-						throw E(std::string("Error while running event: ") + msg);
-					})) {
-						// OK
-					}
-
-					// Get now time again in case callback is slow			
-					now = RRR::util::time_get_i64();
-					goto again;
-				}
-
-				// No more timers have possibly expired
-				next_exec_time = it->get_exec_time();
-#ifdef RRR_JS_EVENT_QUEUE_DEBUG
-				RRR_MSG_1("%s - [%i] set next exec time in %lli us\n", __PRETTY_FUNCTION__, i, next_exec_time - now);
-#endif
-				goto done;
-			}
-
-			again:
-		}
-
-		done:
-
-		if (i >= max) {
-			RRR_MSG_0("Warning: Max iterations reached in %s\n", __PRETTY_FUNCTION__);
-=======
 	void EventQueue::dispatch() {
 		// The event list must be sorted by execution time.
 		const int max = 10;
@@ -180,7 +118,6 @@
 				break;
 			if (j >= max)
 				RRR_MSG_0("Warning: Max inner iterations reached in %s\n", __PRETTY_FUNCTION__);
->>>>>>> 2791eb09
 		}
 
 		done:
