--- conflicted
+++ resolved
@@ -52,139 +52,6 @@
 #include "read_constants.h"
 #include "rrr_socket_constants.h"
 
-<<<<<<< HEAD
-void rrr_ip_buffer_entry_destroy (
-		struct rrr_ip_buffer_entry *entry
-) {
-	RRR_FREE_IF_NOT_NULL(entry->message);
-	free(entry);
-}
-
-void rrr_ip_buffer_entry_destroy_void (
-		void *entry
-) {
-	rrr_ip_buffer_entry_destroy(entry);
-}
-
-void rrr_ip_buffer_entry_set_message_dangerous (
-		struct rrr_ip_buffer_entry *entry,
-		void *message,
-		ssize_t data_length
-) {
-	entry->message = message;
-	entry->data_length = data_length;
-}
-
-int rrr_ip_buffer_entry_new (
-		struct rrr_ip_buffer_entry **result,
-		ssize_t data_length,
-		const struct sockaddr *addr,
-		socklen_t addr_len,
-		int protocol,
-		void *message
-) {
-	int ret = 0;
-
-	*result = NULL;
-
-	struct rrr_ip_buffer_entry *entry = malloc(sizeof(*entry));
-	if (entry == NULL) {
-		RRR_MSG_ERR("Could not allocate memory in ip_buffer_entry_new\n");
-		ret = 1;
-		goto out;
-	}
-
-	if (addr == NULL) {
-		memset(&entry->addr, '\0', sizeof(entry->addr));
-	}
-	else {
-		entry->addr = *addr;
-	}
-
-	if (addr_len > sizeof(entry->addr)) {
-		RRR_BUG("addr_len too long in ip_buffer_entry_new\n");
-	}
-	entry->addr_len = addr_len;
-
-	entry->send_time = 0;
-	entry->message = message;
-	entry->data_length = data_length;
-	entry->protocol = protocol;
-
-	*result = entry;
-
-	out:
-	return ret;
-}
-
-int rrr_ip_buffer_entry_new_with_empty_message (
-		struct rrr_ip_buffer_entry **result,
-		ssize_t message_data_length,
-		const struct sockaddr *addr,
-		socklen_t addr_len,
-		int protocol
-) {
-	int ret = 0;
-
-	struct rrr_ip_buffer_entry *entry = NULL;
-	struct rrr_message *message = NULL;
-
-	ssize_t message_size = sizeof(*message) - 1 + message_data_length;
-
-	message = malloc(message_size);
-	if (message == NULL) {
-		RRR_MSG_ERR("Could not allocate message in ip_buffer_entry_new_with_message\n");
-		goto out;
-	}
-
-	memset(message, '\0', message_size);
-
-	message->msg_size = message_size;
-
-	if (rrr_ip_buffer_entry_new (
-			&entry,
-			message_size,
-			addr,
-			addr_len,
-			protocol,
-			message
-	) != 0) {
-		RRR_MSG_ERR("Could not allocate ip buffer entry in ip_buffer_entry_new_with_message\n");
-		ret = 1;
-		goto out;
-	}
-
-	message = NULL;
-
-	*result = entry;
-
-	out:
-	RRR_FREE_IF_NOT_NULL(message);
-	return ret;
-}
-
-int rrr_ip_buffer_entry_clone (
-		struct rrr_ip_buffer_entry **result,
-		const struct rrr_ip_buffer_entry *source
-) {
-	int ret = rrr_ip_buffer_entry_new_with_empty_message (
-			result,
-			source->data_length,
-			&source->addr,
-			source->addr_len,
-			source->protocol
-	);
-
-	if (ret == 0) {
-		(*result)->send_time = source->send_time;
-		memcpy((*result)->message, source->message, source->data_length);
-	}
-
-	return ret;
-}
-
-=======
->>>>>>> 67d00364
 int rrr_ip_stats_init (struct ip_stats *stats, unsigned int period, const char *type, const char *name) {
 	stats->period = period;
 	stats->name = name;
