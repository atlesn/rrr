/*

Read Route Record

Copyright (C) 2018 Atle Solbakken atle@goliathdns.no

This program is free software: you can redistribute it and/or modify
it under the terms of the GNU General Public License as published by
the Free Software Foundation, either version 3 of the License, or
(at your option) any later version.

This program is distributed in the hope that it will be useful,
but WITHOUT ANY WARRANTY; without even the implied warranty of
MERCHANTABILITY or FITNESS FOR A PARTICULAR PURPOSE.  See the
GNU General Public License for more details.

You should have received a copy of the GNU General Public License
along with this program.  If not, see <http://www.gnu.org/licenses/>.

*/

#include <poll.h>
#include <errno.h>
#include <string.h>
#include <stdlib.h>
#include <stdio.h>
#include <sys/socket.h>
#include <netinet/in.h>
#include <netinet/tcp.h>
#include <unistd.h>
#include <inttypes.h>
#include <sys/types.h>
#include <netdb.h>
#include <pthread.h>
#include <src/lib/ip.h>
#include <fcntl.h>
#include <read.h>

#include "ip.h"
#include "../global.h"
#include "messages.h"
#include "array.h"
#include "rrr_socket.h"
#include "vl_time.h"
#include "crc32.h"
#include "rrr_socket_common.h"
#include "rrr_socket_msg.h"
#include "rrr_socket_read.h"
#include "rrr_strerror.h"
#include "read_constants.h"
#include "rrr_socket_constants.h"

void rrr_ip_buffer_entry_destroy (
		struct rrr_ip_buffer_entry *entry
) {
	RRR_FREE_IF_NOT_NULL(entry->message);
	free(entry);
}

void rrr_ip_buffer_entry_destroy_void (
		void *entry
) {
	rrr_ip_buffer_entry_destroy(entry);
}

void rrr_ip_buffer_entry_set_message_dangerous (
		struct rrr_ip_buffer_entry *entry,
		void *message,
		ssize_t data_length
) {
	entry->message = message;
	entry->data_length = data_length;
}

int rrr_ip_buffer_entry_new (
		struct rrr_ip_buffer_entry **result,
		ssize_t data_length,
		const struct sockaddr *addr,
		socklen_t addr_len,
		int protocol,
		void *message
) {
	int ret = 0;

	*result = NULL;

	struct rrr_ip_buffer_entry *entry = malloc(sizeof(*entry));
	if (entry == NULL) {
		RRR_MSG_ERR("Could not allocate memory in ip_buffer_entry_new\n");
		ret = 1;
		goto out;
	}

	if (addr == NULL) {
		memset(&entry->addr, '\0', sizeof(entry->addr));
	}
	else {
		entry->addr = *addr;
	}

	if (addr_len > sizeof(entry->addr)) {
		RRR_BUG("addr_len too long in ip_buffer_entry_new\n");
	}
	entry->addr_len = addr_len;

	entry->send_time = 0;
	entry->message = message;
	entry->data_length = data_length;
	entry->protocol = protocol;

	*result = entry;

	out:
	return ret;
}

int rrr_ip_buffer_entry_new_with_empty_message (
		struct rrr_ip_buffer_entry **result,
		ssize_t message_data_length,
		const struct sockaddr *addr,
		socklen_t addr_len,
		int protocol
) {
	int ret = 0;

	struct rrr_ip_buffer_entry *entry = NULL;
	struct rrr_message *message = NULL;

	ssize_t message_size = sizeof(*message) - 1 + message_data_length;

	message = malloc(message_size);
	if (message == NULL) {
		RRR_MSG_ERR("Could not allocate message in ip_buffer_entry_new_with_message\n");
		goto out;
	}

	memset(message, '\0', message_size);

	if (rrr_ip_buffer_entry_new (
			&entry,
			message_size,
			addr,
			addr_len,
			protocol,
			message
	) != 0) {
		RRR_MSG_ERR("Could not allocate ip buffer entry in ip_buffer_entry_new_with_message\n");
		ret = 1;
		goto out;
	}

	message = NULL;

	*result = entry;

	out:
	RRR_FREE_IF_NOT_NULL(message);
	return ret;
}

int rrr_ip_buffer_entry_clone (
		struct rrr_ip_buffer_entry **result,
		const struct rrr_ip_buffer_entry *source
) {
	int ret = rrr_ip_buffer_entry_new_with_empty_message (
			result,
			source->data_length,
			&source->addr,
			source->addr_len,
			source->protocol
	);

	if (ret == 0) {
		(*result)->send_time = source->send_time;
		memcpy((*result)->message, source->message, source->data_length);
	}

	return ret;
}

int rrr_ip_stats_init (struct ip_stats *stats, unsigned int period, const char *type, const char *name) {
	stats->period = period;
	stats->name = name;
	stats->type = type;
	return (pthread_mutex_init(&stats->lock, NULL) != 0);
}

int rrr_ip_stats_init_twoway (struct ip_stats_twoway *stats, unsigned int period, const char *name) {
	memset(stats, '\0', sizeof(*stats));
	int ret = 0;
	ret |= rrr_ip_stats_init(&stats->send, period, "send", name);
	ret |= rrr_ip_stats_init(&stats->receive, period, "receive", name);
	return ret;
}

int rrr_ip_stats_update(struct ip_stats *stats, unsigned long int packets, unsigned long int bytes) {
	int ret = RRR_IP_STATS_UPDATE_OK;

	if (pthread_mutex_lock(&stats->lock) != 0) {
		return RRR_IP_STATS_UPDATE_ERR;
	}

	stats->packets += packets;
	stats->bytes += bytes;

	if (stats->time_from == 0) {
		stats->time_from = rrr_time_get_64();
	}
	else if (stats->time_from + stats->period * 1000000 < rrr_time_get_64()) {
		ret = RRR_IP_STATS_UPDATE_READY;
	}

	pthread_mutex_unlock(&stats->lock);
	return ret;
}

int rrr_stats_print_reset(struct ip_stats *stats, int do_reset) {
	int ret = RRR_IP_STATS_UPDATE_OK;

	if (pthread_mutex_lock(&stats->lock) != 0) {
		return RRR_IP_STATS_UPDATE_ERR;
	}

	RRR_DBG_2("IP stats for %s %s: %lu packets/s %lu bytes/s, period is %u\n",
			stats->name, stats->type, stats->packets/stats->period, stats->bytes/stats->period, stats->period);

	if (do_reset) {
		stats->time_from = 0;
		stats->packets = 0;
		stats->bytes = 0;
	}

	pthread_mutex_unlock(&stats->lock);
	return ret;
}

struct ip_receive_callback_data {
	int (*callback)(struct rrr_ip_buffer_entry *entry, void *arg);
	void *callback_arg;
	struct ip_stats *stats;
};

static int __ip_receive_callback (
		struct rrr_read_session *read_session,
		void *arg
) {
	struct ip_receive_callback_data *callback_data = arg;

	int ret = 0;

	if (read_session->read_complete == 0) {
		RRR_BUG("Read complete was 0 in __ip_receive_packets_callback\n");
	}

	struct rrr_ip_buffer_entry *entry = NULL;

	int protocol = 0;

	switch (read_session->socket_options) {
		case SOCK_DGRAM:
			protocol = RRR_IP_UDP;
			break;
		case SOCK_STREAM:
			protocol = RRR_IP_TCP;
			break;
		default:
			RRR_MSG_ERR("Unknown SO_TYPE %i in __ip_receive_callback\n", read_session->socket_options);
			ret = 1;
			goto out;
	}

	if (rrr_ip_buffer_entry_new (
			&entry,
			read_session->target_size,
			&read_session->src_addr,
			read_session->src_addr_len,
			protocol,
			read_session->rx_buf_ptr
	) != 0) {
		RRR_MSG_ERR("Could not allocate ip buffer entry in __ip_receive_packets_callback\b");
		ret = 1;
		goto out;
	}

	read_session->rx_buf_ptr = NULL;

	ret = callback_data->callback(entry, callback_data->callback_arg);
	if (ret == 0) {
	}
	else if (ret == RRR_IP_RECEIVE_STOP) {
		ret = 0;
		goto out;
	}
	else if (ret == RRR_IP_RECEIVE_ERR) {
		return 1;
	}
	else {
		RRR_BUG("Unknown return value %i from callback in __ip_receive_callback\n", ret);
	}

	if (callback_data->stats != NULL) {
		ret = rrr_ip_stats_update(callback_data->stats, 1, RRR_IP_RECEIVE_MAX_STEP_SIZE);
		if (ret == RRR_IP_STATS_UPDATE_ERR) {
			RRR_MSG_ERR("ip: Error returned from stats update function\n");
			return 1;
		}
		if (ret == RRR_IP_STATS_UPDATE_READY) {
			if (rrr_stats_print_reset(callback_data->stats, 1) != RRR_IP_STATS_UPDATE_OK) {
				RRR_MSG_ERR("ip: Error returned from stats print function\n");
				return 1;
			}
		}
	}

	out:
	return ret;
}

int rrr_ip_receive_array (
		struct rrr_read_session_collection *read_session_collection,
		int fd,
		int read_flags,
		const struct rrr_array *definition,
		int do_sync_byte_by_byte,
		int (*callback)(struct rrr_ip_buffer_entry *entry, void *arg),
		void *arg,
		struct ip_stats *stats
) {
	struct ip_receive_callback_data callback_data = {
		callback,
		arg,
		stats
	};

	return rrr_socket_common_receive_array (
			read_session_collection,
			fd,
			read_flags,
			RRR_SOCKET_READ_METHOD_RECVFROM,
			definition,
			do_sync_byte_by_byte,
			__ip_receive_callback,
			&callback_data
	);
}

/* XXX : Disabled, not currently used
int rrr_ip_receive_socket_msg (
		struct rrr_read_session_collection *read_session_collection,
		int fd,
		int no_sleeping,
		int (*callback)(struct rrr_ip_buffer_entry *entry, void *arg),
		void *arg,
		struct ip_stats *stats
) {

	struct ip_receive_callback_data callback_data = {
		callback, arg, stats
	};

	return rrr_socket_common_receive_socket_msg (
			read_session_collection,
			fd,
			(no_sleeping != 0 ? RRR_READ_F_NO_SLEEPING : 0),
			RRR_SOCKET_READ_METHOD_RECVFROM,
			__ip_receive_callback,
			&callback_data
	);

}

*/

/* Not currently used
 * TODO : Convert to use read_common message endian flip and verification
 *
struct ip_receive_messages_callback_data {
	int (*callback)(struct rrr_ip_buffer_entry *entry, void *arg);
	void *arg;
};

static int __rrr_ip_receive_rrr_message_callback (
		struct rrr_ip_buffer_entry *entry,
		void *arg
) {
	int ret = 0;
	struct ip_receive_messages_callback_data *data = arg;
	struct rrr_message *message = entry->message;
	const ssize_t count = entry->data_length;
	if (count < 10) {
		RRR_MSG_ERR("Received short message/packet from network\n");
		goto out_free;
	}
	// Header CRC32 is checked when reading the data from remote and getting size
	if (rrr_socket_msg_head_to_host_and_verify(
			(struct rrr_socket_msg*) entry->message, entry->data_length) != 0) {
		RRR_MSG_ERR("Message was invalid in __ip_receive_messages_callback \n");
		goto out_free;
	}
	if (rrr_socket_msg_check_data_checksum_and_length(
			(struct rrr_socket_msg*) entry->message, entry->data_length) != 0) {
		RRR_MSG_ERR("IP: Message checksum was invalid\n");
		goto out_free;
	}
	if (rrr_message_to_host_and_verify(entry->message, entry->data_length) != 0) {
		RRR_MSG_ERR(
				"Message verification failed in __ip_receive_messages_callback (size: %u<>%u)\n",
				MSG_TOTAL_SIZE(message), message->msg_size);
		ret = 1;
		goto out_free;
	}
	return data->callback(entry, data->arg);
	out_free: rrr_ip_buffer_entry_destroy(entry);
	return ret;
}
int rrr_ip_receive_rrr_message (
		struct rrr_read_session_collection *read_session_collection,
		int fd,
		int no_sleeping,
		int (*callback)(struct rrr_ip_buffer_entry *entry, void *arg),
		void *arg,
		struct ip_stats *stats
) {
	struct ip_receive_messages_callback_data data;

	data.callback = callback;
	data.arg = arg;

	return rrr_ip_receive_socket_msg (
		read_session_collection,
		fd,
		no_sleeping,
		__rrr_ip_receive_rrr_message_callback,
		&data,
		stats
	);
}
*/

int rrr_ip_send (
	int *err,
	int fd,
	const struct sockaddr *sockaddr,
	socklen_t addrlen,
	void *data,
	ssize_t data_size
) {
	int ret = 0;
	ssize_t bytes = 0;

	*err = 0;

	int max_retries = 100;

	retry:
	if ((bytes = sendto(fd, data, data_size, 0, sockaddr, addrlen)) == -1) {
		*err = errno;
<<<<<<< HEAD
		if (--max_retries == 100) {
			RRR_MSG_ERR("Max retries for sendto reached in ip_send_raw for socket %i pid %i\n",
					fd, getpid());
			ret = RRR_SOCKET_SOFT_ERROR;
			goto out;
		}
		else if (errno == ECONNREFUSED || errno == ECONNRESET) {
			RRR_MSG_ERR ("Connection refused in ip_send_raw\n");
			ret = RRR_SOCKET_SOFT_ERROR;
			goto out;
		}
		else if (errno == EPIPE) {
			RRR_MSG_ERR ("Pipe full in ip_send_raw\n");
			ret = RRR_SOCKET_SOFT_ERROR;
=======
		if (errno == ECONNREFUSED || errno == ECONNRESET) {
			RRR_MSG_ERR ("Connection refused in ip_send_raw\n");
			ret = RRR_SOCKET_SOFT_ERROR;
			goto out;
		}
		else if (errno == EPIPE) {
			RRR_MSG_ERR ("Pipe full in ip_send_raw or connection closed by remote\n");
			ret = RRR_SOCKET_SOFT_ERROR;
			goto out;
		}
		else if (--max_retries == 0) {
			RRR_MSG_ERR("Max retries for sendto reached in ip_send_raw for socket %i pid %i\n",
					fd, getpid());
			ret = RRR_SOCKET_SOFT_ERROR;
>>>>>>> c87c0206
			goto out;
		}
		else if (errno == EAGAIN || errno == EWOULDBLOCK) {
			usleep(10);
			goto retry;
		}
		else if (errno == EINTR) {
			goto retry;
		}
		RRR_MSG_ERR ("Error from sendto in ip_send_raw: %s\n", rrr_strerror(errno));
		ret = 1;
		goto out;
	}

	if (bytes != data_size) {
		RRR_MSG_ERR("All bytes were not sent in sendto in ip_send_raw\n");
		ret = 1;
		goto out;
	}

	out:
	return ret;
}

int rrr_ip_send_message (
	const struct rrr_message *input_message,
	struct rrr_ip_send_packet_info *info,
	struct ip_stats *stats
) {
	int ret = 0;

	ssize_t final_size = MSG_TOTAL_SIZE(input_message);
	ssize_t buf_size = MSG_TOTAL_SIZE(input_message);

	struct rrr_message *final_message = malloc(buf_size);
	if (final_message == NULL) {
		RRR_MSG_ERR("Could not allocate memory in ip_send_message\n");
		ret = 1;
		goto out;
	}

	memcpy(final_message, input_message, final_size);

	final_message->msg_size = final_size;

	rrr_message_prepare_for_network(final_message);

	RRR_DBG_3 ("ip sends packet timestamp from %" PRIu64 "\n", input_message->timestamp);

	rrr_socket_msg_populate_head (
			(struct rrr_socket_msg *) final_message,
			RRR_SOCKET_MSG_TYPE_MESSAGE,
			final_size,
			0
	);

	rrr_socket_msg_checksum_and_to_network_endian (
			(struct rrr_socket_msg *) final_message
	);

	int err;
	if ((ret = rrr_ip_send(&err, info->fd, info->res->ai_addr, info->res->ai_addrlen, final_message, final_size)) != 0) {
		RRR_MSG_ERR("Data could not be sent in ip_send_message\n");
		goto out;
	}

	if (stats != NULL) {
		int res = rrr_ip_stats_update(stats, 1, final_size);
		if (res == RRR_IP_STATS_UPDATE_ERR) {
			RRR_MSG_ERR("ip: Error returned from stats update function\n");
			ret = 1;
			goto out;
		}
		if (res == RRR_IP_STATS_UPDATE_READY) {
			if (rrr_stats_print_reset(stats, 1) != RRR_IP_STATS_UPDATE_OK) {
				RRR_MSG_ERR("ip: Error returned from stats print function\n");
				ret = 1;
				goto out;
			}
		}
	}

	out:
	RRR_FREE_IF_NOT_NULL(final_message);
	return ret;
}

void rrr_ip_network_cleanup (void *arg) {
	struct rrr_ip_data *data = arg;
	if (data->fd != 0) {
		rrr_socket_close(data->fd);
		data->fd = 0;
	}
}

int rrr_ip_network_start_udp_ipv4_nobind (struct rrr_ip_data *data) {
	int fd = rrr_socket (
			AF_INET,
			SOCK_DGRAM|SOCK_NONBLOCK,
			IPPROTO_UDP,
			"ip_network_start_udp_ipv4_nobind",
			NULL
	);
	if (fd == -1) {
		RRR_MSG_ERR ("Could not create socket: %s\n", rrr_strerror(errno));
		return 1;
	}

	data->fd = fd;

	return 0;
}

int rrr_ip_network_start_udp_ipv4 (struct rrr_ip_data *data) {
	int fd = rrr_socket (
			AF_INET,
			SOCK_DGRAM|SOCK_NONBLOCK,
			IPPROTO_UDP,
			"ip_network_start_udp_ipv4",
			NULL
	);
	if (fd == -1) {
		RRR_MSG_ERR ("Could not create socket: %s\n", rrr_strerror(errno));
		goto out_error;
	}

	if (data->port < 1 || data->port > 65535) {
		RRR_MSG_ERR ("BUG: ip_network_start: port was not in the range 1-65535 (got '%d')\n", data->port);
		goto out_close_socket;
	}

	struct sockaddr_in si;
	memset(&si, '\0', sizeof(si));
	si.sin_family = AF_INET;
	si.sin_port = htons(data->port);
	si.sin_addr.s_addr = htonl(INADDR_ANY);

	if (bind (fd, (struct sockaddr *) &si, sizeof(si)) == -1) {
		RRR_MSG_ERR ("Could not bind to port %d: %s", data->port, rrr_strerror(errno));
		goto out_close_socket;
	}

	data->fd = fd;

	return 0;

	out_close_socket:
	rrr_socket_close(fd);

	out_error:
	return 1;
}

int rrr_ip_network_sendto_udp_ipv4_or_ipv6 (
		struct rrr_ip_data *ip_data,
		unsigned int port,
		const char *host,
		void *data,
		ssize_t size
) {
	int ret = 0;

	if (port < 1 || port > 65535) {
		RRR_BUG ("rrr_ip_network_udp_sendto: port was not in the range 1-65535 (got '%d')\n", port);
	}

	char port_str[16];
	sprintf(port_str, "%u", port);

	struct addrinfo hints;
	struct addrinfo *result;

	memset (&hints, '\0', sizeof(hints));
	hints.ai_family = AF_UNSPEC;
	hints.ai_socktype = SOCK_DGRAM;

	int s = getaddrinfo(host, port_str, &hints, &result);
	if (s != 0) {
		RRR_MSG_ERR("Failed to get address of '%s': %s\n", host, gai_strerror(s));
		ret = 1;
		goto out;
	}

	struct addrinfo *rp;
	int did_send = 0;
	for (rp = result; rp != NULL; rp = rp->ai_next) {
		int err;
		if (rrr_ip_send(&err, ip_data->fd, (struct sockaddr *) rp->ai_addr, rp->ai_addrlen, data, size) == 0) {
			did_send = 1;
			break;
		}
	}

	freeaddrinfo(result);

	if (did_send == 0) {
		RRR_MSG_ERR("Could not send UDP data to host %s port %u\n", host, port);
		ret = 1;
		goto out;
	}

	out:
	return ret;
}

int rrr_ip_network_connect_tcp_ipv4_or_ipv6_raw (
		struct rrr_ip_accept_data **accept_data,
		struct sockaddr *addr,
		socklen_t addr_len
) {
	int fd = 0;

	*accept_data = NULL;

	fd = rrr_socket (
			AF_INET,
			SOCK_STREAM|SOCK_NONBLOCK,
			0,
			"ip_network_connect_tcp_ipv4_or_ipv6_raw",
			NULL
	);
	if (fd == -1) {
		RRR_MSG_ERR("Error while creating socket: %s\n", rrr_strerror(errno));
		goto out_error;
	}

    struct rrr_ip_accept_data *accept_result = malloc(sizeof(*accept_result));
    if (accept_result == NULL) {
    	RRR_MSG_ERR("Could not allocate memory in ip_network_connect_tcp_ipv4_or_ipv6\n");
    	goto out_close_socket;
    }

    memset(accept_result, '\0', sizeof(*accept_result));

	if (rrr_socket_connect_nonblock(fd, (struct sockaddr *) addr, addr_len) != 0) {
		RRR_MSG_ERR("Could not connect in in ip_network_connect_tcp_ipv4_or_ipv6\n");
		goto out_free_accept;
	}

    accept_result->ip_data.fd = fd;
    accept_result->len = addr_len;
    memcpy (&accept_result->addr, addr, addr_len);

    struct sockaddr_in *sockaddr_in = (struct sockaddr_in *) &addr;
    accept_result->ip_data.port = ntohs(sockaddr_in->sin_port);

/*    if (getsockname(fd, &accept_result->addr, &accept_result->len) != 0) {
    	RRR_MSG_ERR("getsockname failed: %s\n", rrr_strerror(errno));
		goto out_free_accept;
    }*/

    *accept_data = accept_result;

	return 0;

	out_free_accept:
		free(accept_result);
	out_close_socket:
		rrr_socket_close(fd);
	out_error:
		return 1;
}

int rrr_ip_network_connect_tcp_ipv4_or_ipv6 (struct rrr_ip_accept_data **accept_data, unsigned int port, const char *host) {
	int fd = 0;

	*accept_data = NULL;

	if (port < 1 || port > 65535) {
		RRR_BUG ("rrr_ip_network_connect_tcp_ipv4_or_ipv6: port was not in the range 1-65535 (got '%d')\n", port);
	}

	char port_str[16];
	sprintf(port_str, "%u", port);

    struct addrinfo hints;
    struct addrinfo *result;

    memset (&hints, '\0', sizeof(hints));
    hints.ai_family = AF_UNSPEC;
    hints.ai_socktype = SOCK_STREAM;

    int s = getaddrinfo(host, port_str, &hints, &result);
    if (s != 0) {
    	RRR_MSG_ERR("Failed to get address of '%s': %s\n", host, gai_strerror(s));
    	goto out_error;
    }

    struct addrinfo *rp;
    for (rp = result; rp != NULL; rp = rp->ai_next) {
    	fd = rrr_socket (
    			rp->ai_family,
				rp->ai_socktype|SOCK_NONBLOCK,
				rp->ai_protocol,
				"ip_network_connect_tcp_ipv4_or_ipv6",
				NULL
		);
    	if (fd == -1) {
    		RRR_MSG_ERR("Error while creating socket: %s\n", rrr_strerror(errno));
    		continue;
    	}

    	if (rrr_socket_connect_nonblock(fd, (struct sockaddr *) rp->ai_addr, rp->ai_addrlen) == 0) {
    		break;
    	}

    	rrr_socket_close(fd);
    }

    freeaddrinfo(result);

    if (fd < 0 || rp == NULL) {
		RRR_MSG_ERR ("Could not create socket for host '%s'\n", host);
		goto out_error;
    }

    struct rrr_ip_accept_data *accept_result = malloc(sizeof(*accept_result));
    if (accept_result == NULL) {
    	RRR_MSG_ERR("Could not allocate memory in ip_network_connect_tcp_ipv4_or_ipv6\n");
    	goto out_close_socket;
    }

    memset(accept_result, '\0', sizeof(*accept_result));

    accept_result->ip_data.fd = fd;
    accept_result->ip_data.port = port;
    accept_result->len = sizeof(accept_result->addr);
    if (getsockname(fd, &accept_result->addr, &accept_result->len) != 0) {
    	RRR_MSG_ERR("getsockname failed: %s\n", rrr_strerror(errno));
    	goto out_free_accept;
    }

    *accept_data = accept_result;

	return 0;

	out_free_accept:
		free(accept_result);
	out_close_socket:
		rrr_socket_close(fd);
	out_error:
		return 1;
}

int rrr_ip_network_start_tcp_ipv4_and_ipv6 (struct rrr_ip_data *data, int max_connections) {
	int fd = rrr_socket (
			AF_INET6,
			SOCK_NONBLOCK|SOCK_STREAM,
			0,
			"ip_network_start",
			NULL
	);
	if (fd == -1) {
		RRR_MSG_ERR ("Could not create socket: %s\n", rrr_strerror(errno));
		goto out_error;
	}

	if (data->port < 1 || data->port > 65535) {
		RRR_MSG_ERR ("BUG: ip_network_start: port was not in the range 1-65535 (got '%d')\n", data->port);
		goto out_close_socket;
	}

	struct sockaddr_in6 si;
	memset(&si, '\0', sizeof(si));
	si.sin6_family = AF_INET6;
	si.sin6_port = htons(data->port);
	si.sin6_addr = in6addr_any;

	if (rrr_socket_bind_and_listen(fd, (struct sockaddr *) &si, sizeof(si), SO_REUSEADDR, max_connections) != 0) {
		RRR_MSG_ERR ("Could not listen on port %d: %s\n", data->port, rrr_strerror(errno));
		goto out_close_socket;
	}

	data->fd = fd;

	return 0;

	out_close_socket:
	rrr_socket_close(fd);

	out_error:
	return 1;
}

int rrr_ip_close (struct rrr_ip_data *data) {
	if (data->fd == 0) {
		RRR_BUG("Received zero-value FD in ip_close\n");
	}
	int ret = rrr_socket_close(data->fd);

	data->fd = 0;

	return ret;
}

int rrr_ip_accept (struct rrr_ip_accept_data **accept_data, struct rrr_ip_data *listen_data, const char *creator, int tcp_nodelay) {
	int ret = 0;

	struct sockaddr sockaddr_tmp = {0};
	socklen_t socklen_tmp = sizeof(sockaddr_tmp);
	struct rrr_ip_accept_data *res = NULL;

	*accept_data = NULL;

	ret = rrr_socket_accept(listen_data->fd, &sockaddr_tmp, &socklen_tmp, creator);
	if (ret == -1) {
		if (errno == EAGAIN || errno == EWOULDBLOCK) {
			ret = 0;
			goto out;
		}
		else {
			RRR_MSG_ERR("Error in ip_accept: %s\n", rrr_strerror(errno));
			ret = 1;
			goto out;
		}
	}

	int fd = ret;
	ret = 0;

	int enable = 1;
	if (tcp_nodelay == 1) {
		if (setsockopt(fd, IPPROTO_TCP, TCP_NODELAY, &enable, sizeof(enable)) != 0) {
			RRR_MSG_ERR("Could not set TCP_NODELAY for socket in ip_accept: %s\n", rrr_strerror(errno));
			ret = 1;
			goto out_close_socket;
		}
	}

	if (setsockopt (fd, SOL_SOCKET, SO_REUSEADDR, &enable, sizeof(enable)) != 0) {
		RRR_MSG_ERR ("Could not set SO_REUSEADDR for accepted connection: %s\n", rrr_strerror(errno));
		goto out_close_socket;
	}

	int flags = fcntl(fd, F_GETFL, 0);
	if (flags == -1) {
		RRR_MSG_ERR("Error while getting flags with fcntl for socket: %s\n", rrr_strerror(errno));
		goto out_close_socket;
	}
	if (fcntl(fd, F_SETFL, flags | O_NONBLOCK) == -1) {
		RRR_MSG_ERR("Error while setting O_NONBLOCK on socket: %s\n", rrr_strerror(errno));
		goto out_close_socket;
	}

	res = malloc(sizeof(*res));
	if (res == NULL) {
		RRR_MSG_ERR("Could not allocate memory in ip_accept\n");
		ret = 1;
		goto out;
	}
	memset (res, '\0', sizeof(*res));

	if (sockaddr_tmp.sa_family != AF_INET && sockaddr_tmp.sa_family != AF_INET6) {
		RRR_BUG("Non AF_INET/AF_INET6 from accept() in ip_accept\n");
	}

	res->ip_data.fd = fd;
	res->addr = sockaddr_tmp;
	res->len = socklen_tmp;

	{
		struct sockaddr_in client_tmp;
		socklen_t len_tmp = sizeof(client_tmp);
		getpeername(res->ip_data.fd, (struct sockaddr *) &client_tmp, &len_tmp);
	    res->ip_data.port = ntohs (client_tmp.sin_port);
	}

	*accept_data = res;
	res = NULL;

	goto out;

	out_close_socket:
		rrr_socket_close(fd);

	out:
		RRR_FREE_IF_NOT_NULL(res);
		return ret;
}

void rrr_ip_accept_data_close_and_destroy (struct rrr_ip_accept_data *accept_data) {
	if (accept_data->ip_data.fd != 0) {
		rrr_ip_close(&accept_data->ip_data);
	}
	free(accept_data);
}

void rrr_ip_accept_data_close_and_destroy_void (void *accept_data) {
	rrr_ip_accept_data_close_and_destroy(accept_data);
}

void rrr_ip_accept_data_collection_clear(struct rrr_ip_accept_data_collection *collection) {
	RRR_LL_DESTROY(collection, struct rrr_ip_accept_data, rrr_ip_accept_data_close_and_destroy(node));
}

void rrr_ip_accept_data_collection_clear_void(void *collection) {
	rrr_ip_accept_data_collection_clear(collection);
}

void rrr_ip_accept_data_collection_close_and_remove (
		struct rrr_ip_accept_data_collection *collection,
		struct sockaddr *sockaddr,
		socklen_t socklen
) {
	RRR_LL_ITERATE_BEGIN(collection, struct rrr_ip_accept_data);
		if (node->len == socklen && memcmp(&node->addr, sockaddr, node->len) == 0) {
			RRR_LL_ITERATE_SET_DESTROY();
		}
	RRR_LL_ITERATE_END_CHECK_DESTROY(collection, 0; rrr_ip_accept_data_close_and_destroy(node));
}

void rrr_ip_accept_data_collection_close_and_remove_by_fd (
		struct rrr_ip_accept_data_collection *collection,
		int fd
) {
	RRR_LL_ITERATE_BEGIN(collection, struct rrr_ip_accept_data);
		if (node->ip_data.fd == fd) {
			RRR_LL_ITERATE_SET_DESTROY();
		}
	RRR_LL_ITERATE_END_CHECK_DESTROY(collection, 0; rrr_ip_accept_data_close_and_destroy(node));
}

struct rrr_ip_accept_data *rrr_ip_accept_data_collection_find (
		struct rrr_ip_accept_data_collection *collection,
		struct sockaddr *sockaddr,
		socklen_t socklen
) {
	RRR_LL_ITERATE_BEGIN(collection, struct rrr_ip_accept_data);
		if (node->len == socklen && memcmp(&node->addr, sockaddr, node->len) == 0) {
			return node;
		}
	RRR_LL_ITERATE_END();
	return NULL;
}

struct rrr_ip_accept_data *rrr_ip_accept_data_collection_find_by_fd (
		struct rrr_ip_accept_data_collection *collection,
		int fd
) {
	RRR_LL_ITERATE_BEGIN(collection, struct rrr_ip_accept_data);
		if (node->ip_data.fd == fd) {
			return node;
		}
	RRR_LL_ITERATE_END();
	return NULL;
}
<|MERGE_RESOLUTION|>--- conflicted
+++ resolved
@@ -455,22 +455,6 @@
 	retry:
 	if ((bytes = sendto(fd, data, data_size, 0, sockaddr, addrlen)) == -1) {
 		*err = errno;
-<<<<<<< HEAD
-		if (--max_retries == 100) {
-			RRR_MSG_ERR("Max retries for sendto reached in ip_send_raw for socket %i pid %i\n",
-					fd, getpid());
-			ret = RRR_SOCKET_SOFT_ERROR;
-			goto out;
-		}
-		else if (errno == ECONNREFUSED || errno == ECONNRESET) {
-			RRR_MSG_ERR ("Connection refused in ip_send_raw\n");
-			ret = RRR_SOCKET_SOFT_ERROR;
-			goto out;
-		}
-		else if (errno == EPIPE) {
-			RRR_MSG_ERR ("Pipe full in ip_send_raw\n");
-			ret = RRR_SOCKET_SOFT_ERROR;
-=======
 		if (errno == ECONNREFUSED || errno == ECONNRESET) {
 			RRR_MSG_ERR ("Connection refused in ip_send_raw\n");
 			ret = RRR_SOCKET_SOFT_ERROR;
@@ -485,7 +469,6 @@
 			RRR_MSG_ERR("Max retries for sendto reached in ip_send_raw for socket %i pid %i\n",
 					fd, getpid());
 			ret = RRR_SOCKET_SOFT_ERROR;
->>>>>>> c87c0206
 			goto out;
 		}
 		else if (errno == EAGAIN || errno == EWOULDBLOCK) {
