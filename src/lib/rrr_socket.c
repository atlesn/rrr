--- conflicted
+++ resolved
@@ -29,18 +29,12 @@
 #include <sys/socket.h>
 #include <sys/poll.h>
 #include <sys/ioctl.h>
-<<<<<<< HEAD
-#include <endian.h>
-=======
->>>>>>> 3e9705ad
-
+
+#include "rrr_endian.h"
 #include "../global.h"
 #include "rrr_socket.h"
 #include "vl_time.h"
-<<<<<<< HEAD
 #include "crc32.h"
-=======
->>>>>>> 3e9705ad
 
 /*
  * The meaning with this global tracking of sockets is to make sure that
@@ -471,7 +465,6 @@
 	return res;
 }
 
-<<<<<<< HEAD
 int rrr_socket_read_session_get_target_length_from_message_and_checksum (
 		struct rrr_socket_read_session *read_session,
 		void *arg
@@ -500,8 +493,6 @@
 	return ret;
 }
 
-=======
->>>>>>> 3e9705ad
 int rrr_socket_read_message (
 		struct rrr_socket_read_session_collection *read_session_collection,
 		int fd,
