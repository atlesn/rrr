/*

Read Route Record

Copyright (C) 2020-2024 Atle Solbakken atle@goliathdns.no

This program is free software: you can redistribute it and/or modify
it under the terms of the GNU General Public License as published by
the Free Software Foundation, either version 3 of the License, or
(at your option) any later version.

This program is distributed in the hope that it will be useful,
but WITHOUT ANY WARRANTY; without even the implied warranty of
MERCHANTABILITY or FITNESS FOR A PARTICULAR PURPOSE.  See the
GNU General Public License for more details.

You should have received a copy of the GNU General Public License
along with this program.  If not, see <http://www.gnu.org/licenses/>.

*/

#ifndef RRR_NULLSAFE_STR_H
#define RRR_NULLSAFE_STR_H

#include <stdio.h>

#include "../rrr_types.h"

typedef rrr_biglength rrr_nullsafe_len;

#define PRIrrr_nullsafe_len PRIrrrbl

struct rrr_nullsafe_str;

void rrr_nullsafe_str_destroy_if_not_null (
		struct rrr_nullsafe_str **str
);
void rrr_nullsafe_str_destroy_if_not_null_void (
		void *str_dbl_ptr
);
void rrr_nullsafe_str_move (
		struct rrr_nullsafe_str **target,
		struct rrr_nullsafe_str **source
);
int rrr_nullsafe_str_new_or_replace_raw (
		struct rrr_nullsafe_str **result,
		const void *str,
		rrr_nullsafe_len len
);
int rrr_nullsafe_str_new_or_replace_raw_allocated (
		struct rrr_nullsafe_str **result,
		void **str,
		rrr_nullsafe_len len
);
int rrr_nullsafe_str_new_or_replace (
		struct rrr_nullsafe_str **result,
		const struct rrr_nullsafe_str *source
);
int rrr_nullsafe_str_new_or_replace_empty (
		struct rrr_nullsafe_str **result
);
int rrr_nullsafe_str_append_raw (
		struct rrr_nullsafe_str *nullsafe,
		const void *str,
		rrr_nullsafe_len len
);
int rrr_nullsafe_str_new_or_append_raw (
		struct rrr_nullsafe_str **result,
		const void *str,
		rrr_nullsafe_len len
);
int rrr_nullsafe_str_append_asprintf (
		struct rrr_nullsafe_str *nullsafe,
		const void *format,
		...
);
int rrr_nullsafe_str_append (
		struct rrr_nullsafe_str *target,
		const struct rrr_nullsafe_str *str
);
int rrr_nullsafe_str_append_with_converter (
		struct rrr_nullsafe_str *target,
		const struct rrr_nullsafe_str *str,
		int (*converter_callback)(struct rrr_nullsafe_str **result, const struct rrr_nullsafe_str *str)
);
int rrr_nullsafe_str_append_with_creator (
		struct rrr_nullsafe_str *target,
		int (*creator)(struct rrr_nullsafe_str **result, void *arg),
		void *creator_arg
);
int rrr_nullsafe_str_prepend_raw (
		struct rrr_nullsafe_str *nullsafe,
		const void *str,
		rrr_nullsafe_len len
);
int rrr_nullsafe_str_prepend_asprintf (
		struct rrr_nullsafe_str *nullsafe,
		const void *format,
		...
);
void rrr_nullsafe_str_set_allocated (
		struct rrr_nullsafe_str *str,
		void **ptr,
		rrr_nullsafe_len len
);
int rrr_nullsafe_str_set (
		struct rrr_nullsafe_str *nullsafe,
		const void *src,
		rrr_nullsafe_len len
);
void rrr_nullsafe_str_clear (
		struct rrr_nullsafe_str *nullsafe
);
int rrr_nullsafe_str_chr (
		const struct rrr_nullsafe_str *nullsafe,
		char c,
		int (*callback)(const void *start, rrr_nullsafe_len len_remaining, void *arg),
		void *callback_arg
);
int rrr_nullsafe_str_split_raw (
		const struct rrr_nullsafe_str *nullsafe,
		char c,
		int (*callback)(const void *start, rrr_nullsafe_len chunk_size, int is_last, void *arg),
		void *callback_arg
);
int rrr_nullsafe_str_split (
		const struct rrr_nullsafe_str *nullsafe,
		char c,
		int (*callback)(const struct rrr_nullsafe_str *str, int is_last, void *arg),
		void *callback_arg
);
int rrr_nullsafe_str_str (
		const struct rrr_nullsafe_str *haystack,
		const struct rrr_nullsafe_str *needle,
		int (*callback)(
				const struct rrr_nullsafe_str *haystack_orig,
				const struct rrr_nullsafe_str *needle_orig,
				const struct rrr_nullsafe_str *pos_at_needle,
				const struct rrr_nullsafe_str *pos_after_needle,
				void *arg
		),
		void *callback_arg
);
int rrr_nullsafe_str_check_likely_binary (
		const struct rrr_nullsafe_str *nullsafe
);
int rrr_nullsafe_str_str_raw (
		const void *haystack_str,
		rrr_nullsafe_len haystack_len,
		const struct rrr_nullsafe_str *needle,
		int (*callback)(
				const struct rrr_nullsafe_str *haystack_orig,
				const struct rrr_nullsafe_str *needle_orig,
				const struct rrr_nullsafe_str *pos_at_needle,
				const struct rrr_nullsafe_str *pos_after_needle,
				void *arg
		),
		void *callback_arg
);
int rrr_nullsafe_str_begins_with (
		const struct rrr_nullsafe_str *str,
		const struct rrr_nullsafe_str *substr
);
int rrr_nullsafe_str_dup (
		struct rrr_nullsafe_str **target,
		const struct rrr_nullsafe_str *source
);
const void *rrr_nullsafe_str_ptr_const (
		const struct rrr_nullsafe_str *nullsafe
);
rrr_nullsafe_len rrr_nullsafe_str_len (
		const struct rrr_nullsafe_str *nullsafe
);
void rrr_nullsafe_str_tolower (
		struct rrr_nullsafe_str *nullsafe
);
int rrr_nullsafe_str_isset (
		const struct rrr_nullsafe_str *nullsafe
);
int rrr_nullsafe_str_cmpto_case (
		const struct rrr_nullsafe_str *nullsafe,
		const char *str
);
int rrr_nullsafe_str_cmpto (
		const struct rrr_nullsafe_str *nullsafe,
		const char *str
);
void rrr_nullsafe_str_util_output_strip_null_append_null_trim_raw_null_ok (
		char *buf,
		rrr_nullsafe_len buf_size,
		const char *str,
		rrr_nullsafe_len len
);
void rrr_nullsafe_str_output_strip_null_append_null_trim (
		const struct rrr_nullsafe_str *nullsafe,
		char *buf,
		rrr_nullsafe_len buf_size
);
<<<<<<< HEAD
int rrr_nullsafe_str_extract_append_null (
		char **result,
=======
int rrr_nullsafe_str_has_null_raw (
		const void *str,
		rrr_biglength len
);
int rrr_nullsafe_str_has_null (
>>>>>>> 4a23485c
		const struct rrr_nullsafe_str *nullsafe
);
void rrr_nullsafe_str_copyto (
		rrr_nullsafe_len *written_size,
		void *target,
		rrr_nullsafe_len target_size,
		const struct rrr_nullsafe_str *nullsafe
);
int rrr_nullsafe_str_with_str_do (
		const struct rrr_nullsafe_str *str,
		int (*callback)(const struct rrr_nullsafe_str *str, void *arg),
		void *callback_arg
);
int rrr_nullsafe_str_with_tmp_str_do (
		const void *str,
		rrr_nullsafe_len len,
		int (*callback)(const struct rrr_nullsafe_str *str, void *arg),
		void *callback_arg
);
int rrr_nullsafe_str_with_raw_do (
		struct rrr_nullsafe_str *nullsafe,
		int (*callback)(rrr_nullsafe_len *len, void *str, void *arg),
		void *callback_arg
);
int rrr_nullsafe_str_with_raw_do_offset (
		struct rrr_nullsafe_str *nullsafe,
		rrr_nullsafe_len offset,
		int (*callback)(rrr_nullsafe_len *len, void *str, void *arg),
		void *callback_arg
);
int rrr_nullsafe_str_with_raw_null_terminated_do (
		const struct rrr_nullsafe_str *nullsafe,
		int (*callback)(const char *str, void *arg),
		void *callback_arg
);
int rrr_nullsafe_str_raw_null_terminated_dump (
		const struct rrr_nullsafe_str *nullsafe
);
int rrr_nullsafe_str_with_raw_do_const (
		const struct rrr_nullsafe_str *nullsafe,
		int (*callback)(const void *str, rrr_nullsafe_len len, void *arg),
		void *callback_arg
);
int rrr_nullsafe_str_with_raw_do_const_offset (
		const struct rrr_nullsafe_str *nullsafe,
		rrr_nullsafe_len offset,
		int (*callback)(const void *str, rrr_nullsafe_len len, void *arg),
		void *callback_arg
);
int rrr_nullsafe_str_with_raw_do_double_const (
		const struct rrr_nullsafe_str *nullsafe_a,
		const struct rrr_nullsafe_str *nullsafe_b,
		int (*callback)(const void *str_a, rrr_nullsafe_len len_a, const void *str_b, rrr_nullsafe_len len_b, void *arg),
		void *callback_arg
);
char *rrr_nullsafe_str_with_raw_do_const_return_str (
		const struct rrr_nullsafe_str *nullsafe,
		char *(*callback)(const void *str, rrr_nullsafe_len len, void *arg),
		void *callback_arg
);
int rrr_nullsafe_str_with_raw_truncated_do (
		const struct rrr_nullsafe_str *nullsafe,
		rrr_nullsafe_len pos,
		rrr_nullsafe_len len,
		int (*callback)(const void *str, rrr_nullsafe_len len, void *arg),
		void *callback_arg
);
int rrr_nullsafe_str_foreach_byte_do (
		const struct rrr_nullsafe_str *nullsafe,
		int (*callback)(char byte, void *arg),
		void *callback_arg
);
void rrr_nullsafe_str_trim (
		struct rrr_nullsafe_str *nullsafe
);

#endif /* RRR_NULLSAFE_STR_H */<|MERGE_RESOLUTION|>--- conflicted
+++ resolved
@@ -196,16 +196,15 @@
 		char *buf,
 		rrr_nullsafe_len buf_size
 );
-<<<<<<< HEAD
 int rrr_nullsafe_str_extract_append_null (
 		char **result,
-=======
+		const struct rrr_nullsafe_str *nullsafe
+);
 int rrr_nullsafe_str_has_null_raw (
 		const void *str,
 		rrr_biglength len
 );
 int rrr_nullsafe_str_has_null (
->>>>>>> 4a23485c
 		const struct rrr_nullsafe_str *nullsafe
 );
 void rrr_nullsafe_str_copyto (
