--- conflicted
+++ resolved
@@ -139,16 +139,16 @@
 	return 0;
 }
 
-<<<<<<< HEAD
 static inline int rrr_int_from_slength_bug_const (rrr_slength operand) {
-	if (operand > INT_MAX) {
-		RRR_BUG("Error: Overflow in %s, input was %" PRIrrrsl "\n", __func__, operand);
-		return 1;
-=======
+	if (operand > INT_MAX || operand < INT_MIN) {
+		RRR_BUG("BUG: Overflow or underflow in %s, input was %" PRIrrrsl "\n", __func__, operand);
+	}
+	return (int) operand;
+}
+
 static inline int rrr_int_from_biglength_bug_const (rrr_biglength operand) {
 	if (operand > INT_MAX) {
 		RRR_BUG("BUG: Overflow in %s, input was %" PRIrrrbl "\n", __func__, operand);
->>>>>>> aedaff78
 	}
 	return (int) operand;
 }
