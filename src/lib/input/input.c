--- conflicted
+++ resolved
@@ -252,15 +252,9 @@
 	return NULL;
 }
 
-<<<<<<< HEAD
-int rrr_input_device_grab (int fd) {
-#if defined(RRR_WITH_LINUX_INPUT) || defined(RRR_WITH_FREEBSD_INPUT)
-	return rrr_input_linux_device_grab(fd);
-=======
 int rrr_input_device_grab (int fd, int onoff) {
 #if defined(RRR_WITH_LINUX_INPUT) || defined(RRR_WITH_FREEBSD_INPUT)
 	return rrr_input_linux_device_grab(fd, onoff);
->>>>>>> 1bda980a
 #else
 	(void)(fd);
 	(void)(onoff);
