--- conflicted
+++ resolved
@@ -699,7 +699,6 @@
 		goto out;
 	}
 
-<<<<<<< HEAD
 	rrr_http_session_transport_ctx_need_tick(&tick_speed, handle);
 
 	switch (tick_speed) {
@@ -712,20 +711,12 @@
 			if (again_max--) {
 				goto again;
 			}
-			rrr_net_transport_ctx_notify_read_fast(handle);
+			rrr_net_transport_ctx_notify_tick_fast(handle);
 			break;
 		case RRR_HTTP_TICK_SPEED_SLOW:
-			rrr_net_transport_ctx_notify_read_slow(handle);
+			rrr_net_transport_ctx_notify_tick_slow(handle);
 			break;
 	};
-=======
-	if (rrr_http_session_transport_ctx_need_tick(handle) || RRR_LL_COUNT(&http_client->redirects) > 0) {
-		if (again_max--) {
-			goto again;
-		}
-		rrr_net_transport_ctx_notify_tick(handle);
-	}
->>>>>>> d174a393
 
 	ret = received_bytes == 0 ? RRR_NET_TRANSPORT_READ_INCOMPLETE : RRR_NET_TRANSPORT_READ_OK;
 
@@ -893,27 +884,21 @@
 		rrr_http_session_transport_ctx_application_set(&upgraded_app, handle);
 	}
 
-<<<<<<< HEAD
 	rrr_http_session_transport_ctx_need_tick(&tick_speed, handle);
 
 	switch (tick_speed) {
 		case RRR_HTTP_TICK_SPEED_NO_TICK:
 			break;
 		case RRR_HTTP_TICK_SPEED_FAST:
-			rrr_net_transport_ctx_notify_read_fast(handle);
+			rrr_net_transport_ctx_notify_tick_fast(handle);
 			break;
 		case RRR_HTTP_TICK_SPEED_SLOW:
-			rrr_net_transport_ctx_notify_read_slow(handle);
+			rrr_net_transport_ctx_notify_tick_slow(handle);
 			break;
 	};
 
 	// Make sure connection does not time out just after request has been sent
 	rrr_net_transport_ctx_touch(handle);
-=======
-	if (rrr_http_session_transport_ctx_need_tick(handle)) {
-		rrr_net_transport_ctx_notify_tick(handle);
-	}
->>>>>>> d174a393
 
 	goto out;
 	out:
@@ -1009,14 +994,7 @@
 			}
 		}
 
-<<<<<<< HEAD
-		if ((ret = rrr_net_transport_check_handshake_complete(transport_keepalive, keepalive_handle)) != 0) {
-=======
-		// Make sure connection does not time out just after request has been sent
-		rrr_net_transport_handle_touch(transport_keepalive, keepalive_handle);
-
 		if ((ret = rrr_net_transport_handle_check_handshake_complete(transport_keepalive, keepalive_handle)) != 0) {
->>>>>>> d174a393
 			goto out;
 		}
 
