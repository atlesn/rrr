/*

Read Route Record

Copyright (C) 2020-2021 Atle Solbakken atle@goliathdns.no

This program is free software: you can redistribute it and/or modify
it under the terms of the GNU General Public License as published by
the Free Software Foundation, either version 3 of the License, or
(at your option) any later version.

This program is distributed in the hope that it will be useful,
but WITHOUT ANY WARRANTY; without even the implied warranty of
MERCHANTABILITY or FITNESS FOR A PARTICULAR PURPOSE.  See the
GNU General Public License for more details.

You should have received a copy of the GNU General Public License
along with this program.  If not, see <http://www.gnu.org/licenses/>.

*/

#include <string.h>
#include <stdlib.h>
#include <limits.h>
#include <pthread.h>

#include "../log.h"
#include "../allocator.h"

#include "http_application.h"
#include "http_application_http1.h"
#ifdef RRR_WITH_NGHTTP2
#	include "http_application_http2.h"
#endif
#include "http_application_internals.h"

#include "http_transaction.h"
#include "http_part.h"
#include "http_part_parse.h"
#include "http_util.h"
#include "http_common.h"
#include "../random.h"
#include "../helpers/string_builder.h"
#include "../websocket/websocket.h"
#include "../net_transport/net_transport.h"
#include "../util/gnu.h"
#include "../sha1/sha1.h"
#include "../util/base64.h"
#ifdef RRR_WITH_NGHTTP2
#	include "../http2/http2.h"
#endif

struct rrr_http_application_http1 {
	RRR_HTTP_APPLICATION_HEAD;

	enum rrr_http_upgrade_mode upgrade_active;
	struct rrr_websocket_state ws_state;
	char *application_websocket_topic;

	uint64_t complete_transaction_count;

	// HTTP1 only has one active transaction at a time
	struct rrr_http_transaction *active_transaction;
	rrr_http_unique_id last_unique_id;
};

static void __rrr_http_application_http1_destroy (struct rrr_http_application *app) {
	struct rrr_http_application_http1 *http1 = (struct rrr_http_application_http1 *) app;

	if (http1->active_transaction != NULL) {
		RRR_DBG_2("HTTP1 destroys application with 1 active transaction\n");
	}

	RRR_FREE_IF_NOT_NULL(http1->application_websocket_topic);
	rrr_websocket_state_clear_all(&http1->ws_state);
	rrr_http_transaction_decref_if_not_null(http1->active_transaction);
	rrr_free(http1);
}

static uint64_t __rrr_http_application_http1_active_transaction_count_get (
		RRR_HTTP_APPLICATION_TRANSACTION_COUNT_ARGS
) {
	struct rrr_http_application_http1 *http1 = (struct rrr_http_application_http1 *) application;

	(void)(handle);

	return (http1->active_transaction != NULL ? 1 : 0);
}

static void __rrr_http_application_http1_transaction_clear (
		struct rrr_http_application_http1 *http1
) {
	rrr_http_transaction_decref_if_not_null(http1->active_transaction);
	http1->active_transaction = NULL;
}

static void __rrr_http_application_http1_transaction_set (
		struct rrr_http_application_http1 *http1,
		struct rrr_http_transaction *transaction
) {
	__rrr_http_application_http1_transaction_clear(http1);
	rrr_http_transaction_incref(transaction);

	http1->active_transaction = transaction;

	// Websocket uses this after upgrade
	http1->last_unique_id = transaction->unique_id;
}

static int __rrr_http_application_http1_header_field_make (
		struct rrr_string_builder *builder,
		struct rrr_http_header_field *field
) {
	int ret = 0;

//	char *value_tmp = NULL;

	if (!rrr_nullsafe_str_isset(field->value) || rrr_nullsafe_str_len(field->value) == 0) {
		goto out;
	}

/*	if ((value_tmp = rrr_http_util_header_value_quote_nullsafe(field->value, '"', '"')) == NULL) {
		ret = 1;
		goto out;
	}*/

	// TODO : Smart escape of values

	RRR_HTTP_UTIL_SET_TMP_NAME_FROM_NULLSAFE(name,field->name);
	RRR_HTTP_UTIL_SET_TMP_NAME_FROM_NULLSAFE(value,field->value);

	ret |= rrr_string_builder_append(builder, name);
	ret |= rrr_string_builder_append(builder, ": ");
//	ret |= rrr_string_builder_append(builder, value_tmp);
	ret |= rrr_string_builder_append(builder, value);

	RRR_LL_ITERATE_BEGIN(&field->fields, const struct rrr_http_field);
		RRR_HTTP_UTIL_SET_TMP_NAME_FROM_NULLSAFE(name,node->name);
		RRR_HTTP_UTIL_SET_TMP_NAME_FROM_NULLSAFE(value,node->value);
		ret |= rrr_string_builder_append(builder, "; ");
		ret |= rrr_string_builder_append(builder, name);
		ret |= rrr_string_builder_append(builder, "=");
		ret |= rrr_string_builder_append(builder, value);
	RRR_LL_ITERATE_END();

	ret |= rrr_string_builder_append(builder, "\r\n");

	out:
//	RRR_FREE_IF_NOT_NULL(value_tmp);
	return ret;
}

struct rrr_http_application_http1_response_send_callback_data {
	struct rrr_net_transport_handle *handle;
};

static int __rrr_http_application_http1_response_send_header_field_callback (struct rrr_http_header_field *field, void *arg) {
	struct rrr_http_application_http1_response_send_callback_data *callback_data = arg;

	int ret = 0;

	struct rrr_string_builder string_builder = {0}; 

	if (!rrr_nullsafe_str_isset(field->name) || !rrr_nullsafe_str_isset(field->value)) {
		RRR_BUG("BUG: Name or value was NULL in %s\n", __func__);
	}
	if (RRR_LL_COUNT(&field->fields) > 0) {
		RRR_BUG("BUG: Subvalues were present in %s, this is not supported\n", __func__);
	}

	pthread_cleanup_push(rrr_string_builder_clear_void, &string_builder);

	if ((ret = __rrr_http_application_http1_header_field_make(&string_builder, field)) != 0) {
		goto out;
	}

	if ((ret = rrr_net_transport_ctx_send_push_const (callback_data->handle, string_builder.buf, string_builder.wpos)) != 0) {
		RRR_DBG_1("Error: Send failed in %s\n", __func__);
		goto out;
	}

	out:
	pthread_cleanup_pop(1);
	return ret;
}

static int __rrr_http_application_http1_send_callback (
		const void *str,
		rrr_nullsafe_len len,
		void *arg
) {
	struct rrr_net_transport_handle *handle = arg;
	return rrr_net_transport_ctx_send_push_const (
			handle,
			str,
			len
	);
}

static int __rrr_http_application_http1_response_send_response_code_callback (
		unsigned int response_code,
		enum rrr_http_version protocol_version,
		void *arg
) {
	struct rrr_http_application_http1_response_send_callback_data *callback_data = arg;

	int ret = 0;

	char *response_str_tmp = NULL;

	if (rrr_asprintf (
			&response_str_tmp,
			"%s %u %s\r\n",
			(protocol_version == RRR_HTTP_VERSION_10 ? "HTTP/1.0" : "HTTP/1.1"),
			response_code,
			rrr_http_util_iana_response_phrase_from_status_code(response_code)
	) <= 0) {
		RRR_MSG_0("rrr_asprintf failed in %s\n", __func__);
		ret = 1;
		goto out;
	}

	if ((ret = rrr_net_transport_ctx_send_push_const(callback_data->handle, response_str_tmp, strlen(response_str_tmp))) != 0) {
		goto out;
	}

	out:
	RRR_FREE_IF_NOT_NULL(response_str_tmp);
	return ret;
}

static int __rrr_http_application_http1_response_send_final (
		struct rrr_http_transaction *transaction,
		void *arg
) {
	struct rrr_http_application_http1_response_send_callback_data *callback_data = arg;

	int ret = 0;

	if ((ret = rrr_net_transport_ctx_send_push_const(callback_data->handle, "\r\n", 2)) != 0 ) {
		goto out;
	}

	if (rrr_nullsafe_str_len(transaction->send_body)) {
		if ((ret = rrr_nullsafe_str_with_raw_do_const (
				transaction->send_body,
				__rrr_http_application_http1_send_callback,
				callback_data->handle
		)) != 0) {
			RRR_MSG_0("Could not send HTTP request body in %s\n", __func__);
			goto out;
		}
	}

	if (transaction->request_part->parsed_connection != RRR_HTTP_CONNECTION_KEEPALIVE) {
		rrr_net_transport_ctx_close_when_send_complete_set(callback_data->handle);
	}

	out:
	return ret;
}

static int __rrr_http_application_http1_response_send (
		struct rrr_http_application *application,
		struct rrr_net_transport_handle *handle,
		struct rrr_http_transaction *transaction
) {
	int ret = 0;

	if ((ret = rrr_http_part_header_field_push (
			transaction->response_part,
			"connection",
			transaction->request_part->parsed_connection == RRR_HTTP_CONNECTION_KEEPALIVE
				? "keep-alive"
				: "close"
	)) != 0) {
		RRR_MSG_0("Failed to push connection header in %s\n", __func__);
		goto out;
	}

	if (application->callbacks.response_postprocess_callback != NULL && (ret = application->callbacks.response_postprocess_callback (
			transaction,
			application->callbacks.callback_arg
	)) != 0) {
		goto out;
	}

	struct rrr_http_application_http1_response_send_callback_data callback_data = {
			handle
	};

	if ((ret = rrr_http_transaction_response_prepare_wrapper (
			transaction,
			__rrr_http_application_http1_response_send_header_field_callback,
			__rrr_http_application_http1_response_send_response_code_callback,
			__rrr_http_application_http1_response_send_final,
			&callback_data
	)) != 0) {
		RRR_DBG_2("Failed to send response to HTTP client\n");
		goto out;
	}

	((struct rrr_http_application_http1 *) application)->complete_transaction_count++;

	out:
	return ret;
}

struct rrr_http_application_http1_receive_data {
	struct rrr_net_transport_handle *handle;
	struct rrr_http_application_http1 *http1;
	rrr_biglength received_bytes; // Used only for stall timeout and sleeping
	struct rrr_http_application **upgraded_application;
	const struct rrr_http_rules *rules;
};

static int __rrr_http_application_http1_websocket_make_accept_string (
		char **accept_str,
		const char *sec_websocket_key
) {
	int ret = 0;

	char *accept_str_tmp = NULL;
	char *accept_base64_tmp = NULL;

	if (rrr_asprintf(&accept_str_tmp, "%s%s", sec_websocket_key, RRR_HTTP_WEBSOCKET_GUID) <= 0) {
		RRR_MSG_0("Failed to concatenate accept-string in %s\n", __func__);
		ret = RRR_HTTP_HARD_ERROR;
		goto out;
	}

	rrr_SHA1Context sha1_ctx = {0};
	rrr_SHA1Reset(&sha1_ctx);
	rrr_SHA1Input(&sha1_ctx, (const unsigned char *) accept_str_tmp, (unsigned int) strlen(accept_str_tmp));

	if (!rrr_SHA1Result(&sha1_ctx) || sha1_ctx.Corrupted != 0 || sha1_ctx.Computed != 1) {
		RRR_MSG_0("Computation of SHA1 failed in %s (Corrupt: %i - Computed: %i)\n",
				__func__, sha1_ctx.Corrupted, sha1_ctx.Computed);
		ret = RRR_HTTP_SOFT_ERROR;
		goto out;
	}

	rrr_SHA1toBE(&sha1_ctx);

	rrr_biglength accept_base64_length = 0;
	if ((accept_base64_tmp = (char *) rrr_base64_encode (
			(const unsigned char *) sha1_ctx.Message_Digest,
			sizeof(sha1_ctx.Message_Digest),
			&accept_base64_length
	)) == NULL) {
		RRR_MSG_0("Base64 encoding failed in %s\n", __func__);
		ret = RRR_HTTP_SOFT_ERROR;
		goto out;
	}

	char *newline = strchr(accept_base64_tmp, '\n');
	if (newline) {
		*newline = '\0';
	}

	*accept_str = accept_base64_tmp;
	accept_base64_tmp = NULL;

	out:
	RRR_FREE_IF_NOT_NULL(accept_base64_tmp);
	RRR_FREE_IF_NOT_NULL(accept_str_tmp);
	return ret;
}

static int __rrr_http_application_http1_websocket_response_check_headers (
		struct rrr_http_part *response_part,
		struct rrr_websocket_state *ws_state
) {
	int ret = 0;

	char *sec_websocket_key_tmp = NULL;
	char *accept_str_tmp = NULL;

	const struct rrr_http_header_field *field_connection = rrr_http_part_header_field_get_with_value_case(response_part, "connection", "upgrade");
	const struct rrr_http_header_field *field_accept = rrr_http_part_header_field_get(response_part, "sec-websocket-accept");

	if (field_connection == NULL) {
		RRR_MSG_0("Missing 'Connection: upgrade' field in HTTP server WebSocket upgrade response\n");
		ret = RRR_HTTP_SOFT_ERROR;
		goto out;
	}

	if (field_accept == NULL) {
		RRR_MSG_0("Missing 'Sec-Websocket-Accept' field in HTTP server WebSocket upgrade response\n");
		ret = RRR_HTTP_SOFT_ERROR;
		goto out;
	}

	if ((ret = rrr_websocket_state_get_key_base64(&sec_websocket_key_tmp, ws_state)) != 0) {
		RRR_MSG_0("Failed to get key from WebSocket state in %s\n", __func__);
		goto out;
	}

	if ((ret = __rrr_http_application_http1_websocket_make_accept_string(&accept_str_tmp, sec_websocket_key_tmp)) != 0) {
		RRR_MSG_0("Failed to make accept-string in %s\n", __func__);
		goto out;
	}

	RRR_HTTP_UTIL_SET_TMP_NAME_FROM_NULLSAFE(response_accept_str,field_accept->value);
	if (strcmp(accept_str_tmp, response_accept_str) != 0) {
		RRR_MSG_0("WebSocket accept string from server mismatch (got '%s' but expected '%s')\n",
				response_accept_str, accept_str_tmp);
		ret = RRR_HTTP_SOFT_ERROR;
		goto out;
	}

	out:
	RRR_FREE_IF_NOT_NULL(sec_websocket_key_tmp);
	RRR_FREE_IF_NOT_NULL(accept_str_tmp);
	return ret;
}

static int __rrr_http_application_http1_response_receive_callback (
		struct rrr_read_session *read_session,
		void *arg
) {
	struct rrr_http_application_http1_receive_data *receive_data = arg;
	struct rrr_http_transaction *transaction = receive_data->http1->active_transaction;

	char *orig_http2_settings_tmp = NULL;

	int ret = 0;

	if (RRR_DEBUGLEVEL_3) {
		rrr_http_part_header_dump(transaction->response_part);
	}

	RRR_DBG_3("HTTP response reading complete, data length is %" PRIrrrbl " response length is %" PRIrrrbl " using protocol %s header length is %" PRIrrrbl "\n",
			transaction->response_part->data_length,
			transaction->response_part->headroom_length,
			RRR_HTTP_VERSION_TO_STR(transaction->response_part->parsed_version),
			transaction->response_part->header_length
	);

	enum rrr_http_upgrade_mode upgrade_mode = RRR_HTTP_UPGRADE_MODE_NONE;

	if (transaction->response_part->response_code == RRR_HTTP_RESPONSE_CODE_SWITCHING_PROTOCOLS) {
		if (rrr_http_part_header_field_get_raw(transaction->request_part, "upgrade") == 0) {
			RRR_MSG_0("Unexpected HTTP 101 Switching Protocols response from server, no upgrade was requested\n");
			ret = RRR_HTTP_SOFT_ERROR;
			goto out;
		}

		const struct rrr_http_header_field *field_response_upgrade_websocket = rrr_http_part_header_field_get_with_value_case(transaction->response_part, "upgrade", "websocket");
		const struct rrr_http_header_field *field_response_upgrade_h2c = rrr_http_part_header_field_get_with_value_case(transaction->response_part, "upgrade", "h2c");

		if (field_response_upgrade_websocket != NULL) {
			const struct rrr_http_header_field *field_request_upgrade_websocket = rrr_http_part_header_field_get_with_value_case (
					transaction->request_part,
					"upgrade",
					"websocket"
			);

			if (field_request_upgrade_websocket == NULL) {
				RRR_MSG_0("Unexpected 101 Switching Protocols response with Upgrade: websocket set, an upgrade was requested but not WebSocket upgrade\n");
				ret = RRR_HTTP_SOFT_ERROR;
				goto out;
			}

			if ((ret = __rrr_http_application_http1_websocket_response_check_headers(transaction->response_part, &receive_data->http1->ws_state)) != 0) {
				goto out;
			}

			RRR_FREE_IF_NOT_NULL(receive_data->http1->application_websocket_topic);

			int do_websocket = 0;
			if ((ret = receive_data->http1->callbacks.websocket_callback (
					&do_websocket,
					&receive_data->http1->application_websocket_topic,
					receive_data->handle,
					transaction,
					read_session->rx_buf_ptr,
					read_session->rx_overshoot_size,
					transaction->response_part->parsed_application_type,
					receive_data->http1->callbacks.callback_arg
			))) {
				goto out;
			}

			if (do_websocket != 1) {
				// Application regrets websocket upgrade, close connection
				goto out;
			}

			upgrade_mode = RRR_HTTP_UPGRADE_MODE_WEBSOCKET;
		}
		else if (field_response_upgrade_h2c != NULL) {
			const struct rrr_http_header_field *field_request_upgrade_h2c = rrr_http_part_header_field_get_with_value_case(
					transaction->request_part,
					"upgrade",
					"h2c"
			);

			if (field_request_upgrade_h2c == NULL) {
				RRR_MSG_0("Unexpected 101 Switching Protocols response with Upgrade: h2c set, an upgrade was requested but not HTTP2 upgrade\n");
				ret = RRR_HTTP_SOFT_ERROR;
				goto out;
			}

#ifdef RRR_WITH_NGHTTP2
			RRR_DBG_3("Upgrade to HTTP2 size is %" PRIrrrbl " overshoot is %" PRIrrrbl "\n", read_session->rx_buf_wpos, read_session->rx_overshoot_size);

			if ((ret = rrr_http_transaction_response_reset(transaction)) != 0) {
				goto out;
			}

			if (read_session->rx_overshoot_size > RRR_LENGTH_MAX) {
				RRR_MSG_0("Overshoot too big while upgrading response to HTTP2 (%llu>%llu)\n",
					(unsigned long long) read_session->rx_overshoot_size,
					(unsigned long long) RRR_LENGTH_MAX
				);
				ret = RRR_HTTP_SOFT_ERROR;
				goto out;
			}

			// Pass any extra data received to http2 session for processing there. Overshoot pointer will
			// be set to NULL if http2_session takes control of the pointer.
			ret = rrr_http_application_http2_new_from_upgrade (
					receive_data->upgraded_application,
					(void **) &read_session->rx_overshoot,
					rrr_length_from_biglength_bug_const(read_session->rx_overshoot_size),
					transaction,
					0, // Is not server
					&receive_data->http1->callbacks
			);

			// Make sure these two variables are always both either 0 or set
			RRR_FREE_IF_NOT_NULL(read_session->rx_overshoot);
			read_session->rx_overshoot_size = 0;

			if (ret != 0) {
				RRR_MSG_0("Failed to initialize HTTP2 application in %s\n", __func__);
				ret = RRR_HTTP_HARD_ERROR;
				goto out;
			}

			upgrade_mode = RRR_HTTP_UPGRADE_MODE_HTTP2;
#else
			RRR_BUG("HTTP Client sent a Upgrade: h2c request to which the server responded correctly, but NGHTTP2 support is not built in __rrr_application_http1_response_receive_callback\n");
#endif /* RRR_WITH_NGHTTP2 */
		}
		else {
			RRR_MSG_0("Missing Upgrade: field in HTTP server 101 Switcing Protocols response or value was not h2c or websocket\n");
			ret = RRR_HTTP_SOFT_ERROR;
			goto out;
		}
	}

	if (upgrade_mode == RRR_HTTP_UPGRADE_MODE_NONE) {
		if ((ret = receive_data->http1->callbacks.callback (
				receive_data->handle,
				transaction,
				read_session->rx_buf_ptr,
				read_session->rx_overshoot_size,
				transaction->response_part->parsed_application_type,
				receive_data->http1->callbacks.callback_arg
		)) != 0) {
			goto out;
		}
	}

	receive_data->http1->complete_transaction_count++;
	receive_data->http1->upgrade_active = upgrade_mode;

	out:
	if (ret == RRR_HTTP_OK) {
		if (transaction->response_part->parsed_connection != RRR_HTTP_CONNECTION_KEEPALIVE && upgrade_mode == RRR_HTTP_UPGRADE_MODE_NONE) {
			ret = RRR_HTTP_DONE;
		}
	}
	__rrr_http_application_http1_transaction_clear(receive_data->http1);
	RRR_FREE_IF_NOT_NULL(orig_http2_settings_tmp);
	return ret;
}

static int __rrr_http_application_http1_websocket_request_check_version (
		struct rrr_http_part *request_part
) {
	const struct rrr_http_header_field *sec_websocket_version = rrr_http_part_header_field_get(request_part, "sec-websocket-version");
	if (sec_websocket_version == NULL) {
		RRR_DBG_1("Field Sec-WebSocket-Version missing in HTTP request with Connection: Upgrade and Upgrade: websocket headers set\n");
		return 1;
	}

	if (rrr_nullsafe_str_cmpto(sec_websocket_version->value, "13") != 0) {
		RRR_HTTP_UTIL_SET_TMP_NAME_FROM_NULLSAFE(value,sec_websocket_version->value);
		RRR_DBG_1("Received HTTP request with WebSocket upgrade and version '%s' set, but only version '13' is supported\n",
				value);
		return 1;
	}
	return 0;
}

static int __rrr_http_application_http1_request_upgrade_try_websocket (
		int *do_websocket,
		struct rrr_http_application_http1_receive_data *receive_data,
		struct rrr_read_session *read_session,
		const char *data_to_use
) {
	*do_websocket = 0;

	struct rrr_http_transaction *transaction = receive_data->http1->active_transaction;

	int ret = 0;

	char *accept_base64_tmp = NULL;

	*do_websocket = 1;

	if (transaction->request_part->request_method != RRR_HTTP_METHOD_GET) {
		RRR_HTTP_UTIL_SET_TMP_NAME_FROM_NULLSAFE(method_name,transaction->request_part->request_method_str_nullsafe);
		RRR_DBG_1("Received websocket upgrade request which was not a GET request but '%s'\n", method_name);
		goto out_bad_request;
	}

	if (read_session->rx_overshoot_size) {
		RRR_DBG_1("Error: Extra data received from client after websocket HTTP request\n");
		goto out_bad_request;
	}

	if (__rrr_http_application_http1_websocket_request_check_version(transaction->request_part) != 0) {
		goto out_bad_request;
	}

	const struct rrr_http_header_field *sec_websocket_key = rrr_http_part_header_field_get(transaction->request_part, "sec-websocket-key");
	if (sec_websocket_key == NULL) {
		RRR_DBG_1("HTTP request with WebSocket upgrade missing field Sec-WebSocket-Key\n");
		goto out_bad_request;
	}

	if (!rrr_nullsafe_str_isset(sec_websocket_key->binary_value_nullsafe)) {
		RRR_BUG("BUG: Binary value was not set for sec-websocket-key header field in %s\n", __func__);
	}

	if (rrr_nullsafe_str_len(sec_websocket_key->binary_value_nullsafe) != 16) {
		RRR_DBG_1("Incorrect length for Sec-WebSocket-Key header field in HTTP request with WebSocket upgrade. 16 bytes are required but got %" PRIrrr_nullsafe_len "\n",
				rrr_nullsafe_str_len(sec_websocket_key->binary_value_nullsafe));
		goto out_bad_request;
	}

	if (receive_data->http1->callbacks.upgrade_verify_callback && (ret = receive_data->http1->callbacks.upgrade_verify_callback (
			do_websocket,
			RRR_HTTP_APPLICATION_HTTP1,
			RRR_HTTP_UPGRADE_MODE_WEBSOCKET,
			receive_data->http1->callbacks.callback_arg
	) != 0)) {
		goto out;
	}

	if (*do_websocket != 1) {
		// Application refuses websocket
		goto out_bad_request;
	}

	RRR_FREE_IF_NOT_NULL(receive_data->http1->application_websocket_topic);

	if ((ret = receive_data->http1->callbacks.websocket_callback (
			do_websocket,
			&receive_data->http1->application_websocket_topic,
			receive_data->handle,
			transaction,
			data_to_use,
			read_session->rx_overshoot_size,
			transaction->response_part->parsed_application_type,
			receive_data->http1->callbacks.callback_arg
	)) != RRR_HTTP_OK || transaction->response_part->response_code != 0) {
		goto out;
	}

	if (*do_websocket != 1) {
		// Application refuses websocket
		goto out_bad_request;
	}

	if ((ret = rrr_http_part_header_field_push(transaction->response_part, "connection", "upgrade")) != 0) {
		goto out;
	}

	if ((ret = rrr_http_part_header_field_push(transaction->response_part, "upgrade", "websocket")) != 0) {
		goto out;
	}

	RRR_HTTP_UTIL_SET_TMP_NAME_FROM_NULLSAFE(sec_websocket_key_str, sec_websocket_key->value);
	if ((ret = __rrr_http_application_http1_websocket_make_accept_string(&accept_base64_tmp, sec_websocket_key_str)) != 0) {
		RRR_MSG_0("Failed to make accept-string in %s\n", __func__);
		goto out;
	}

	if ((ret = rrr_http_part_header_field_push(transaction->response_part, "sec-websocket-accept", accept_base64_tmp)) != 0) {
		goto out;
	}

	transaction->response_part->response_code = RRR_HTTP_RESPONSE_CODE_SWITCHING_PROTOCOLS;

	goto out;
	out_bad_request:
		transaction->response_part->response_code = RRR_HTTP_RESPONSE_CODE_ERROR_BAD_REQUEST;
	out:
		RRR_FREE_IF_NOT_NULL(accept_base64_tmp);
		return ret;
}

static int __rrr_http_application_http1_request_upgrade_try_http2 (
		struct rrr_http_application **upgraded_application,
		struct rrr_http_application_http1_receive_data *receive_data,
		struct rrr_http_transaction *transaction,
		struct rrr_read_session *read_session
) {
	struct rrr_http_part *request_part = transaction->request_part;
	struct rrr_http_part *response_part = transaction->response_part;

	*upgraded_application = NULL;

	int ret = 0;

	struct rrr_http_application *http2 = NULL;

	const struct rrr_http_header_field *connection_http2_settings = rrr_http_part_header_field_get_with_value_case(request_part, "connection", "http2-settings");
	const struct rrr_http_header_field *http2_settings = rrr_http_part_header_field_get(request_part, "http2-settings");

	if (connection_http2_settings == NULL) {
		RRR_DBG_1("Value HTTP2-Settings was missing in Connection: header field while upgrade was requested\n");
		goto out_bad_request;
	}

	if (http2_settings == NULL) {
		RRR_DBG_1("Field HTTP2-Settings: was missing in header while upgrade was requested\n");
		goto out_bad_request;
	}

	if (request_part->request_method != RRR_HTTP_METHOD_GET && request_part->request_method != RRR_HTTP_METHOD_OPTIONS) {
		RRR_HTTP_UTIL_SET_TMP_NAME_FROM_NULLSAFE(method_name,request_part->request_method_str_nullsafe);
		RRR_DBG_1("Received HTTP2 upgrade request which was not a GET or OPTION request but '%s'\n", method_name);
		goto out_bad_request;
	}

	int upgrade_ok = 1;
	if (receive_data->http1->callbacks.upgrade_verify_callback && (ret = receive_data->http1->callbacks.upgrade_verify_callback (
			&upgrade_ok,
			RRR_HTTP_APPLICATION_HTTP1,
			RRR_HTTP_UPGRADE_MODE_HTTP2,
			receive_data->http1->callbacks.callback_arg
	) != 0)) {
		goto out;
	}

	if (!upgrade_ok) {
		goto out;
	}

#ifdef RRR_WITH_NGHTTP2
	if ((ret = rrr_http_part_header_field_push(response_part, "connection", "upgrade")) != 0) {
		goto out;
	}

	if ((ret = rrr_http_part_header_field_push(response_part, "upgrade", "h2c")) != 0) {
		goto out;
	}

	if (read_session->rx_overshoot_size > RRR_LENGTH_MAX) {
		RRR_MSG_0("Overshoot too big while upgrading request to HTTP2 (%llu>%llu)\n",
				(unsigned long long) read_session->rx_overshoot_size,
				(unsigned long long) RRR_LENGTH_MAX
			 );
		ret = RRR_HTTP_SOFT_ERROR;
		goto out;
	}

	ret = rrr_http_application_http2_new_from_upgrade (
			&http2,
			(void **) &read_session->rx_overshoot,
			rrr_length_from_biglength_bug_const(read_session->rx_overshoot_size),
			transaction,
			1, // Is server
			&receive_data->http1->callbacks
	);

	// Make sure these two variables are always both either 0 or set
	RRR_FREE_IF_NOT_NULL(read_session->rx_overshoot);
	read_session->rx_overshoot_size = 0;

	if (ret != 0) {
		goto out;
	}

	*upgraded_application = http2;
	http2 = NULL;
	response_part->response_code = RRR_HTTP_RESPONSE_CODE_SWITCHING_PROTOCOLS;

#else
	(void)(read_session);
	RRR_DBG_3("Upgrade to HTTP2 was requested by client, but this RRR is not built with NGHTTP2 bindings. Proceeding with HTTP/1.1\n");
#endif /* RRR_WITH_NGHTTP2 */

	goto out;
	out_bad_request:
		response_part->response_code = RRR_HTTP_RESPONSE_CODE_ERROR_BAD_REQUEST;
	out:
		rrr_http_application_destroy_if_not_null(&http2);
		return ret;
}

static int __rrr_http_application_http1_request_upgrade_try (
		enum rrr_http_upgrade_mode *upgrade_mode,
		struct rrr_http_application_http1_receive_data *receive_data,
		struct rrr_read_session *read_session,
		const char *data_to_use
) {
	*upgrade_mode = RRR_HTTP_UPGRADE_MODE_NONE;

	int ret = 0;

	struct rrr_http_transaction *transaction = receive_data->http1->active_transaction;

	const struct rrr_http_header_field *connection = rrr_http_part_header_field_get_with_value_case(transaction->request_part, "connection", "upgrade");
	const struct rrr_http_header_field *upgrade_websocket = rrr_http_part_header_field_get_with_value_case(transaction->request_part, "upgrade", "websocket");
	const struct rrr_http_header_field *upgrade_h2c = rrr_http_part_header_field_get_with_value_case(transaction->request_part, "upgrade", "h2c");

	if (connection == NULL) {
		goto out;
	}

	if (upgrade_websocket != NULL && upgrade_h2c != NULL) {
		goto out_bad_request;
	}

	if (upgrade_websocket != NULL) {
		int do_websocket = 0;
		if ((ret = __rrr_http_application_http1_request_upgrade_try_websocket (
				&do_websocket,
				receive_data,
				read_session,
				data_to_use
		)) == 0 && do_websocket) {
			*upgrade_mode = RRR_HTTP_UPGRADE_MODE_WEBSOCKET;
		}
	}
	else if (upgrade_h2c != NULL) {
		if ((ret = __rrr_http_application_http1_request_upgrade_try_http2 (
				receive_data->upgraded_application,
				receive_data,
				transaction,
				read_session
		)) == 0 && receive_data->upgraded_application != NULL) {
			*upgrade_mode = RRR_HTTP_UPGRADE_MODE_HTTP2;
		}
	}

	goto out;
	out_bad_request:
		transaction->response_part->response_code = RRR_HTTP_RESPONSE_CODE_ERROR_BAD_REQUEST;
	out:
		return ret;
}

static int __rrr_http_application_http1_request_receive_callback (
		struct rrr_read_session *read_session,
		void *arg
) {
	struct rrr_http_application_http1_receive_data *receive_data = arg;
	struct rrr_http_transaction *transaction = receive_data->http1->active_transaction;

	int ret = 0;

	char *merged_chunks = NULL;

//	const struct rrr_http_header_field *content_type = rrr_http_part_get_header_field(part, "content-type");

	if (*(receive_data->upgraded_application) != NULL) {
		// Upgrade was performed in get target size function, nothing to do
		goto out;
	}

	if (transaction->request_part->request_method == 0) {
		RRR_DBG_2("Request parsing was incomplete in HTTP final callback, sending bad request to client.\n");
		transaction->response_part->response_code = RRR_HTTP_RESPONSE_CODE_ERROR_BAD_REQUEST;
		goto out_send_response;
	}

	if (RRR_DEBUGLEVEL_3) {
		rrr_http_part_header_dump(transaction->request_part);
	}

	RRR_DBG_3("HTTP request reading complete, data length is %" PRIrrrbl " response length is %" PRIrrrbl " header length is %" PRIrrrbl "\n",
			transaction->request_part->data_length,
			transaction->request_part->headroom_length,
			transaction->request_part->header_length
	);

	if ((ret = rrr_http_part_chunks_merge(&merged_chunks, transaction->request_part, read_session->rx_buf_ptr)) != 0) {
		goto out;
	}

	const char *data_to_use = (merged_chunks != NULL ? merged_chunks : read_session->rx_buf_ptr);

	if ((ret = rrr_http_part_multipart_and_fields_process (transaction->request_part, data_to_use, receive_data->rules->do_no_body_parse)) != 0) {
		goto out;
	}

	if (RRR_DEBUGLEVEL_3) {
		rrr_http_transaction_query_fields_dump(transaction);
	}

	enum rrr_http_upgrade_mode upgrade_mode = RRR_HTTP_UPGRADE_MODE_NONE;
	if (transaction->request_part->parsed_version != RRR_HTTP_VERSION_10) {
		if ((ret = __rrr_http_application_http1_request_upgrade_try (
				&upgrade_mode,
				receive_data,
				read_session,
				data_to_use
		)) != 0) {
			goto out;
		}

		if (upgrade_mode == RRR_HTTP_UPGRADE_MODE_WEBSOCKET && receive_data->http1->callbacks.websocket_callback == NULL) {
			RRR_MSG_1("Warning: Received HTTP request with WebSocket update, but no WebSocket callback is set in configuration\n");
			transaction->response_part->response_code = RRR_HTTP_RESPONSE_CODE_ERROR_BAD_REQUEST;
			goto out_send_response;
		}

		if (upgrade_mode != RRR_HTTP_UPGRADE_MODE_NONE) {
			if (transaction->response_part->response_code == RRR_HTTP_RESPONSE_CODE_SWITCHING_PROTOCOLS) {
				RRR_DBG_3("Upgrading HTTP connection to %s\n", RRR_HTTP_UPGRADE_MODE_TO_STR(upgrade_mode));
				receive_data->http1->upgrade_active = upgrade_mode;
			}
			else {
				RRR_DBG_3("Note: Upgrade HTTP connection to %s failed, response is now %i\n",
						RRR_HTTP_UPGRADE_MODE_TO_STR(upgrade_mode), transaction->response_part->response_code);
			}
		}
	}

	// If upgrade is HTTP2
	// - The HTTP2 upgrade function has already stored this transaction and bound it to stream ID 1
	// - Send HTTP1 response with 101 switching protocols
	// - Reset the response part.
	// - Let callback do something if it wishes
	// - Queue the response for sending upon next tick
	// - Jump out of HTTP1 ticking, caller will tick again with HTTP2 which sends the actual response
	//   based on the response part

#ifdef RRR_WITH_NGHTTP2
	if (receive_data->http1->upgrade_active == RRR_HTTP_UPGRADE_MODE_HTTP2) {
		if ((ret = __rrr_http_application_http1_response_send((struct rrr_http_application *) receive_data->http1, receive_data->handle, transaction)) != 0) {
			goto out;
		}
		if ((ret = rrr_http_transaction_response_reset(transaction)) != 0) {
			goto out;
		}
		if ((ret = receive_data->http1->callbacks.callback (
				receive_data->handle,
				transaction,
				data_to_use,
				read_session->rx_overshoot_size,
				RRR_HTTP_APPLICATION_HTTP2, // Note, next protocol is HTTP2
				receive_data->http1->callbacks.callback_arg
		)) != RRR_HTTP_OK) {
			if (ret == RRR_HTTP_NO_RESULT) {
				ret = 0;

				rrr_http_application_http2_response_to_upgrade_async_prepare (
						*(receive_data->upgraded_application),
						transaction
				);
			}
		}
		else {
			ret = rrr_http_application_http2_response_to_upgrade_submit (
					*(receive_data->upgraded_application),
					transaction
			);
		}

		// HTTP2 application will send the actual response during the next tick (unless an error occured)
		goto out;
	}
	else {
#endif /* RRR_WITH_NGHTTP2 */
		if ((ret = receive_data->http1->callbacks.callback (
				receive_data->handle,
				transaction,
				data_to_use,
				read_session->rx_overshoot_size,
				transaction->request_part->parsed_application_type,
				receive_data->http1->callbacks.callback_arg
		)) != RRR_HTTP_OK) {
			if (ret == RRR_HTTP_NO_RESULT) {
				ret = 0;
				transaction->need_response = 1;
				goto out_no_clear;
			}
			goto out;
		}
#ifdef RRR_WITH_NGHTTP2
	}
#endif /* RRR_WITH_NGHTTP2 */

	out_send_response:
		if ((ret = __rrr_http_application_http1_response_send((struct rrr_http_application *) receive_data->http1, receive_data->handle, transaction)) != 0) {
			goto out;
		}
	out:
		__rrr_http_application_http1_transaction_clear(receive_data->http1);
	out_no_clear:
		RRR_FREE_IF_NOT_NULL(merged_chunks);
		return ret;
}

static int __rrr_http_application_http1_receive_get_target_size_validate_request (
		const struct rrr_http_part *part
) {
	int ret = 0;

	const struct rrr_http_header_field *content_type = rrr_http_part_header_field_get(part, "content-type");
	const struct rrr_http_header_field *content_length = rrr_http_part_header_field_get(part, "content-length");
	const struct rrr_http_header_field *transfer_encoding = rrr_http_part_header_field_get(part, "transfer-encoding");

	if (part->request_method_str_nullsafe == NULL) {
		RRR_BUG("BUG: Request method not set in %s after header completed\n", __func__);
	}

	if (part->request_method == 0) {
		RRR_BUG("BUG: Numeric request method was zero in %s\n", __func__);
	}

	if (part->request_method == RRR_HTTP_METHOD_GET ||
		part->request_method == RRR_HTTP_METHOD_OPTIONS ||
		part->request_method == RRR_HTTP_METHOD_HEAD ||
		part->request_method == RRR_HTTP_METHOD_DELETE
	) {
		if (content_length != NULL && content_length->value_unsigned != 0) {
			RRR_MSG_0("Content-Length was non-zero for GET, HEAD, DELETE or OPTIONS request, this is an error.\n");
			ret = RRR_HTTP_PARSE_SOFT_ERR;
		}

		if (transfer_encoding != NULL) {
			RRR_MSG_0("Transfer-Encoding header was set for GET, HEAD, DELETE or OPTIONS request, this is an error.\n");
			ret = RRR_HTTP_PARSE_SOFT_ERR;
		}

		if (content_type != NULL) {
			RRR_MSG_0("Content-Type was set for GET, HEAD, DELETE or OPTIONS request, this is an error.\n");
			ret = RRR_HTTP_PARSE_SOFT_ERR;
		}
	}

	return ret;
}

static int __rrr_http_application_http1_receive_get_target_size (
		struct rrr_read_session *read_session,
		void *arg
) {
	struct rrr_http_application_http1_receive_data *receive_data = arg;

	int ret = RRR_NET_TRANSPORT_READ_COMPLETE_METHOD_TARGET_LENGTH;

	const char *end = read_session->rx_buf_ptr + read_session->rx_buf_wpos;

	rrr_biglength target_size;
	rrr_biglength parsed_bytes = 0;

	struct rrr_http_part *part_to_use = NULL;
	enum rrr_http_parse_type parse_type = 0;

	if (rrr_net_transport_ctx_close_when_send_complete_get(receive_data->handle)) {
		// Data received after completed parse of HTTP/1.0 request, drop data as
		// connection is to be closed.
		ret = RRR_HTTP_PARSE_INCOMPLETE;
		goto out;
	}

	if (receive_data->http1->callbacks.unique_id_generator_callback == NULL) {
		// Is client
		if (receive_data->http1->active_transaction == NULL) {
			RRR_MSG_0("Received unexpected data from HTTP server, no transaction was active\n");
			ret = RRR_NET_TRANSPORT_READ_SOFT_ERROR;
			goto out;
		}
		part_to_use = receive_data->http1->active_transaction->response_part;
		parse_type = RRR_HTTP_PARSE_RESPONSE;
	}
	else {
		// Is server
		if (read_session->parse_pos == 0) {
			struct rrr_http_transaction *transaction = NULL;

			// HTTP1 only supports one active transaction. Make a new and delete any old one. Method
			// does not matter.
			if ((ret = rrr_http_transaction_new (
					&transaction,
					RRR_HTTP_METHOD_GET,
					0,
					0,
					receive_data->http1->callbacks.unique_id_generator_callback,
					receive_data->http1->callbacks.callback_arg,
					NULL,
					NULL
			)) != 0) {
				RRR_MSG_0("Could not create transaction for request in %s\n", __func__);
				goto out;
			}

			__rrr_http_application_http1_transaction_set(receive_data->http1, transaction);
			rrr_http_transaction_decref_if_not_null(transaction);
		}
		part_to_use = receive_data->http1->active_transaction->request_part;
		parse_type = RRR_HTTP_PARSE_REQUEST;
	}


#ifdef RRR_WITH_NGHTTP2
	if (read_session->parse_pos == 0 && receive_data->http1->callbacks.unique_id_generator_callback != NULL) {
		// Is server

		const char http2_magic[] = "PRI * HTTP/2.0\r\n\r\nSM\r\n\r\n";
		if (	(rrr_biglength) read_session->rx_buf_wpos >= (rrr_biglength) sizeof(http2_magic) - 1 &&
				memcmp(read_session->rx_buf_ptr, http2_magic, sizeof(http2_magic) - 1) == 0
		) {
			if (read_session->rx_buf_wpos > RRR_LENGTH_MAX) {
				RRR_MSG_0("Preliminary data too big during plain HTTP2 initialization (%llu>%llu)\n",
					(unsigned long long) read_session->rx_buf_wpos,
					(unsigned long long) RRR_LENGTH_MAX
				);
				ret = RRR_HTTP_SOFT_ERROR;
				goto out;
			}

			RRR_DBG_3("HTTP2 magic found, upgrading to native HTTP2 with %llu bytes read so far\n", (long long int) read_session->rx_buf_wpos);
			if ((ret = rrr_http_application_http2_new (
					receive_data->upgraded_application,
					1, // Is server
					(void **) &read_session->rx_buf_ptr,
					rrr_length_from_biglength_bug_const(read_session->rx_buf_wpos),
					&receive_data->http1->callbacks
			)) != 0) {
				goto out;
			}

			read_session->target_size = read_session->rx_buf_wpos;
			ret = RRR_HTTP_OK;
			goto out;
		}
	}
#endif /* RRR_WITH_NGHTTP2 */

	// There might be more than one chunk in each read cycle, we have to
	// go through all of them in a loop here. The parser will always return
	// after a chunk is found.
	do {
		ret = rrr_http_part_parse (
				part_to_use,
				&target_size,
				&parsed_bytes,
				read_session->rx_buf_ptr,
				read_session->parse_pos,
				end,
				parse_type
		);

		read_session->parse_pos += parsed_bytes;
	} while (parsed_bytes != 0 && ret == RRR_HTTP_PARSE_INCOMPLETE);

	// Do not overwrite ret value here

	// Used only for stall timeout
	receive_data->received_bytes = read_session->rx_buf_wpos;

	if (ret == RRR_HTTP_PARSE_OK) {
		if (receive_data->http1->callbacks.unique_id_generator_callback != NULL) {
			// Is server
			if ((ret = __rrr_http_application_http1_receive_get_target_size_validate_request (
					receive_data->http1->active_transaction->request_part
			)) != 0) {
				// Ignore any body
				target_size = RRR_HTTP_PART_TOP_LENGTH(receive_data->http1->active_transaction->request_part);

				// Delete everything in the request part to prevent haywire, the final callback will generate bad request response
				if ((ret = rrr_http_transaction_request_reset(receive_data->http1->active_transaction)) != 0) {
					goto out;
				}

				ret = RRR_HTTP_PARSE_OK;
			}
		}

#if RRR_BIGLENGTH_MAX > SIZE_MAX
		if (target_size > SIZE_MAX) {
			RRR_MSG_0("Target size %" PRIrrrbl " exceeds maximum value of %llu while parsing HTTP part\n",
					target_size, (long long unsigned) SIZE_MAX);
			ret = RRR_NET_TRANSPORT_READ_SOFT_ERROR;
			goto out;
		}
#endif

		read_session->eof_ok_now = 1;
		read_session->target_size = target_size;
	}
	else if (ret == RRR_HTTP_PARSE_INCOMPLETE) {
		if (part_to_use->data_length_unknown) {
			read_session->read_complete_method = RRR_NET_TRANSPORT_READ_COMPLETE_METHOD_CONN_CLOSE;
			ret = RRR_NET_TRANSPORT_READ_OK;
		}
	}
	else {
		ret = RRR_NET_TRANSPORT_READ_SOFT_ERROR;
	}

	out:
	if (ret != RRR_HTTP_PARSE_INCOMPLETE) {
		read_session->parse_pos = 0;
	}
	return ret;
}

static void __rrr_http_application_http1_receive_get_target_size_error (
		struct rrr_read_session *read_session,
		int is_hard_err,
		void *arg
) {
	struct rrr_http_application_http1_receive_data *receive_data = arg;

	(void)(read_session);
	(void)(is_hard_err);
	(void)(receive_data);

	// Any error message goes here
}

struct rrr_http_application_http1_frame_callback_data {
	struct rrr_http_application_http1 *http1;
	struct rrr_net_transport_handle *handle;
	int (*callback)(RRR_HTTP_APPLICATION_WEBSOCKET_FRAME_CALLBACK_ARGS);
	void *callback_arg;
};

static int __rrr_http_application_http1_websocket_frame_callback (
		RRR_WEBSOCKET_FRAME_CALLBACK_ARGS
) {
	struct rrr_http_application_http1_frame_callback_data *callback_data = arg;

	if (opcode == RRR_WEBSOCKET_OPCODE_BINARY || opcode == RRR_WEBSOCKET_OPCODE_TEXT) {
		return callback_data->callback (
				callback_data->http1->application_websocket_topic,
				callback_data->handle,
				payload,
				(opcode == RRR_WEBSOCKET_OPCODE_BINARY ? 1 : 0),
				callback_data->http1->last_unique_id,
				callback_data->callback_arg
		);
	}

	return RRR_HTTP_OK;
}

static int __rrr_http_application_http1_websocket_responses_get (
		struct rrr_http_application_http1 *http1,
		struct rrr_websocket_state *ws_state,
		rrr_http_unique_id unique_id,
		int (*callback)(RRR_HTTP_APPLICATION_WEBSOCKET_RESPONSE_GET_CALLBACK_ARGS),
		void *callback_arg
) {
	int ret = 0;

	void *response_data = NULL;
	rrr_biglength response_data_len = 0;
	int response_is_binary = 0;

	do {
		RRR_FREE_IF_NOT_NULL(response_data);
		if ((ret = callback (
				http1->application_websocket_topic,
				&response_data,
				&response_data_len,
				&response_is_binary,
				unique_id,
				callback_arg
		)) != 0) {
			goto out;
		}
		if (response_data) {
			if ((ret = rrr_websocket_frame_enqueue (
					ws_state,
					(response_is_binary ? RRR_WEBSOCKET_OPCODE_BINARY : RRR_WEBSOCKET_OPCODE_TEXT),
					(char**) &response_data,
					response_data_len
			)) != 0) {
				goto out;
			}
		}
	} while (response_data != NULL);

	out:
	RRR_FREE_IF_NOT_NULL(response_data);
	return ret;
}

static int __rrr_http_application_http1_transport_ctx_tick_websocket (
		struct rrr_http_application_http1 *http1,
		struct rrr_net_transport_handle *handle,
		rrr_biglength read_max_size,
		rrr_length ping_interval_s,
		rrr_length timeout_s,
		int (*callback)(RRR_HTTP_APPLICATION_WEBSOCKET_RESPONSE_GET_CALLBACK_ARGS),
		int (*frame_callback)(RRR_HTTP_APPLICATION_WEBSOCKET_FRAME_CALLBACK_ARGS),
		void *callback_arg
) {
	int ret = 0;

	struct rrr_http_application_http1_frame_callback_data callback_data = {
			http1,
			handle,
			frame_callback,
			callback_arg
	};

	if (rrr_websocket_check_timeout(&http1->ws_state, timeout_s) != 0) {
		RRR_DBG_2("HTTP websocket session timed out after %i seconds of inactivity\n", timeout_s);
		ret = RRR_READ_EOF;
		goto out;
	}

	if ((ret = rrr_websocket_enqueue_ping_if_needed(&http1->ws_state, ping_interval_s)) != 0) {
		goto out;
	}

	if ((ret = __rrr_http_application_http1_websocket_responses_get (
			http1,
			&http1->ws_state,
			http1->last_unique_id,
			callback,
			callback_arg
	)) != 0) {
		goto out;
	}

	if ((ret = rrr_websocket_transport_ctx_send_frames (
			handle,
			&http1->ws_state
	)) != 0) {
		goto out;
	}

	if ((ret = (rrr_websocket_transport_ctx_read_frames (
			handle,
			&http1->ws_state,
			4096,
			1 * 1024 * 1024, // 1 MB
			read_max_size,
			0, // No ratelimit interval
			0, // No ratelimit max bytes
			__rrr_http_application_http1_websocket_frame_callback,
			&callback_data
	)) & ~(RRR_NET_TRANSPORT_READ_INCOMPLETE)) != 0) {
		goto out;
	}

	out:
	return ret;
}

static int __rrr_http_application_http1_request_send_possible (
		RRR_HTTP_APPLICATION_REQUEST_SEND_POSSIBLE_ARGS
) {
	struct rrr_http_application_http1 *http1 = (struct rrr_http_application_http1 *) application;
	*is_possible = (http1->active_transaction == NULL);
	return 0;
}

struct rrr_http_application_http1_request_send_callback_data {
	struct rrr_http_application_http1 *http1;
	struct rrr_net_transport_handle *handle;
	struct rrr_string_builder *header_builder;
};

static int __rrr_http_application_http1_request_send_preliminary_callback (
		enum rrr_http_method method,
		enum rrr_http_upgrade_mode upgrade_mode,
		enum rrr_http_version protocol_version,
		struct rrr_http_part *request_part,
		const struct rrr_nullsafe_str *request,
		void *arg
) {
	struct rrr_http_application_http1_request_send_callback_data *callback_data = arg;

	int ret = 0;

	char *websocket_key_tmp = NULL;
	char *http2_upgrade_settings_tmp = NULL;
	struct rrr_nullsafe_str *request_tmp = NULL;

	pthread_cleanup_push(rrr_http_util_dbl_ptr_free, &websocket_key_tmp);
	pthread_cleanup_push(rrr_http_util_dbl_ptr_free, &http2_upgrade_settings_tmp);
	pthread_cleanup_push(rrr_nullsafe_str_destroy_if_not_null_void, &request_tmp);

	if ((ret = rrr_nullsafe_str_dup(&request_tmp, request)) != 0) {
		goto out;
	}

	if (upgrade_mode == RRR_HTTP_UPGRADE_MODE_WEBSOCKET) {
		if (method != RRR_HTTP_METHOD_GET) {
			RRR_BUG("BUG: HTTP method was not GET while upgrade mode was WebSocket in %s\n", __func__);
		}
		if ((ret = rrr_http_part_header_field_push(request_part, "connection", "Upgrade")) != 0) {
			goto out;
		}
		if ((ret = rrr_http_part_header_field_push(request_part, "upgrade", "websocket")) != 0) {
			goto out;
		}
		if ((ret = rrr_websocket_state_get_key_base64 (&websocket_key_tmp, &callback_data->http1->ws_state)) != 0) {
			goto out;
		}
		if ((ret = rrr_http_part_header_field_push(request_part, "sec-websocket-key", websocket_key_tmp)) != 0) {
			goto out;
		}
		if ((ret = rrr_http_part_header_field_push(request_part, "sec-websocket-version", "13")) != 0) {
			goto out;
		}

		rrr_websocket_state_set_client_mode(&callback_data->http1->ws_state);
	}
	else if (upgrade_mode == RRR_HTTP_UPGRADE_MODE_HTTP2) {
#ifdef RRR_WITH_NGHTTP2
		if (method != RRR_HTTP_METHOD_GET && method != RRR_HTTP_METHOD_HEAD) {
			RRR_DBG_3("Note: HTTP1 upgrade to HTTP2 not possible, query is not GET or HEAD\n");
		}
		else {
			if ((ret = rrr_http_part_header_field_push(request_part, "connection", "Upgrade, HTTP2-Settings")) != 0) {
				goto out;
			}
			if ((ret = rrr_http_part_header_field_push(request_part, "upgrade", "h2c")) != 0) {
				goto out;
			}
			if (rrr_http2_upgrade_request_settings_pack(&http2_upgrade_settings_tmp) != 0) {
				ret = RRR_HTTP_HARD_ERROR;
				goto out;
			}
			if ((ret = rrr_http_part_header_field_push(request_part, "http2-settings", http2_upgrade_settings_tmp)) != 0) {
				goto out;
			}
		}
#else
		RRR_MSG_3("Note: HTTP client attempted to send request with upgrade to HTTP2, but RRR is not built with NGHTTP2. Proceeding using HTTP/1.1.\n");
#endif /* RRR_WITH_NGHTTP2 */
	}
	else {
		if ((ret = rrr_http_part_header_field_push (
				request_part,
				"connection",
				protocol_version == RRR_HTTP_VERSION_10
					? "close"
					: "keep-alive"
		)) != 0) {
			goto out;
		}
	}

	if (RRR_DEBUGLEVEL_3) {
		rrr_http_part_header_dump(request_part);
	}

	// Prepend "GET " etc. before endpoint
	if ((ret = rrr_nullsafe_str_prepend_asprintf (
			request_tmp,
			"%s ",
			RRR_HTTP_METHOD_TO_STR_CONFORMING(method)
	)) < 0) {
		RRR_MSG_0("Error while making request string in %s return was %i\n", __func__, ret);
		ret = 1;
		goto out;
	}

	// Append the rest of the header after endpoint
	// Caller should check that version 1.0 is not used together with upgrades as this might cause connection to close after the first response
	if ((ret = rrr_nullsafe_str_append_asprintf (
			request_tmp,
			(protocol_version == RRR_HTTP_VERSION_10 ? " HTTP/1.0\r\n" : " HTTP/1.1\r\n")
	)) < 0) {
		RRR_MSG_0("Error while making request string in %s return was %i\n", __func__, ret);
		ret = 1;
		goto out;
	}

	if ((ret = rrr_net_transport_ctx_send_push_nullsafe (callback_data->handle, request_tmp)) != 0) {
		RRR_MSG_0("Could not send first part of HTTP request header in %s\n", __func__);
		goto out;
	}

	out:
	pthread_cleanup_pop(1);
	pthread_cleanup_pop(1);
	pthread_cleanup_pop(1);
	return ret;
}

static int __rrr_http_application_http1_request_send_make_headers_callback (
		struct rrr_http_header_field *field,
		void *arg
) {
	struct rrr_http_application_http1_request_send_callback_data *callback_data = arg;
	return __rrr_http_application_http1_header_field_make(callback_data->header_builder, field);
}

static int __rrr_http_application_http1_request_send_final_callback (
		struct rrr_http_transaction *transaction,
		void *arg
) {
	struct rrr_http_application_http1_request_send_callback_data *callback_data = arg;

	int ret = 0;

	if (rrr_string_builder_length(callback_data->header_builder) > 0) {
		if ((ret = rrr_net_transport_ctx_send_push_const (callback_data->handle, callback_data->header_builder->buf, callback_data->header_builder->wpos)) != 0) {
			RRR_MSG_0("Could not send second part of HTTP request header in %s\n", __func__);
			goto out;
		}
	}

	if ((ret = rrr_net_transport_ctx_send_push_const (callback_data->handle, "\r\n", 2)) != 0) {
		RRR_MSG_0("Could not send HTTP header end in %s\n", __func__);
		goto out;
	}

	if (rrr_nullsafe_str_len(transaction->send_body)) {
		if ((ret = rrr_nullsafe_str_with_raw_do_const (
				transaction->send_body,
				__rrr_http_application_http1_send_callback,
				callback_data->handle
		)) != 0) {
			RRR_MSG_0("Could not send HTTP request body in %s\n", __func__);
			goto out;
		}
	}
	out:
	return ret;
}

static int __rrr_http_application_http1_request_send (
		RRR_HTTP_APPLICATION_REQUEST_SEND_ARGS
) {
	struct rrr_http_application_http1 *http1 = (struct rrr_http_application_http1 *) application;

	int ret = 0;

	// DO NOT do any upgrades here, HTTP1 may do this during ticking only.
	// Upgrades here may cause infinite recursion as HTTP2 upgrades in its request_send function.
	*upgraded_app = NULL;

	struct rrr_string_builder header_builder = {0};

	if (http1->active_transaction != NULL) {
		RRR_BUG("BUG: Existing transaction was not clear in  %s, caller must check with request_send_possible\n", __func__);
	}

	__rrr_http_application_http1_transaction_set(http1, transaction);

	pthread_cleanup_push(rrr_string_builder_clear_void, &header_builder);

	if (protocol_version != RRR_HTTP_VERSION_10) {
		if ((ret = rrr_http_part_header_field_push(transaction->request_part, "host", host)) != 0) {
			goto out;
		}
	}

	struct rrr_http_application_http1_request_send_callback_data callback_data = {
		http1,
		handle,
		&header_builder
	};

	if ((ret = rrr_http_transaction_request_prepare_wrapper (
			transaction,
			upgrade_mode,
			protocol_version,
			user_agent,
			__rrr_http_application_http1_request_send_preliminary_callback,
			__rrr_http_application_http1_request_send_make_headers_callback,
			__rrr_http_application_http1_request_send_final_callback,
			&callback_data
	)) != 0) {
		goto out;
	}

	out:
	pthread_cleanup_pop(1);
	return ret;
}

static int __rrr_http_application_http1_tick (
		RRR_HTTP_APPLICATION_TICK_ARGS
) {
	struct rrr_http_application_http1 *http1 = (struct rrr_http_application_http1 *) app;

	int ret = RRR_HTTP_OK;

	*upgraded_app = NULL;

	if (rrr_net_transport_ctx_send_waiting_chunk_count(handle) > 0) {
		goto out;
	}

	if (http1->upgrade_active == RRR_HTTP_UPGRADE_MODE_WEBSOCKET) {
		ret = __rrr_http_application_http1_transport_ctx_tick_websocket (
				http1,
				handle,
				read_max_size,
				10,
				15,
				http1->callbacks.get_response_callback,
				http1->callbacks.frame_callback,
				http1->callbacks.callback_arg
		);
	}
	else if (http1->upgrade_active == RRR_HTTP_UPGRADE_MODE_NONE) {
		if (http1->active_transaction != NULL && http1->active_transaction->need_response) {
			if ((ret = rrr_net_transport_ctx_check_alive(handle)) == 0) {
<<<<<<< HEAD
				if ((ret = http1->callbacks.async_response_get_callback (
						http1->active_transaction,
						http1->callbacks.async_response_get_callback_arg
				)) == RRR_HTTP_OK) {
=======
				if ((ret = http1->callbacks.async_response_get_callback(http1->active_transaction, http1->callbacks.callback_arg)) == RRR_HTTP_OK) {
>>>>>>> d174a393
					ret = __rrr_http_application_http1_response_send(app, handle, http1->active_transaction);

					__rrr_http_application_http1_transaction_clear(http1);
				}
				else {
					rrr_net_transport_ctx_reset_noread_counters(handle);
				}

				ret &= ~(RRR_HTTP_NO_RESULT);
			}
		}
		else {
			struct rrr_http_application_http1_receive_data callback_data = {
					handle,
					http1,
					*received_bytes,
					upgraded_app,
					rules
			};

			ret = rrr_net_transport_ctx_read_message (
						handle,
						4096,
						1 * 1024 * 1024, // 1 MB
						read_max_size,
						0, // No ratelimit interval
						0, // No ratelimit max bytes
						__rrr_http_application_http1_receive_get_target_size,
						&callback_data,
						__rrr_http_application_http1_receive_get_target_size_error,
						&callback_data,
						http1->callbacks.unique_id_generator_callback == NULL // No generator indicates client
							? __rrr_http_application_http1_response_receive_callback
							: __rrr_http_application_http1_request_receive_callback,
						&callback_data
			);

			*received_bytes = callback_data.received_bytes;
		}
	}
	else {
		RRR_BUG("%s called while active upgrade was not NONE or WEBSOCKET but %i, maybe caller forgot to switch to HTTP2?\n",
				__func__, http1->upgrade_active);
	}

	out:
	return ret;
}

static void __rrr_http_application_http1_need_tick (
		RRR_HTTP_APPLICATION_NEED_TICK_ARGS
) {
	struct rrr_http_application_http1 *http1 = (struct rrr_http_application_http1 *) app;

	/* Need to tick if we are waiting for response from
	 * async response callback. */

	if (http1->upgrade_active == RRR_HTTP_UPGRADE_MODE_NONE &&
	    http1->active_transaction != NULL &&
	    http1->active_transaction->need_response
	) {
		*speed = RRR_HTTP_TICK_SPEED_SLOW;
	}
}

static void __rrr_http_application_http1_polite_close (
		RRR_HTTP_APPLICATION_POLITE_CLOSE_ARGS
) {
	(void)(app);
	(void)(handle);
	return;
}

static const struct rrr_http_application_constants rrr_http_application_http1_constants = {
	RRR_HTTP_APPLICATION_HTTP1,
	__rrr_http_application_http1_destroy,
	__rrr_http_application_http1_active_transaction_count_get,
	__rrr_http_application_http1_request_send_possible,
	__rrr_http_application_http1_request_send,
	__rrr_http_application_http1_tick,
	__rrr_http_application_http1_need_tick,
	__rrr_http_application_http1_polite_close,
	NULL
};

int rrr_http_application_http1_new (
		struct rrr_http_application **target,
		const struct rrr_http_application_callbacks *callbacks
) {
	int ret = 0;

	struct rrr_http_application_http1 *result = NULL;

	if ((result = rrr_allocate(sizeof(*result))) == NULL) {
		RRR_MSG_0("Could not allocate memory in %s\n", __func__);
		ret = 1;
		goto out;
	}

	memset(result, '\0', sizeof(*result));

	result->constants = &rrr_http_application_http1_constants;
	result->callbacks = *callbacks;

	*target = (struct rrr_http_application *) result;

	out:
	return ret;
}

<|MERGE_RESOLUTION|>--- conflicted
+++ resolved
@@ -1619,14 +1619,10 @@
 	else if (http1->upgrade_active == RRR_HTTP_UPGRADE_MODE_NONE) {
 		if (http1->active_transaction != NULL && http1->active_transaction->need_response) {
 			if ((ret = rrr_net_transport_ctx_check_alive(handle)) == 0) {
-<<<<<<< HEAD
 				if ((ret = http1->callbacks.async_response_get_callback (
 						http1->active_transaction,
-						http1->callbacks.async_response_get_callback_arg
+						http1->callbacks.callback_arg
 				)) == RRR_HTTP_OK) {
-=======
-				if ((ret = http1->callbacks.async_response_get_callback(http1->active_transaction, http1->callbacks.callback_arg)) == RRR_HTTP_OK) {
->>>>>>> d174a393
 					ret = __rrr_http_application_http1_response_send(app, handle, http1->active_transaction);
 
 					__rrr_http_application_http1_transaction_clear(http1);
