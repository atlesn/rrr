--- conflicted
+++ resolved
@@ -587,7 +587,6 @@
 		goto out;
 	}
 
-<<<<<<< HEAD
 	rrr_http_session_transport_ctx_need_tick(&tick_speed, handle);
 
 	switch (tick_speed) {
@@ -597,20 +596,12 @@
 			if (again_max--) {
 				goto again;
 			}
-			rrr_net_transport_ctx_notify_read_fast(handle);
+			rrr_net_transport_ctx_notify_tick_fast(handle);
 			break;
 		case RRR_HTTP_TICK_SPEED_SLOW:
-			rrr_net_transport_ctx_notify_read_slow(handle);
+			rrr_net_transport_ctx_notify_tick_slow(handle);
 			break;
 	};
-=======
-	if (rrr_http_session_transport_ctx_need_tick(handle)) {
-		if (again_max--) {
-			goto again;
-		}
-		rrr_net_transport_ctx_notify_tick(handle);
-	}
->>>>>>> d174a393
 
 	// Clean up often to prevent huge number of HTTP2 streams waiting to be cleaned up
 	rrr_http_session_transport_ctx_active_transaction_count_get_and_maintain(handle);
