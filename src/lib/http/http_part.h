/*

Read Route Record

Copyright (C) 2019-2020 Atle Solbakken atle@goliathdns.no

This program is free software: you can redistribute it and/or modify
it under the terms of the GNU General Public License as published by
the Free Software Foundation, either version 3 of the License, or
(at your option) any later version.

This program is distributed in the hope that it will be useful,
but WITHOUT ANY WARRANTY; without even the implied warranty of
MERCHANTABILITY or FITNESS FOR A PARTICULAR PURPOSE.  See the
GNU General Public License for more details.

You should have received a copy of the GNU General Public License
along with this program.  If not, see <http://www.gnu.org/licenses/>.

*/

#ifndef RRR_HTTP_PART_H
#define RRR_HTTP_PART_H

#include <stdio.h>

#include "http_fields.h"
#include "http_common.h"

#include "../read_constants.h"
#include "../util/linked_list.h"
#include "../helpers/nullsafe_str.h"

#define RRR_HTTP_PARSE_OK			RRR_READ_OK
#define RRR_HTTP_PARSE_HARD_ERR 	RRR_READ_HARD_ERROR
#define RRR_HTTP_PARSE_SOFT_ERR		RRR_READ_SOFT_ERROR
#define RRR_HTTP_PARSE_INCOMPLETE	RRR_READ_INCOMPLETE
//#define RRR_HTTP_PARSE_UNTIL_CLOSE	RRR_SOCKET_READ_COMPLETE_METHOD_CONN_CLOSE
//#define RRR_HTTP_PARSE_CHUNKED		RRR_SOCKET_READ_COMPLETE_METHOD_CHUNKED

#define RRR_HTTP_PART_PROTOCOL_VERSION_1_1 1

enum rrr_http_parse_type {
	RRR_HTTP_PARSE_REQUEST,
	RRR_HTTP_PARSE_RESPONSE,
	RRR_HTTP_PARSE_MULTIPART
};

#define RRR_HTTP_HEADER_FIELD_ALLOW_MULTIPLE	(1<<0)
#define RRR_HTTP_HEADER_FIELD_NO_PAIRS			(1<<1)

#define RRR_HTTP_PART_ITERATE_CALLBACK_ARGS			\
		int chunk_idx,								\
		int chunk_total,							\
		const char *data_start,						\
		rrr_biglength data_size,					\
		void *arg

#define RRR_HTTP_PART_DATA_LENGTH(part) \
	((part)->data_length)

#define RRR_HTTP_PART_TOP_LENGTH(part) \
	((part)->headroom_length + (part)->header_length)

#define RRR_HTTP_PART_BODY_LENGTH(part) \
	(RRR_HTTP_PART_DATA_LENGTH(part))

#define RRR_HTTP_PART_BODY_PTR(data_ptr,part) \
	((data_ptr) + RRR_HTTP_PART_TOP_LENGTH(part))

struct rrr_http_header_field_definition;

struct rrr_http_header_field {
	RRR_LL_NODE(struct rrr_http_header_field);

	// This list is filled while parsing the header field
	struct rrr_http_field_collection fields;

	const struct rrr_http_header_field_definition *definition;

	struct rrr_nullsafe_str *name;

	// This is filled by known header field parsers. Pointer
	// must always be checked for NULL before usage, they are
	// only set for certain header field types.
	long long int value_signed;
	long long unsigned int value_unsigned;
<<<<<<< HEAD
	char *value;
	void *binary_value;
	size_t binary_value_size;
=======
	struct rrr_nullsafe_str *value;
>>>>>>> c5948910
};

struct rrr_http_header_field_collection {
	RRR_LL_HEAD(struct rrr_http_header_field);
};

#define RRR_HTTP_HEADER_FIELD_PARSER_DEFINITION \
		struct rrr_http_header_field *field

struct rrr_http_header_field_definition {
	const char *name_lowercase;
	int flags;
	int (*parse)(RRR_HTTP_HEADER_FIELD_PARSER_DEFINITION);
};

struct rrr_http_chunk {
	RRR_LL_NODE(struct rrr_http_chunk);
	size_t start;
	size_t length;
};

struct rrr_http_chunks {
	RRR_LL_HEAD(struct rrr_http_chunk);
};

struct rrr_http_part {
	RRR_LL_NODE(struct rrr_http_part);
	RRR_LL_HEAD(struct rrr_http_part);

	struct rrr_http_header_field_collection headers;
	struct rrr_http_field_collection fields;
	struct rrr_http_chunks chunks;

	int response_code;
	char *response_str;

	// Setting this causes everything else in a response
	// struct to be ignored when sending
	struct rrr_nullsafe_str *response_raw_data_nullsafe;

	struct rrr_nullsafe_str *request_method_str_nullsafe;
	enum rrr_http_method request_method;

	struct rrr_nullsafe_str *request_uri_nullsafe;

	// Setting this causes raw data to be sent as opposed to
	// generating headers and body
	const char *request_raw_data;
	size_t request_raw_data_size;

	int parse_complete;
	int header_complete;
	int is_chunked;
	int parsed_protocol_version;

//	const void *data_ptr;

	size_t headroom_length;
	size_t header_length;
	size_t data_length;
	int data_length_unknown;
};

void rrr_http_part_destroy (struct rrr_http_part *part);
void rrr_http_part_destroy_void (void *part);
void rrr_http_part_destroy_void_double_ptr (void *arg);
int rrr_http_part_new (struct rrr_http_part **result);
int rrr_http_part_set_allocated_raw_response (
		struct rrr_http_part *part,
		char **raw_data_source,
		size_t raw_data_size
);
void rrr_http_part_set_raw_request_ptr (
		struct rrr_http_part *part,
		const char *raw_data,
		size_t raw_data_size
);
const struct rrr_http_header_field *rrr_http_part_header_field_get (
		const struct rrr_http_part *part,
		const char *name
);
const struct rrr_http_header_field *rrr_http_part_header_field_get_with_value (
		const struct rrr_http_part *part,
		const char *name_lowercase,
		const char *value_anycase
);
int rrr_http_part_update_data_ptr (
		struct rrr_http_part *part
);
int rrr_http_part_header_field_push (
		struct rrr_http_part *part,
		const char *name,
		const char *value
);
int rrr_http_part_fields_iterate_const (
		const struct rrr_http_part *part,
		int (*callback)(const struct rrr_http_field *field, void *callback_arg),
		void *callback_arg
);
int rrr_http_part_header_fields_iterate (
		struct rrr_http_part *part,
		int (*callback)(struct rrr_http_header_field *field, void *arg),
		void *callback_arg
);
void rrr_http_part_header_field_remove (
		struct rrr_http_part *part,
		const char *field
);
int rrr_http_part_chunks_iterate (
		struct rrr_http_part *part,
		const char *data_ptr,
		int (*callback)(RRR_HTTP_PART_ITERATE_CALLBACK_ARGS),
		void *callback_arg
);
int rrr_http_part_process_multipart (
		struct rrr_http_part *part,
		const char *data_ptr
);
int rrr_http_part_parse (
		struct rrr_http_part *result,
		size_t *target_size,
		size_t *parsed_bytes,
		const char *data_ptr,
		size_t start_pos,
		const char *end,
		enum rrr_http_parse_type parse_type
);
int rrr_http_part_extract_post_and_query_fields (
		struct rrr_http_part *target,
		const char *data_ptr
);
int rrr_http_part_merge_chunks (
		char **result_data,
		struct rrr_http_part *part,
		const char *data_ptr
);
void rrr_http_part_dump_header (
		struct rrr_http_part *part
);

#endif /* RRR_HTTP_PART_H */<|MERGE_RESOLUTION|>--- conflicted
+++ resolved
@@ -85,13 +85,8 @@
 	// only set for certain header field types.
 	long long int value_signed;
 	long long unsigned int value_unsigned;
-<<<<<<< HEAD
-	char *value;
-	void *binary_value;
-	size_t binary_value_size;
-=======
+	struct rrr_nullsafe_str *binary_value_nullsafe;
 	struct rrr_nullsafe_str *value;
->>>>>>> c5948910
 };
 
 struct rrr_http_header_field_collection {
