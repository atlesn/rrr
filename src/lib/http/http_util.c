/*

Read Route Record

Copyright (C) 2019 Atle Solbakken atle@goliathdns.no

This program is free software: you can redistribute it and/or modify
it under the terms of the GNU General Public License as published by
the Free Software Foundation, either version 3 of the License, or
(at your option) any later version.

This program is distributed in the hope that it will be useful,
but WITHOUT ANY WARRANTY; without even the implied warranty of
MERCHANTABILITY or FITNESS FOR A PARTICULAR PURPOSE.  See the
GNU General Public License for more details.

You should have received a copy of the GNU General Public License
along with this program.  If not, see <http://www.gnu.org/licenses/>.

*/

#include <stdlib.h>
#include <stdio.h>
#include <string.h>
#include <ctype.h>
#include <stdarg.h>

#include "../log.h"

#include "http_util.h"

#include "../util/posix.h"
#include "../util/gnu.h"
#include "../util/macro_utils.h"
#include "../helpers/nullsafe_str.h"

static int __rrr_http_util_is_alphanumeric (unsigned char c) {
	if (	(c >= 'a' && c <= 'z') ||
			(c >= 'A' && c <= 'Z') ||
			(c >= '0' && c <= '9')
	) {
		return 1;
	}
	return 0;
}

static int __rrr_http_util_is_lwsp (unsigned char c) {
	return (c == ' ' || c == '\t');
}

static int __rrr_http_util_is_uri_unreserved_rfc2396 (unsigned char c) {
	// RFC2396 §2.3.
	switch (c) {
		case '-':
			return 1;
		case '_':
			return 1;
		case '.':
			return 1;
		case '!':
			return 1;
		case '~':
			return 1;
		case '*':
			return 1;
		case '\'':
			return 1;
		case '(':
			return 1;
		case ')':
			return 1;
		default:
			return 0;
	};
	return 0;
}

static int __rrr_http_util_is_uri_reserved(unsigned char c) {
	switch (c) {
		case ';':
			return 1;
		case '/':
			return 1;
		case '?':
			return 1;
		case ':':
			return 1;
		case '@':
			return 1;
		case '&':
			return 1;
		case '=':
			return 1;
		case '+':
			return 1;
		case '$':
			return 1;
		case ',':
			return 1;
		default:
			return 0;
	};
	return 0;
}

static int __rrr_http_util_is_header_special_rfc822 (unsigned char c) {
	// RFC822 §3.3.
	switch (c) {
		case '(':
			return 1;
		case ')':
			return 1;
		case '<':
			return 1;
		case '>':
			return 1;
		case '@':
			return 1;
		case ',':
			return 1;
		case ';':
			return 1;
		case ':':
			return 1;
		case '\\':
			return 1;
		case '"':
			return 1;
		case '.':
			return 1;
		case '[':
			return 1;
		case ']':
			return 1;
		default:
			return 0;
	};
	return 0;
}

static int __rrr_http_util_is_header_nonspecial_rfc7230 (unsigned char c) {
	// RFC7230 §3.2.6.
	switch (c) {
		case '!':
			return 1;
		case '#':
			return 1;
		case '$':
			return 1;
		case '%':
			return 1;
		case '&':
			return 1;
		case '\'':
			return 1;
		case '*':
			return 1;
		case '+':
			return 1;
		case '-':
			return 1;
		case '.':
			return 1;
		case '^':
			return 1;
		case '_':
			return 1;
		case '`':
			return 1;
		case '|':
			return 1;
		case '~':
			return 1;
		default:
			return 0;
	};
	return 0;
}

static int __rrr_http_util_is_ascii_non_ctl (unsigned char c) {
	return (c > 31 && c < 127);
}

void rrr_http_util_print_where_message (
		const char *start,
		const char *end
) {
	const rrr_length max = 20;

	if (end < start) {
		RRR_BUG("BUG: end was smaller than start in rrr_http_util_print_where_message\n");
	}

	char buf[max+1];

	rrr_length bytes_to_copy = max;
	if (start + bytes_to_copy >= end) {
		bytes_to_copy = end - start;
	}

	if (bytes_to_copy > max) {
		RRR_BUG("BUG: Overflow in rrr_http_util_print_where_message, bytes to copy was %u\n", bytes_to_copy);
	}

	strncpy(buf, start, bytes_to_copy);
	buf[bytes_to_copy] = '\0';

	// Stop message at newline

	for (rrr_length i = 0; i < bytes_to_copy; i++) {
		if (buf[i] == '\0') {
			break;
		}
		else if (buf[i] == '\r' || buf[i] == '\n') {
			buf[i] = '\0';
			break;
		}
	}

	RRR_MSG_0("Where: %s\n", buf);
	RRR_MSG_0("       /\\ <-- HERE\n");
}

static int __rrr_http_util_decode_urlencoded_string_callback (
		rrr_length *len,
		void *str,
		void *arg
) {
	(void)(arg);

	int ret = 0;

	const unsigned char *start = str;
	const unsigned char *end = str + *len;

	unsigned char *target = str;

	rrr_length wpos = 0;

	while (start < end) {
		unsigned char c = *start;

		if (c == '%') {
			if (start + 3 > end) {
				RRR_MSG_0("Not enough characters after %% in urlencoded string\n");
				ret = 1;
				goto out;
			}

			unsigned long long int result = 0;

			rrr_length result_len = 0;
			if (rrr_http_util_strtoull_raw (&result, &result_len, (const char *) start + 1, (const char *) start + 3, 16) != 0) {
				RRR_MSG_0("Invalid %%-sequence in urlencoded string\n");
				rrr_http_util_print_where_message((const char *) start, (const char *) end);
				ret = 1;
				goto out;
			}

			if (result > 0xff) {
				RRR_BUG("Result after converting %%-sequence too big in __rrr_http_util_decode_urlencoded_string_callback\n");
			}

			c = result;
			start += 2; // One more ++ at the end of the loop
		}

		target[wpos++] = c;

		start++;
	}

	*len = wpos;

	out:
	return ret;
}

int rrr_http_util_urlencoded_string_decode (
		struct rrr_nullsafe_str *str
) {
	return rrr_nullsafe_str_with_raw_do(str, __rrr_http_util_decode_urlencoded_string_callback, NULL);
}

int __rrr_http_util_uri_encode_foreach_byte_callback (char byte, void *arg) {
	char **wpos = arg;

	if (__rrr_http_util_is_alphanumeric(byte) || __rrr_http_util_is_uri_unreserved_rfc2396(byte)) {
		**wpos = byte;
		(*wpos)++;
	}
	else {
		sprintf((*wpos), "%s%02x", "%", byte);
		(*wpos) += 3;
	}

	return 0;
}

// We allow non-ASCII here
int rrr_http_util_uri_encode (
		struct rrr_nullsafe_str **target,
		const struct rrr_nullsafe_str *str
) {
	rrr_biglength result_max_length = (str != NULL ? rrr_nullsafe_str_len(str) * 3 : 0);
	RRR_TYPES_BUG_IF_LENGTH_EXCEEDED(result_max_length,"rrr_http_util_encode_uri");

	int ret = 0;

	char *result = malloc(result_max_length + 1); // Allocate extra byte for 0 from sprintf
	if (result == NULL) {
		RRR_MSG_0("Could not allocate memory in rrr_http_util_encode_uri\n");
		ret = 1;
		goto out;
	}

	memset(result, '\0', result_max_length + 1);

<<<<<<< HEAD
	if (result_max_length > 0) {
		char *wpos = result;
		char *wpos_max = result + result_max_length;

		// NOTE : Pass double pointer to wpos
		if ((ret = rrr_nullsafe_str_foreach_byte_do(str, __rrr_http_util_uri_encode_foreach_byte_callback, &wpos)) != 0) {
			goto out;
		}

		if (wpos > wpos_max) {
			RRR_BUG("Result string was too long in rrr_http_util_encode_uri\n");
		}
	}

=======
>>>>>>> 5e46e95c
	if (*target == NULL) {
		if ((ret = rrr_nullsafe_str_new_or_replace_empty(target)) != 0) {
			goto out;
		}
	}

	if (result_max_length > 0) {
		char *wpos = result;
		char *wpos_max = result + result_max_length;

		// NOTE : Pass double pointer to wpos
		if ((ret = rrr_nullsafe_str_foreach_byte_do(str, __rrr_http_util_uri_encode_foreach_byte_callback, &wpos)) != 0) {
			goto out;
		}

		if (wpos > wpos_max) {
			RRR_BUG("Result string was too long in rrr_http_util_encode_uri\n");
		}

		rrr_nullsafe_str_set_allocated(*target, (void **) &result, wpos - result);
	}

	out:
	RRR_FREE_IF_NOT_NULL(result);
	return ret;
}

static int __rrr_http_util_unquote_string_callback (
		rrr_length *len,
		void *str,
		void *arg
) {
	(void)(arg);

	unsigned char *start = str;
	unsigned char *end = str + *len;

	unsigned char *target = str;

	rrr_length wpos = 0;

	while (start < end) {
		if (*start == '"' || *start == '(') {
			char endquote = (*start == '"' ? '"' : ')');

			// Skip past begin quote
			start++;

			if (start >= end) {
				break;
			}

			for (; start < end; start++) {
				if (*start == '\\') {
					if (start + 1 < end) {
						char next = *(start + 1);
						if (next == endquote) {
							// Write only the quote character
							start++;
						}
						else {
							// Write only the escape character
						}
					}
				}
				else if (*start == endquote) {
					break;
				}

				target[wpos++] = *start;
			}
		}
		else {
			target[wpos++] = *start;
		}

		start++;
	}

	*len = wpos;

	return 0;
}

int rrr_http_util_unquote_string (
		struct rrr_nullsafe_str *str
) {
	return rrr_nullsafe_str_with_raw_do(str, __rrr_http_util_unquote_string_callback, NULL);
}

// TODO : Support RFC8187. This function is less forgiving than the standard.
char *rrr_http_util_header_value_quote (
		const char *input,
		rrr_length length,
		char delimeter_start,
		char delimeter_end
) {
	RRR_TYPES_BUG_IF_LENGTH_EXCEEDED(length, "rrr_http_util_quote_header_value A");

	if (length == 0) {
		return NULL;
	}

	int err = 0;

	rrr_biglength result_size = length * 2 + 2 + 1;
	RRR_TYPES_BUG_IF_LENGTH_EXCEEDED(length, "rrr_http_util_quote_header_value B");

	char *result = malloc(result_size);
	if (result == NULL) {
		RRR_MSG_0("Could not allocate memory in rrr_http_util_quote_header_value\n");
		err = 1;
		goto out;
	}
	memset (result, '\0', result_size);

	char *wpos = result;
	char *wpos_max = result + result_size;

	int needs_quote = 0;
	for (rrr_length i = 0; i < length; i++) {
		unsigned char c = *((unsigned char *) input + i);

		if (__rrr_http_util_is_alphanumeric(c) || __rrr_http_util_is_header_nonspecial_rfc7230(c)) {
			// OK
		}
		else if (__rrr_http_util_is_header_special_rfc822(c) || __rrr_http_util_is_lwsp(c) || c == '\r' || c == '\\') {
			needs_quote = 1;
			// Don't break, check all chars for validity
		}
		else if (__rrr_http_util_is_ascii_non_ctl(c)) {
			// OK
		}
		else {
			RRR_MSG_0("Invalid octet %02x in rrr_http_util_quote_header_value\n", c);
			err = 1;
			goto out;
		}
	}

	if (needs_quote == 0) {
		memcpy(result, input, length);
	}
	else {
		*wpos = delimeter_start;
		wpos++;

		for (rrr_length i = 0; i < length; i++) {
			char c = *(input + i);

			if (c == delimeter_start || c == delimeter_end || c == '\r' || c == '\\') {
				*wpos = '\\';
				wpos++;
			}

			*wpos = c;
			wpos++;
		}

		*wpos = delimeter_end;
		wpos++;

		if (wpos > wpos_max) {
			RRR_BUG("Result string was too long in rrr_http_util_quote_ascii\n");
		}
	}

	out:
	if (err != 0) {
		RRR_FREE_IF_NOT_NULL(result);
		result = NULL;
	}

	return result;
}

struct rrr_http_util_quote_header_value_nullsafe_callback_data {
	char delimeter_start;
	char delimeter_end;
};

static char *__rrr_http_util_quote_header_value_nullsafe_callback (
		const void *str,
		rrr_length len,
		void *arg
) {
	struct rrr_http_util_quote_header_value_nullsafe_callback_data *callback_data = arg;

	return rrr_http_util_header_value_quote (
				str,
				len,
				callback_data->delimeter_start,
				callback_data->delimeter_end
	);
}

char *rrr_http_util_header_value_quote_nullsafe (
		const struct rrr_nullsafe_str *str,
		char delimeter_start,
		char delimeter_end
) {
	if (!rrr_nullsafe_str_isset(str)) {
		return NULL;
	}

	struct rrr_http_util_quote_header_value_nullsafe_callback_data callback_data = {
			delimeter_start,
			delimeter_end
	};

	return rrr_nullsafe_str_with_raw_do_const_return_str(str, __rrr_http_util_quote_header_value_nullsafe_callback, &callback_data);
}

const char *rrr_http_util_find_crlf (
		const char *start,
		const char *end
) {
	// Remember end minus 1
	for (const char *pos = start; pos < end - 1; pos++) {
		if (*pos == '\r' && *(pos + 1) == '\n') {
			return pos;
		}
	}
	return NULL;
}

const char *rrr_http_util_find_whsp (
		const char *start,
		const char *end
) {
	// Remember end minus 1
	for (const char *pos = start; pos < end - 1; pos++) {
		if (*pos == ' ' || *pos == '\t') {
			return pos;
		}
	}
	return NULL;
}

int rrr_http_util_strtoull_raw (
		unsigned long long int *result,
		rrr_length *result_len,
		const char *start,
		const char *end,
		int base
) {
	char buf[64];
	const char *numbers_end = NULL;

	*result = 0;
	*result_len = 0;

	const char *pos = NULL;
	for (pos = start; pos < end; pos++) {
		if (base == 10) {
			if (*pos < '0' || *pos > '9') {
				numbers_end = pos;
				break;
			}
		}
		else if (base == 16) {
			if ((*pos >= '0' && *pos <= '9') || (*pos >= 'a' && *pos <= 'f') || (*pos >= 'A' && *pos <= 'F')) {
				// OK
			}
			else {
				numbers_end = pos;
				break;
			}
		}
		else {
			RRR_BUG("Unkonwn base %i in rrr_http_util_strtoull\n", base);
		}
	}

	if (pos == end) {
		numbers_end = end;
	}

	if (numbers_end == start) {
		return 1;
	}

	if (numbers_end - start > 63) {
		RRR_MSG_0("Number was too long in __rrr_http_part_strtoull\n");
		return 1;
	}

	memcpy(buf, start, numbers_end - start);
	buf[numbers_end - start] = '\0';

	char *endptr;
	unsigned long long int number = strtoull(buf, &endptr, base);

	if (endptr == NULL) {
		RRR_BUG("Endpointer was NULL in __rrr_http_part_strtoull\n");
	}

	rrr_biglength result_tmp = endptr - buf;
	RRR_TYPES_BUG_IF_LENGTH_EXCEEDED(result_tmp, "__rrr_http_part_strtoull");

	*result = number;
	*result_len = result_tmp;

	return 0;
}

struct rrr_http_util_strtoull_callback_data {
	unsigned long long int *result;
	int base;
};

static int __rrr_http_util_strtoull_callback (
		const void *str,
		rrr_length len,
		void *arg
) {
	struct rrr_http_util_strtoull_callback_data *callback_data = arg;

	rrr_length result_len = 0;
	return rrr_http_util_strtoull_raw(callback_data->result, &result_len, str, str + len, callback_data->base);
}

int rrr_http_util_strtoull (
		unsigned long long int *result,
		const struct rrr_nullsafe_str *nullsafe,
		int base
) {
	struct rrr_http_util_strtoull_callback_data callback_data = {
			result,
			base
	};

	return rrr_nullsafe_str_with_raw_do_const (nullsafe, __rrr_http_util_strtoull_callback, &callback_data);
}

int rrr_http_util_strcasestr (
		const char **result_start,
		rrr_length *result_len,
		const char *start,
		const char *end,
		const char *needle
) {
	rrr_biglength needle_len = strlen(needle);
	RRR_TYPES_BUG_IF_LENGTH_EXCEEDED(needle_len, "rrr_http_util_strcasestr");

	const char *needle_end = needle + needle_len;
	if (needle_end < needle) {
		RRR_BUG("BUG: Pointer overflow in rrr_http_util_strcasestr\n");
	}

	*result_start = NULL;
	*result_len = 0;

	const char *result = NULL;
	rrr_length len = 0;

	if (end - start < (rrr_slength) needle_len) {
		return 1;
	}

	const char *revert_position = NULL;

	const char *needle_pos = needle;
	for (const char *pos = start; pos < end; pos++) {
		char a = tolower(*pos);
		char b = tolower(*needle_pos);

		if (a == b) {
			needle_pos++;
			len++;
			if (revert_position == NULL) {
				revert_position = pos + 1;
			}
			if (result == NULL) {
				result = pos;
			}
			if (needle_pos == needle_end) {
				break;
			}
		}
		else {
			if (revert_position != NULL) {
				pos = revert_position;
				revert_position = NULL;
			}
			needle_pos = needle;
			result = NULL;
			len = 0;
		}
	}

	*result_start = result;
	*result_len = len;

	return (result == NULL);
}

const char *rrr_http_util_strchr (
		const char *start,
		const char *end,
		char chr
) {
	for (const char *pos = start; pos < end; pos++) {
		if (*pos == chr) {
			return pos;
		}
	}

	return NULL;
}

rrr_length rrr_http_util_count_whsp (
		const char *start,
		const char *end
) {
	rrr_length ret = 0;

	for (const char *pos = start; pos < end; pos++) {
		if (*pos != ' ' && *pos != '\t') {
			break;
		}
		ret++;
	}

	return ret;
}

void rrr_http_util_uri_destroy (
		struct rrr_http_uri *uri
) {
	RRR_FREE_IF_NOT_NULL(uri->endpoint);
	RRR_FREE_IF_NOT_NULL(uri->host);
	RRR_FREE_IF_NOT_NULL(uri->protocol);
	free(uri);
}

static int __rrr_http_util_uri_validate_characters_foreach_byte_callback (
		char byte,
		void *arg
) {
	unsigned char *invalid = arg;

	if (	(byte >= 'A' && byte <= 'Z') ||
			(byte >= 'a' && byte <= 'z') ||
			(byte >= '0' && byte <= '9') ||
			(byte >= '!' && byte <= '/' && byte != '"') ||
			(byte == '_' || byte == '~' || byte == ':' || byte == '?' || byte == '[' || byte == ']' || byte == '@' || byte == ';' || byte == '=')
	) {
		// OK
	}
	else {
		*invalid = byte;
		return 1;
	}

	return 0;
}

static int __rrr_http_util_uri_validate_characters (
		unsigned char *invalid,
		const struct rrr_nullsafe_str *str
) {
	*invalid = '\0';
	return rrr_nullsafe_str_foreach_byte_do(str, __rrr_http_util_uri_validate_characters_foreach_byte_callback, invalid);
}

void rrr_http_util_uri_flags_get (
		struct rrr_http_uri_flags *target,
		const struct rrr_http_uri *uri
) {
	memset (target, '\0', sizeof(*target));

	if (uri->protocol == NULL) {
		 // OK, do nothing
	}
	else if (strcmp(uri->protocol, "http") == 0) {
		target->is_http = 1;
	}
	else if (strcmp(uri->protocol, "https") == 0) {
		target->is_http = 1;
		target->is_tls = 1;
	}
	else if (strcmp(uri->protocol, "ws") == 0) {
		target->is_websocket = 1;
	}
	else if (strcmp(uri->protocol, "wss") == 0) {
		target->is_websocket = 1;
		target->is_tls = 1;
	}
	else {
		RRR_BUG("BUG: Unknown protocol '%s' in rrr_http_util_uri_get_protocol, only values made by rrr_http_util_uri_parse are valid\n", uri->protocol);
	}
}

int rrr_http_util_uri_endpoint_prepend (
		struct rrr_http_uri *uri,
		const char *prefix
) {
	int ret = 0;

	char *endpoint_new = NULL;

	if (uri->endpoint == NULL) {
		if ((endpoint_new = strdup(prefix)) == NULL) {
			RRR_MSG_0("Could not allocate memory in rrr_http_util_uri_endpoint_prepend A\n");
			ret = 1;
			goto out;
		}
	}
	else {
		// Allocate for extra / and the usual \0
		if ((endpoint_new = malloc(strlen(prefix) + strlen(uri->endpoint) + 1 + 1)) == NULL) {
			RRR_MSG_0("Could not allocate memory in rrr_http_util_uri_endpoint_prepend B\n");
			ret = 1;
			goto out;
		}

		strcpy(endpoint_new, prefix);

		if (*(endpoint_new + strlen(endpoint_new) - 1) == '/') {
			if (*(uri->endpoint) == '/') {
				// Prefix ends with / and original begins with /, remove one
				*(endpoint_new + strlen(endpoint_new) - 1) = '\0';
			}
		}
		else if (*(uri->endpoint) != '/') {
			// No / at end of prefix nor at beginning of original, add one
			sprintf(endpoint_new + strlen(endpoint_new), "/");
		}

		sprintf(endpoint_new + strlen(endpoint_new), "%s", uri->endpoint);
	}

	RRR_FREE_IF_NOT_NULL(uri->endpoint);
	uri->endpoint = endpoint_new;

	out:
	// Enable if more goto out are added after allocation failure gotos
	// RRR_FREE_IF_NOT_NULL(endpoint_new);
	return ret;
}

static int __rrr_http_util_uri_parse_callback (
		const void *str,
		rrr_length len,
		void *arg
) {
	struct rrr_http_uri *uri_new = arg;

	int ret = 0;

	const char *pos = str;
	const char *end = str + len;

	const char *new_pos = NULL;

	{
		rrr_length result_len_tmp = 0;

		// Parse protocol if present
		if (rrr_http_util_strcasestr(&new_pos, &result_len_tmp, pos, end, "//") == 0 && new_pos == pos) {
			// OK, empty protocol
		}
		else if (rrr_http_util_strcasestr(&new_pos, &result_len_tmp, pos, end, "://") == 0) {
			ssize_t protocol_name_length = new_pos - pos;
			if (protocol_name_length > 0 && rrr_posix_strncasecmp(pos, "https", 5) == 0) {
				uri_new->protocol = strdup("https");
			}
			else if (protocol_name_length > 0 && rrr_posix_strncasecmp(pos, "http", 4) == 0) {
				uri_new->protocol = strdup("http");
			}
			else if (protocol_name_length > 0 && rrr_posix_strncasecmp(pos, "ws", 4) == 0) {
				uri_new->protocol = strdup("ws");
			}
			else if (protocol_name_length > 0 && rrr_posix_strncasecmp(pos, "wss", 4) == 0) {
				uri_new->protocol = strdup("wss");
			}
			else {
				RRR_HTTP_UTIL_SET_TMP_NAME_FROM_STR_AND_LENGTH(name,str,len);
				RRR_MSG_0("Unsupported or missing protocol name in URI '%s'\n", name);
				ret = 1;
				goto out;
			}
			if (uri_new->protocol == NULL) {
				RRR_MSG_0("Could not allocate memory for protocol in __rrr_http_util_uri_parse_callback\n");
				ret = 1;
				goto out;
			}
		}
		else {
			new_pos = pos;
			result_len_tmp = 0;
		}

		pos = new_pos + result_len_tmp;
	}

	// Parse hostname if protocol is present
	const char *hostname_begin = pos;
	if (uri_new->protocol != NULL) {
		rrr_length result_len_tmp = 0;
		while (pos < end) {
			if (__rrr_http_util_is_alphanumeric(*pos)) {
				result_len_tmp++;
			}
			else if (*pos == '-') {
				if (result_len_tmp == 0) {
					RRR_HTTP_UTIL_SET_TMP_NAME_FROM_STR_AND_LENGTH(name,str,len);
					RRR_MSG_0("Invalid hostname in URI '%s', cannot begin with '-'\n", name);
					ret = 1;
					goto out;
				}
				result_len_tmp++;
			}
			else if (*pos == '.') {
				result_len_tmp++;
			}
			else if (*pos == '/' || *pos == ':') {
				break;
			}
			else {
				RRR_HTTP_UTIL_SET_TMP_NAME_FROM_STR_AND_LENGTH(name,str,len);
				RRR_MSG_0("Invalid character %c in URI '%s' hostname\n", *pos, name);
				ret = 1;
				goto out;
			}

			pos++;
		}

		if (result_len_tmp > 0) {
			if ((uri_new->host = malloc(result_len_tmp + 1)) == NULL) {
				RRR_MSG_0("Could not allocate memory for hostname in __rrr_http_util_uri_parse_callback\n");
				ret = 1;
				goto out;
			}
			memcpy(uri_new->host, hostname_begin, result_len_tmp);
			uri_new->host[result_len_tmp] = '\0';
		}

		if (*pos == ':') {
			pos++;
			unsigned long long port = 0;
			if (rrr_http_util_strtoull_raw(&port, &result_len_tmp, pos, end, 10) != 0 || port < 1 || port > 65535) {
				RRR_HTTP_UTIL_SET_TMP_NAME_FROM_STR_AND_LENGTH(name,str,len);
				RRR_MSG_0("Invalid port in URL '%s'\n", name);
				ret = 1;
				goto out;
			}

			uri_new->port = port;

			pos += result_len_tmp;
		}
	}

	// Parse the endpoint and query string
	{
		rrr_length result_len_tmp = 0;
		const char *endpoint_begin = pos;
		while (pos < end) {
			if (__rrr_http_util_is_alphanumeric(*pos)) {
				result_len_tmp++;
			}
			else if (__rrr_http_util_is_header_nonspecial_rfc7230(*pos)) {
				result_len_tmp++;
			}
			else if (__rrr_http_util_is_uri_reserved(*pos)) {
				result_len_tmp++;
			}
			else {
				RRR_HTTP_UTIL_SET_TMP_NAME_FROM_STR_AND_LENGTH(name,str,len);
				RRR_MSG_0("Invalid character %c in URI endpoint '%s'\n", *pos, name);
				ret = 1;
				goto out;
			}
			pos++;
		}

		if (pos != end) {
			RRR_BUG("BUG: pos was != end after parsing in __rrr_http_util_uri_parse_callback\n");
		}

		if (result_len_tmp == 0) {
			if ((uri_new->endpoint = strdup("")) == 0) {
				RRR_MSG_0("Could not allocate memory for endpoint in __rrr_http_util_uri_parse_callback\n");
				ret = 1;
				goto out;
			}
		}
		else {
			if ((uri_new->endpoint = malloc(result_len_tmp + 1)) == 0) {
				RRR_MSG_0("Could not allocate memory for endpoint in __rrr_http_util_uri_parse_callback\n");
				ret = 1;
				goto out;
			}
			memcpy(uri_new->endpoint, endpoint_begin, result_len_tmp);
			uri_new->endpoint[result_len_tmp] = '\0';
		}
	}

	out:
	return ret;
}

int rrr_http_util_uri_parse (
		struct rrr_http_uri **uri_result,
		const struct rrr_nullsafe_str *str
) {
	int ret = 0;
	struct rrr_http_uri *uri_new = NULL;

	*uri_result = NULL;

	if (!rrr_nullsafe_str_isset(str)) {
		RRR_BUG("BUG: str was NULL in rrr_http_uri_parse\n");
	}

	unsigned char invalid;
	if (__rrr_http_util_uri_validate_characters(&invalid, str) != 0) {
		RRR_HTTP_UTIL_SET_TMP_NAME_FROM_NULLSAFE(name,str);
		RRR_MSG_0("Invalid characters in URI '%s' (first invalid character is 0x%02x)\n",
				name, invalid);
		ret = 1;
		goto out;
	}

	if ((uri_new = malloc(sizeof(*uri_new))) == NULL) {
		RRR_MSG_0("Could not allocate memory in rrr_http_uri_parse\n");
		ret = 1;
		goto out;
	}

	memset(uri_new, '\0', sizeof(*uri_new));

	if ((ret = rrr_nullsafe_str_with_raw_do_const(str, __rrr_http_util_uri_parse_callback, uri_new)) != 0) {
		goto out_destroy;
	}

	if (uri_new->port == 0 && uri_new->protocol != NULL) {
		if (rrr_posix_strcasecmp(uri_new->protocol, "https") == 0 || rrr_posix_strcasecmp(uri_new->protocol, "wss")) {
			uri_new->port = 443;
		}
		else if (rrr_posix_strcasecmp(uri_new->protocol, "http") == 0 || rrr_posix_strcasecmp(uri_new->protocol, "ws")) {
			uri_new->port = 80;
		}
	}

	*uri_result = uri_new;

	goto out;
	out_destroy:
		rrr_http_util_uri_destroy(uri_new);
	out:
		return ret;
}

void rrr_http_util_nprintf (
		rrr_length length,
		const char *format,
		...
) {
	va_list args;
	va_start (args, format);

	char *tmp = NULL;
	int res_i = 0;

	if ((res_i = rrr_vasprintf(&tmp, format, args)) <= 0) {
		RRR_MSG_0("Warning: Could not allocate memory in rrr_http_util_nprintf\n");
	}
	else {
		rrr_slength res = res_i;
		if (res > (rrr_slength) length) {
			tmp[length] = '\0';
		}
		printf("%s", tmp);
	}

	va_end(args);

	RRR_FREE_IF_NOT_NULL(tmp);
}

void rrr_http_util_dbl_ptr_free (void *ptr) {
	void *to_free = *((void **) ptr);
	RRR_FREE_IF_NOT_NULL(to_free);
}<|MERGE_RESOLUTION|>--- conflicted
+++ resolved
@@ -316,23 +316,6 @@
 
 	memset(result, '\0', result_max_length + 1);
 
-<<<<<<< HEAD
-	if (result_max_length > 0) {
-		char *wpos = result;
-		char *wpos_max = result + result_max_length;
-
-		// NOTE : Pass double pointer to wpos
-		if ((ret = rrr_nullsafe_str_foreach_byte_do(str, __rrr_http_util_uri_encode_foreach_byte_callback, &wpos)) != 0) {
-			goto out;
-		}
-
-		if (wpos > wpos_max) {
-			RRR_BUG("Result string was too long in rrr_http_util_encode_uri\n");
-		}
-	}
-
-=======
->>>>>>> 5e46e95c
 	if (*target == NULL) {
 		if ((ret = rrr_nullsafe_str_new_or_replace_empty(target)) != 0) {
 			goto out;
