--- conflicted
+++ resolved
@@ -161,13 +161,8 @@
 			}
 
 			int tick = 0;
-<<<<<<< HEAD
 			while (amount > 0) {
 				if ((++tick) % 65535 == 0) {
-=======
-			while (event.amount > 0) {
-				if ((++tick) % 2 == 0) {
->>>>>>> 1d75529d
 					goto periodic_check;
 				}
 				uint16_t amount_new = amount;
