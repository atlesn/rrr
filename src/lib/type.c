/*

Read Route Record

Copyright (C) 2019 Atle Solbakken atle@goliathdns.no

This program is free software: you can redistribute it and/or modify
it under the terms of the GNU General Public License as published by
the Free Software Foundation, either version 3 of the License, or
(at your option) any later version.

This program is distributed in the hope that it will be useful,
but WITHOUT ANY WARRANTY; without even the implied warranty of
MERCHANTABILITY or FITNESS FOR A PARTICULAR PURPOSE.  See the
GNU General Public License for more details.

You should have received a copy of the GNU General Public License
along with this program.  If not, see <http://www.gnu.org/licenses/>.

*/

#include <string.h>
#include <stdio.h>
#include <stdlib.h>
<<<<<<< HEAD
#include "rrr_endian.h"
=======
>>>>>>> 6ca20ad9
#include <inttypes.h>

#include "../global.h"
#include "type.h"
#include "fixed_point.h"
#include "rrr_socket.h"
#include "rrr_socket_msg.h"
#include "messages.h"
#include "rrr_endian.h"

#define PASTER(x,y) x ## _ ## y

#define RRR_TYPES_MATCH_RETURN(str,name) \
	if (strcmp(str,PASTER(RRR_TYPE_NAME,name)) == 0){return PASTER(RRR_TYPE,name);}

static int __rrr_type_convert_integer_10(char **end, long long int *result, const char *value) {
	if (*value == '\0') {
		return 1;
	}
	*result = strtoll(value, end, 10);
	if (*end == value) {
		return 1;
	}
	return 0;
}

static int __rrr_type_convert_unsigned_integer_10(char **end, unsigned long long int *result, const char *value) {
	if (*value == '\0') {
		return 1;
	}
	*result = strtoull(value, end, 10);
	if (*end == value) {
		return 1;
	}
	return 0;
}

#define CHECK_END_AND_RETURN(length)		\
	if (start + length > end) {				\
		return RRR_TYPE_PARSE_INCOMPLETE;	\
	}

static uint64_t __rrr_type_expand_be (
		rrr_type_length import_length,
		const char *src,
		rrr_type_flags flags
) {
	union beunion {
		rrr_type_be temp_f;
		unsigned char temp_b[sizeof(rrr_type_be)];
	};


	union beunion temp;


	temp.temp_f = 0;
	if (RRR_TYPE_FLAG_IS_SIGNED(flags)) {
		unsigned char sign = (*src) & 0x80;
		if (sign > 0) {
			temp.temp_f = 0xffffffffffffffff;
		}
	}

	rrr_type_length wpos = sizeof(temp.temp_f) - 1;
	rrr_type_length rpos = import_length - 1;

	// VL_DEBUG_MSG_3("rpos: %d, wpos: %d\n", rpos, wpos);

	/* Big endian:
	 * (0x00 0x00 0x01)be = 1
	 * (0x00 0x00 0x00 0x00 0x01)be = 1
	 * (0xff 0xff 0xff 0xff 0xff)be = huge number or -1 (if signed flag set)
	 */

	unsigned char sign = 0;
	while (1) {
		temp.temp_b[wpos] = src[rpos];

		if (rpos == 0) {
			break;
		}

		wpos--;
		rpos--;
	}

	temp.temp_b[0] |= sign;
	temp.temp_f = be64toh(temp.temp_f);
	return temp.temp_f;
}

static uint64_t __rrr_type_expand_le (
		rrr_type_length import_length,
		const char *src,
		rrr_type_flags flags
) {
	union leunion {
		rrr_type_le temp_f;
		unsigned char temp_b[sizeof(rrr_type_le)];
	};

	union leunion temp;

	temp.temp_f = 0;
	if (RRR_TYPE_FLAG_IS_SIGNED(flags)) {
		unsigned char sign = (*src + import_length - 1) & 0x80;
		if (sign > 0) {
			temp.temp_f = 0xffffffffffffffff;
		}
	}

	/* Little endian:
	 * (0x01 0x00 0x00)le = 1
	 * (0x01 0x00 0x00 0x00 0x00 0x00)le = 1
	 */

	rrr_type_length pos = 0;
	while (pos < import_length) {
		temp.temp_b[pos] = src[pos];
		pos++;
	}

	temp.temp_f = le64toh(temp.temp_f);

	return temp.temp_f;
}

static int __rrr_type_import_int (
		RRR_TYPE_IMPORT_ARGS,
		uint64_t (*expander)(rrr_type_length import_length, const char *src, rrr_type_flags flags)
) {
	if (node->import_length > (rrr_type_length) sizeof(uint64_t)) {
		VL_BUG("BUG: __rrr_type_import_u received length > %lu", sizeof(uint64_t));
	}
	if (node->data != NULL) {
		VL_BUG("data was not NULL in import_le\n");
	}

	ssize_t array_size = node->import_elements;
	ssize_t total_size = node->import_elements * node->import_length;

	CHECK_END_AND_RETURN(total_size);

	node->total_stored_length = node->import_elements * sizeof(uint64_t);
	node->data = malloc(node->total_stored_length);
	if (node->data == NULL) {
		VL_MSG_ERR("Could not allocate memory in import_le\n");
		return RRR_TYPE_PARSE_HARD_ERR;
	}

	char *target_wpos = node->data;
	const char *data_rpos = start;

	while (array_size-- > 0) {
		uint64_t result = expander(node->import_length, data_rpos, node->flags);

		memcpy(target_wpos, &result, sizeof(result));

		VL_DEBUG_MSG_3("Imported a %s64: 0x%" PRIx64 "\n", (RRR_TYPE_FLAG_IS_SIGNED(node->flags) ? "s" : "u"), result);

		data_rpos += node->import_length;
		target_wpos += sizeof(result);
	}

	*parsed_bytes = total_size;

	node->total_stored_length = sizeof(uint64_t) * node->import_elements;
	node->definition = rrr_type_get_from_id(RRR_TYPE_H);

	return RRR_TYPE_PARSE_OK;
}

static int __rrr_type_import_le (RRR_TYPE_IMPORT_ARGS) {
	return __rrr_type_import_int(node, parsed_bytes, start, end, __rrr_type_expand_le);
}

static int __rrr_type_import_be (RRR_TYPE_IMPORT_ARGS) {
	return __rrr_type_import_int(node, parsed_bytes, start, end, __rrr_type_expand_be);
}

static int __rrr_type_import_host (RRR_TYPE_IMPORT_ARGS) {
	return (RRR_TYPE_SYSTEM_ENDIAN_IS_LE ?
			__rrr_type_import_le(node, parsed_bytes, start, end) :
			__rrr_type_import_be(node, parsed_bytes, start, end)
	);
}

static int __rrr_type_import_blob (RRR_TYPE_IMPORT_ARGS) {
	if (node->data != NULL) {
		VL_BUG("data was not NULL in import_blob\n");
	}

	ssize_t total_size = node->import_length * node->import_elements;

	CHECK_END_AND_RETURN(total_size);

	node->total_stored_length = total_size;
	node->data = malloc(total_size);
	if (node->data == NULL) {
		VL_MSG_ERR("Could not allocate memory in import_blob\n");
		return RRR_TYPE_PARSE_HARD_ERR;
	}
	memcpy(node->data, start, total_size);

	node->total_stored_length = total_size;

	*parsed_bytes = total_size;

	return RRR_TYPE_PARSE_OK;
}

static int __rrr_type_import_ustr (RRR_TYPE_IMPORT_ARGS) {
	if (node->data != NULL) {
		VL_BUG("data was not NULL in import_ustr\n");
	}
	if (node->element_count != 1) {
		VL_BUG("array size was not 1 in import_ustr\n");
	}
	if (node->import_length != 0) {
		VL_BUG("length was not 0 in import_ustr\n");
	}

	CHECK_END_AND_RETURN(1);

	ssize_t max = end - start;
	if (max > 30) {
		max = 30;
	}
	char tmp[max];
	memset(tmp, '\0', sizeof(tmp));
	strncpy(tmp, start, max - 1);

	int found_end_char = 0;
	for (const char *pos = tmp; pos < tmp + sizeof(tmp); pos++) {
		if (*pos >= '0' && *pos <= '9') {
			continue;
		}
		else {
			found_end_char = 1;
			break;
		}
	}

	if (found_end_char == 0) {
		return RRR_TYPE_PARSE_INCOMPLETE;
	}

	char *convert_end = NULL;
	unsigned long long int result = 0;

	if (__rrr_type_convert_unsigned_integer_10(&convert_end, &result, tmp)) {
		VL_MSG_ERR("Error while converting unsigned integer in import_ustr\n");
		return RRR_TYPE_PARSE_SOFT_ERR;
	}

	node->data = malloc(sizeof(rrr_type_ustr));
	if (node->data == NULL) {
		VL_MSG_ERR("Could not allocate memory in import_ustr\n");
		return RRR_TYPE_PARSE_HARD_ERR;
	}

	memcpy(node->data, &result, sizeof(rrr_type_ustr));

	node->definition = rrr_type_get_from_id(RRR_TYPE_H);
	node->total_stored_length = sizeof(rrr_type_h);
	RRR_TYPE_FLAG_SET_UNSIGNED(node->flags);

	*parsed_bytes = convert_end - tmp;

	return RRR_TYPE_PARSE_OK;
}

static int __rrr_type_import_istr (RRR_TYPE_IMPORT_ARGS) {
	if (node->data != NULL) {
		VL_BUG("data was not NULL in import_istr\n");
	}
	if (node->element_count != 1) {
		VL_BUG("array size was not 1 in import_istr\n");
	}
	if (node->import_length != 0) {
		VL_BUG("length was not 0 in import_istr\n");
	}

	CHECK_END_AND_RETURN(1);

	ssize_t max = end - start;
	if (max > 30) {
		max = 30;
	}
	char tmp[max];
	memset(tmp, '\0', sizeof(tmp));
	strncpy(tmp, start, max - 1);

	int found_end_char = 0;
	for (const char *pos = tmp + (tmp[0] == '-' || tmp[0] == '+' ? 1 : 0); pos < tmp + sizeof(tmp); pos++) {
		if (*pos >= '0' && *pos <= '9') {
			continue;
		}
		else {
			found_end_char = 1;
			break;
		}
	}

	if (found_end_char == 0) {
		return RRR_TYPE_PARSE_INCOMPLETE;
	}

	char *convert_end = NULL;
	long long int result = 0;

	if (__rrr_type_convert_integer_10(&convert_end, &result, tmp)) {
		VL_MSG_ERR("Error while converting unsigned integer in import_istr\n");
		return RRR_TYPE_PARSE_SOFT_ERR;
	}

	node->data = malloc(sizeof(rrr_type_istr));
	if (node->data == NULL) {
		VL_MSG_ERR("Could not allocate memory in import_istr\n");
		return RRR_TYPE_PARSE_HARD_ERR;
	}

	memcpy(node->data, &result, sizeof(rrr_type_istr));

	node->definition = rrr_type_get_from_id(RRR_TYPE_H);
	node->total_stored_length = sizeof(rrr_type_h);
	RRR_TYPE_FLAG_SET_SIGNED(node->flags);

	*parsed_bytes = convert_end - tmp;

	return RRR_TYPE_PARSE_OK;
}

static int __rrr_type_import_sep (RRR_TYPE_IMPORT_ARGS) {
	if (node->data != NULL) {
		VL_BUG("data was not NULL in import_sep\n");
	}

	ssize_t total_size = node->import_length * node->element_count;

	ssize_t found = 0;
	for (const char *start_tmp = start; start_tmp < end && found < total_size; start_tmp++) {
		CHECK_END_AND_RETURN(1);

		unsigned char c = *start_tmp;

		if (c == '\n' || c == '\r' || c == '\t' || c == ' ') {
		}
		else if (c >= 33 && c <= 47) {
			// ! " # $ % & ' ( ) * + , - . /
		}
		else if (c >= 58 && c <= 64) {
			// : ; < = > ? @
		}
		else if (c >= 91 && c <= 96) {
			// [ \ ] ^ _ `
		}
		else if (c >= 123 && c <= 126) {
			// { | } ~
		}
		else {
			VL_MSG_ERR("Invalid separator character %c\n", c);
			return RRR_TYPE_PARSE_SOFT_ERR;
		}
		found++;
	}

	if (found != total_size) {
		VL_MSG_ERR("Not enough separator characters found\n");
		return RRR_TYPE_PARSE_SOFT_ERR;
	}

	node->data = malloc(found);
	if (node->data == NULL) {
		VL_MSG_ERR("Could not allocate memory in import_sep\n");
		return RRR_TYPE_PARSE_HARD_ERR;
	}
	memcpy (node->data, start, found);

	node->total_stored_length = total_size;

	*parsed_bytes = found;

	return RRR_TYPE_PARSE_OK;
}

static int __rrr_type_msg_to_host_single (
		struct vl_message *msg,
		ssize_t max_size
) {
	struct rrr_socket_msg *socket_msg = (struct rrr_socket_msg *) msg;

	int ret = 0;
	ssize_t target_size = 0;

	if (rrr_socket_msg_get_target_size_and_check_checksum (
			&target_size,
			socket_msg,
			max_size
	) != 0) {
		VL_MSG_ERR("Invalid header for message in __rrr_type_convert_msg_to_host_single\n");
		ret = 1;
		goto out;
	}

	if (max_size < target_size) {
		VL_MSG_ERR("Invalid size for message in __rrr_type_convert_msg_to_host_single\n");
		ret = 1;
		goto out;
	}

	if (rrr_socket_msg_head_to_host_and_verify(socket_msg, target_size) != 0) {
		VL_MSG_ERR("Error while verifying message in  __rrr_type_convert_msg_to_host_single\n");
		ret = 1;
		goto out;
	}

	if (rrr_socket_msg_check_data_checksum_and_length(socket_msg, target_size) != 0) {
		VL_MSG_ERR("Invalid checksum for message data in __rrr_type_convert_msg_to_host_single\n");
		ret = 1;
		goto out;
	}

	if (message_to_host_and_verify(msg, target_size) != 0) {
		VL_MSG_ERR("Message was invalid in __rrr_type_convert_msg_to_host_single\n");
		ret = 1;
		goto out;
	}

	out:
	return ret;
}

static int __rrr_type_msg_unpack (RRR_TYPE_UNPACK_ARGS) {
	int ret = 0;

	ssize_t pos = 0;
	int count = 0;
	while (pos < node->total_stored_length) {
		struct rrr_socket_msg *socket_msg = (struct rrr_socket_msg *) (node->data + pos);
		struct vl_message *msg = (struct vl_message *) socket_msg;

		ssize_t max_size = node->total_stored_length - pos;

		if (__rrr_type_msg_to_host_single (msg, max_size) != 0) {
			VL_MSG_ERR("Could not convert message in __rrr_type_msg_to_host\n");
			ret = 1;
			goto out;
		}

		pos += msg->network_size;
		count++;
	}

	node->element_count = count;

	out:
	return ret;
}

static int __rrr_type_import_msg (RRR_TYPE_IMPORT_ARGS) {
	int ret = RRR_TYPE_PARSE_OK;

	*parsed_bytes = 0;

	ssize_t max_size_total = end - start;
	ssize_t target_size_total = 0;
	struct rrr_socket_msg *socket_msg = (struct rrr_socket_msg *) start;

	unsigned int count = 0;
	ssize_t max_size = max_size_total;
	while (max_size > 0) {
		if (max_size < (ssize_t) (sizeof (struct vl_message) - 1)) {
			ret = RRR_TYPE_PARSE_INCOMPLETE;
			goto out;
		}

		ssize_t target_size = 0;
		if (rrr_socket_msg_get_target_size_and_check_checksum (
				&target_size,
				socket_msg,
				max_size
		) != 0) {
			VL_MSG_ERR("Invalid header for message in __rrr_type_import_msg\n");
			ret = RRR_TYPE_PARSE_SOFT_ERR;
			goto out;
		}

		if (max_size < target_size) {
			ret = RRR_TYPE_PARSE_INCOMPLETE;
			goto out;
		}

		target_size_total += target_size;
		max_size -= target_size;
		count++;
	}

	if (target_size_total < max_size) {
		ret = RRR_TYPE_PARSE_INCOMPLETE;
		goto out;
	}

	if (count != node->element_count && node->element_count != 0) {
		VL_MSG_ERR("Number of messages in array did not match definition. Found %i but expected %" PRIu32 "\n",
				count, node->element_count);
		ret = 1;
		goto out;
	}

	node->data = malloc(target_size_total);
	if (node->data == NULL) {
		VL_MSG_ERR("Could not allocate memory in __rrr_type_import_msg\n");
		ret = RRR_TYPE_PARSE_HARD_ERR;
		goto out;
	}

	node->total_stored_length = target_size_total;
	memcpy(node->data, start, target_size_total);

	if (__rrr_type_msg_unpack(node) != 0) {
		VL_MSG_ERR("Could not convert message in __rrr_type_import_msg\n");
		ret = 1;
		goto out;
	}

	*parsed_bytes = target_size_total;

	out:
	return ret;
}


static int __rrr_type_64_unpack (RRR_TYPE_UNPACK_ARGS, uint8_t target_type) {
	if (node->total_stored_length % sizeof(rrr_type_be) != 0) {
		VL_MSG_ERR("Size of 64 type was not 8 bytes in __rrr_type_64_unpack\n");
		return 1;
	}

	ssize_t array_size = node->total_stored_length / sizeof(rrr_type_be);
	const char *pos = node->data;
	for (unsigned int i = 0; i < array_size; i++) {
		rrr_type_be tmp = *((rrr_type_be *) pos);
		*((rrr_type_be *) pos) = be64toh(tmp);
		pos += sizeof(rrr_type_be);
	}

	node->definition = rrr_type_get_from_id(target_type);

	return 0;
}

static int __rrr_type_be_unpack (RRR_TYPE_UNPACK_ARGS) {
	return __rrr_type_64_unpack (node, RRR_TYPE_H);
}

static int __rrr_type_fixp_unpack (RRR_TYPE_UNPACK_ARGS) {
	return __rrr_type_64_unpack (node, RRR_TYPE_FIXP);
}

static int __rrr_type_64_pack (RRR_TYPE_PACK_ARGS, uint8_t target_type) {
	if (node->total_stored_length % sizeof(rrr_type_be) != 0) {
		VL_MSG_ERR("Size of 64 type was not 8 bytes in __rrr_type_64_pack\n");
		return 1;
	}

	ssize_t array_size = node->total_stored_length / sizeof(rrr_type_be);
	ssize_t pos = 0;
	for (unsigned int i = 0; i < array_size; i++) {
		const char *rpos = node->data + pos;
		char *wpos = target + pos;
		*((rrr_type_be *) wpos) = htobe64(*((rrr_type_be *) rpos));

		pos += sizeof(rrr_type_be);
	}

	*new_type_id = target_type;
	*written_bytes = node->total_stored_length;

	return 0;
}

static int __rrr_type_host_pack (RRR_TYPE_PACK_ARGS) {
	return __rrr_type_64_pack (target, written_bytes, new_type_id, node, RRR_TYPE_BE);
}

static int __rrr_type_fixp_pack (RRR_TYPE_PACK_ARGS) {
	return __rrr_type_64_pack (target, written_bytes, new_type_id, node, RRR_TYPE_FIXP);
}

static int __rrr_type_blob_unpack (RRR_TYPE_UNPACK_ARGS) {
	if (node->total_stored_length == 0) {
		VL_MSG_ERR("Length of blob type was 0 in __rrr_array_convert_blob_to_host\n");
		return 1;
	}
	return 0;
}

static int __rrr_type_blob_pack (RRR_TYPE_PACK_ARGS) {
	if (node->total_stored_length == 0) {
		VL_MSG_ERR("Length of blob type was 0 in __rrr_array_convert_blob_to_host\n");
		return 1;
	}

	memcpy(target, node->data, node->total_stored_length);

	*new_type_id = node->definition->type;
	*written_bytes = node->total_stored_length;

	return 0;
}

static int __rrr_type_msg_pack (RRR_TYPE_PACK_ARGS) {
	ssize_t pos = 0;

	while (pos < node->total_stored_length) {
		void *wpos = target + pos;
		void *rpos = node->data + pos;

		struct rrr_socket_msg *head = rpos;
		struct vl_message *msg = rpos;

		if (pos + msg->network_size > node->total_stored_length) {
			VL_BUG("Size mismatch in __rrr_type_msg_pack A\n");
		}

		memcpy(wpos, rpos, msg->network_size);

		head = wpos;
		msg = wpos;

		pos += msg->network_size;

		message_prepare_for_network(msg);
		rrr_socket_msg_checksum_and_to_network_endian(head);
	}

	if (pos != node->total_stored_length) {
		VL_BUG("Size mismatch in __rrr_type_msg_pack B\n");
	}

	*new_type_id = RRR_TYPE_MSG;
	*written_bytes = pos;

	return 0;
}

static int __get_import_length_default (RRR_TYPE_GET_IMPORT_LENGTH_ARGS) {
	(void)(buf);
	(void)(buf_size);

	*import_length = node->import_elements * node->import_length;

	return 0;
}

static int __get_import_length_ustr (RRR_TYPE_GET_IMPORT_LENGTH_ARGS) {
	(void)(node);

	int found_end_char = 0;
	ssize_t length = 0;
	for (length = 0; length < buf_size; length++) {
		const char *pos = buf + length;
		if (*pos >= '0' && *pos <= '9') {
			continue;
		}
		else {
			found_end_char = 1;
			break;
		}
	}

	if (found_end_char == 1) {
		*import_length = length;
		return RRR_TYPE_PARSE_OK;
	}

	return RRR_TYPE_PARSE_INCOMPLETE;
}

static int __get_import_length_istr (RRR_TYPE_GET_IMPORT_LENGTH_ARGS) {
	const char *start = buf;
	const char *end = buf + buf_size;

	CHECK_END_AND_RETURN(1);

	ssize_t sign_length = 0;
	if (*start == '-' || *start == '+') {
		start++;
		sign_length = 1;
	}

	ssize_t length = 0;
	if (__get_import_length_ustr(&length, node, start, start - end) == 0) {
		*import_length = sign_length + length;
		return RRR_TYPE_PARSE_OK;
	}

	return RRR_TYPE_PARSE_INCOMPLETE;
}

static int __get_import_length_msg (RRR_TYPE_GET_IMPORT_LENGTH_ARGS) {
	(void)(node);

	if (buf_size < (ssize_t) sizeof(struct rrr_socket_msg)) {
		return RRR_TYPE_PARSE_INCOMPLETE;
	}

	int ret = rrr_socket_msg_get_target_size_and_check_checksum (
			import_length,
			(struct rrr_socket_msg *) buf,
			buf_size
	);

	if (ret != RRR_SOCKET_OK) {
		if (ret == RRR_SOCKET_READ_INCOMPLETE) {
			return RRR_TYPE_PARSE_INCOMPLETE;
		}

		VL_MSG_ERR("Error while getting message length in __get_import_length_msg, return was %i\n", ret);
		return (ret == RRR_SOCKET_SOFT_ERROR ? RRR_TYPE_PARSE_SOFT_ERR : RRR_TYPE_PARSE_HARD_ERR);
	}

	return RRR_TYPE_PARSE_OK;
}


static int __get_import_length_fixp (RRR_TYPE_GET_IMPORT_LENGTH_ARGS) {
	(void)(node);

	int ret = RRR_TYPE_PARSE_OK;

	if (buf_size < 1) {
		return RRR_TYPE_PARSE_INCOMPLETE;
	}

	ssize_t length = 0;
	if ((ret = rrr_fixp_str_get_length (&length, buf, buf_size)) != 0) {
		if (ret == RRR_FIXED_POINT_PARSE_INCOMPLETE) {
			return RRR_TYPE_PARSE_INCOMPLETE;
		}
		return RRR_TYPE_PARSE_SOFT_ERR;
	}

	if (length == buf_size) {
		ret = RRR_TYPE_PARSE_INCOMPLETE;
		goto out;
	}

	*import_length = length;

	out:
	return ret;
}

static int __rrr_type_import_fixp (RRR_TYPE_IMPORT_ARGS) {
	int ret = RRR_TYPE_PARSE_OK;

	if (node->data != NULL) {
		VL_BUG("data was not NULL in __rrr_type_import_dec\n");
	}
	if (node->element_count != 1) {
		VL_BUG("array size was not 1 in __rrr_type_import_dec\n");
	}
	if (node->import_length != 0) {
		VL_BUG("length was not 0 in __rrr_type_import_dec\n");
	}

	int64_t fixp = 0;
	const char *endptr = NULL;

	if ((ret = rrr_fixp_str_to_fixp(&fixp, start, end - start, &endptr)) != 0) {
		return RRR_TYPE_PARSE_SOFT_ERR;
	}

	// Fixed point needs another field after it to know where the number ends
	if (endptr == end) {
		return RRR_TYPE_PARSE_INCOMPLETE;
	}

	node->data = malloc(sizeof(fixp));
	if (node->data == NULL) {
		VL_MSG_ERR("Could not allocate memory in __rrr_type_import_fixp\n");
		ret = RRR_TYPE_PARSE_HARD_ERR;
		goto out;
	}

	memcpy(node->data, &fixp, sizeof(fixp));
	node->total_stored_length = sizeof(fixp);

	*parsed_bytes = endptr - start;

	out:
	return ret;
}

static int __get_import_length_str (RRR_TYPE_GET_IMPORT_LENGTH_ARGS) {
	const char *start = buf;
	const char *end = buf + buf_size;

	(void)(node);

	int ret = RRR_TYPE_PARSE_INCOMPLETE;

	ssize_t length = 0;

	CHECK_END_AND_RETURN(1);

	if (*start != '"') {
		VL_MSG_ERR("String did not begin with \" in __get_import_length_str\n");
		ret = RRR_TYPE_PARSE_SOFT_ERR;
		goto out;
	}

	length++;
	start++;

	int ignore_next_quote = 0;
	for (const char *pos = start; pos < end; pos++) {
		length++;

		if (*pos == '"' && ignore_next_quote != 1) {
			ret = RRR_TYPE_PARSE_OK;
			break;
		}
		else if (*pos == '\\') {
			ignore_next_quote = 1;
		}
		else {
			ignore_next_quote = 0;
		}
	}

	*import_length = length;

	out:
	return ret;
}

static int __rrr_type_import_str (RRR_TYPE_IMPORT_ARGS) {
	int ret = RRR_TYPE_PARSE_OK;

	if (node->data != NULL) {
		VL_BUG("data was not NULL in __rrr_type_import_dec\n");
	}
	if (node->element_count != 1) {
		VL_BUG("array size was not 1 in __rrr_type_import_dec\n");
	}
	if (node->import_length != 0) {
		VL_BUG("length was not 0 in __rrr_type_import_dec\n");
	}

	ssize_t import_length = 0;

	if ((ret = __get_import_length_str(&import_length, node, start, end - start)) != 0) {
		goto out;
	}

	// Fake lengths to strip out the quotes
	node->import_length = import_length - 2;
	ssize_t parsed_bytes_tmp = 0;
	if ((ret = __rrr_type_import_blob(node, &parsed_bytes_tmp, start + 1, end)) != 0) {
		return ret;
	}

	if (parsed_bytes_tmp + 2 != import_length) {
		VL_BUG("Parsed bytes vs import length mismatch in __rrr_type_import_str\n");
	}

	node->import_length = import_length;
	*parsed_bytes = parsed_bytes_tmp + 2;

	out:
	return ret;
}

// If there are types which begin with the same letters, the longest names must be first in the array
static const struct rrr_type_definition type_templates[] = {
		{RRR_TYPE_BE,		RRR_TYPE_MAX_BE,	__get_import_length_default,	__rrr_type_import_be,	__rrr_type_be_unpack,		NULL,					RRR_TYPE_NAME_BE},
		{RRR_TYPE_H,		RRR_TYPE_MAX_H,		__get_import_length_default,	__rrr_type_import_host,	NULL,						__rrr_type_host_pack,	RRR_TYPE_NAME_H},
		{RRR_TYPE_LE,		RRR_TYPE_MAX_LE,	__get_import_length_default,	__rrr_type_import_le,	NULL,						NULL,					RRR_TYPE_NAME_LE},
		{RRR_TYPE_BLOB,		RRR_TYPE_MAX_BLOB,	__get_import_length_default,	__rrr_type_import_blob,	__rrr_type_blob_unpack,		__rrr_type_blob_pack,	RRR_TYPE_NAME_BLOB},
		{RRR_TYPE_USTR,		RRR_TYPE_MAX_USTR,	__get_import_length_ustr,		__rrr_type_import_ustr,	NULL,						NULL,					RRR_TYPE_NAME_USTR},
		{RRR_TYPE_ISTR,		RRR_TYPE_MAX_ISTR,	__get_import_length_istr,		__rrr_type_import_istr,	NULL,						NULL,					RRR_TYPE_NAME_ISTR},
		{RRR_TYPE_SEP,		RRR_TYPE_MAX_SEP,	__get_import_length_default,	__rrr_type_import_sep,	__rrr_type_blob_unpack,		__rrr_type_blob_pack,	RRR_TYPE_NAME_SEP},
		{RRR_TYPE_MSG,		RRR_TYPE_MAX_MSG,	__get_import_length_msg,		__rrr_type_import_msg,	__rrr_type_msg_unpack,		__rrr_type_msg_pack,	RRR_TYPE_NAME_MSG},
		{RRR_TYPE_FIXP,		RRR_TYPE_MAX_FIXP,	__get_import_length_fixp,		__rrr_type_import_fixp,	__rrr_type_fixp_unpack,		__rrr_type_fixp_pack,	RRR_TYPE_NAME_FIXP},
		{RRR_TYPE_STR,		RRR_TYPE_MAX_STR,	__get_import_length_str,		__rrr_type_import_str,	__rrr_type_blob_unpack,		__rrr_type_blob_pack,	RRR_TYPE_NAME_STR},
		{0,					0,					NULL,							NULL,					NULL,						NULL,					NULL}
};

const struct rrr_type_definition *rrr_type_parse_from_string (
		ssize_t *parsed_bytes,
		const char *start,
		const char *end
) {
	*parsed_bytes = 0;

	int i = 0;
	do {
		const struct rrr_type_definition *type = &type_templates[i];
		ssize_t len = strlen(type->identifier);
		if (start + len > end) {
			goto next;
		}
		if (strncmp(type->identifier, start, len) == 0) {
			*parsed_bytes = len;
			return type;
		}

		next:
		i++;
	} while(type_templates[i].type != 0);

	return NULL;
}


const struct rrr_type_definition *rrr_type_get_from_id (
		uint8_t type_in
) {
	for (unsigned int i = 0; i < sizeof(type_templates) / sizeof(type_templates[0]) - 1; i++) {
		const struct rrr_type_definition *type = &type_templates[i];
		if (type->type == type_in) {
			return type;
		}
	}

	return NULL;
}

void rrr_type_value_destroy (
		struct rrr_type_value *template
) {
	RRR_FREE_IF_NOT_NULL(template->tag);
	RRR_FREE_IF_NOT_NULL(template->data);
	free(template);
}

int rrr_type_value_new (
		struct rrr_type_value **result,
		const struct rrr_type_definition *type,
		rrr_type_flags flags,
		rrr_type_length tag_length,
		const char *tag,
		rrr_type_length import_length,
		rrr_type_array_size element_count,
		rrr_type_length stored_length
) {
	int ret = 0;

	struct rrr_type_value *value = malloc(sizeof(*value));
	if (value == NULL) {
		VL_MSG_ERR("Could not allocate template in rrr_type_value_new\n");
		ret = 1;
		goto out;
	}

	memset(value, '\0', sizeof(*value));

	value->flags = flags;
	value->tag_length = tag_length;
	value->element_count = element_count;
	value->import_length = import_length;
	value->import_elements = element_count;
	value->total_stored_length = stored_length;
	value->definition = type;

	if (stored_length > 0) {
		value->data = malloc(stored_length);
		if (value->data == NULL) {
			VL_MSG_ERR("Could not allocate data for template in rrr_type_value_new\n");
			ret = 1;
			goto out;
		}
	}

	if (tag_length > 0) {
		value->tag = malloc(tag_length + 1);
		if (value->tag == NULL) {
			VL_MSG_ERR("Could not allocate tag for template in rrr_type_value_new\n");
			ret = 1;
			goto out;
		}
		memcpy(value->tag, tag, tag_length);
		value->tag[tag_length] = '\0';
	}

	*result = value;
	value = NULL;

	out:
	if (value != NULL) {
		rrr_type_value_destroy(value);
	}

	return ret;
}<|MERGE_RESOLUTION|>--- conflicted
+++ resolved
@@ -22,10 +22,6 @@
 #include <string.h>
 #include <stdio.h>
 #include <stdlib.h>
-<<<<<<< HEAD
-#include "rrr_endian.h"
-=======
->>>>>>> 6ca20ad9
 #include <inttypes.h>
 
 #include "../global.h"
