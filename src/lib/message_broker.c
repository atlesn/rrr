--- conflicted
+++ resolved
@@ -603,38 +603,11 @@
 			RRR_BUG("BUG: Entry message was set but data length was left being + in __rrr_message_broker_write_entry_intermediate, callback must set data length\n");
 		}
 
-<<<<<<< HEAD
-		ret = ret_tmp;
-
-		if ((ret & RRR_FIFO_WRITE_DROP) != 0) {
-			goto out;
-		}
-	}
-	else {
-//		RRR_DBG_3("message broker costumer %s write return from callback was OK\n", callback_data->costumer->name);
-	}
-
-	{
-		rrr_msg_holder_lock(entry);
-		if (entry->usercount != 1) {
-			RRR_BUG("BUG: Usercount was not 1 after callback in __rrr_message_broker_write_entry_intermediate\n");
-		}
-		if (entry->message != NULL && entry->data_length == 0) {
-			RRR_BUG("BUG: Entry message was set but data length was left being + in __rrr_message_broker_write_entry_intermediate, callback must set data length\m");
-		}
-
 		// Prevents cleanup_pop below to free the entry now that everything is in order
 		rrr_msg_holder_incref_while_locked(entry);
 		rrr_msg_holder_unlock(entry);
 	}
 
-=======
-		// Prevents cleanup_pop below to free the entry now that everything is in order
-		rrr_msg_holder_incref_while_locked(entry);
-		rrr_msg_holder_unlock(entry);
-	}
-
->>>>>>> ca3a7a9e
 	*data = (char*) entry;
 	*size = sizeof(*entry);
 	*order = 0;
