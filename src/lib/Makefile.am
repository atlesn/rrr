--- conflicted
+++ resolved
@@ -94,11 +94,7 @@
 					${encryption} ${mqtt} ${stats} ${socket} ${http} ${cmodule} ${udpstream} \
 					${net_transport} ${net_transport_tls} ${net_transport_libressl} \
 					${util} ${ip} ${message_holder} ${messages} \
-<<<<<<< HEAD
-					${input} ${input_system} ${websocket}
-=======
-					${input} ${input_system} ${helpers}
->>>>>>> c5948910
+					${input} ${input_system} ${helpers} ${websocket}
 
 lib_LTLIBRARIES = librrr.la	${lib_python3} ${lib_mysql}
 
