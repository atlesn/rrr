includedir=${prefix}/include/rrr

nobase_include_HEADERS = *.h */*.h

input = input/input.c

if RRR_WITH_LINUX_INPUT
input_system = input/linux.c
endif

if RRR_WITH_FREEBSD_INPUT
input_system = input/linux.c
endif

if RRR_WITH_MYSQL
lib_mysql = librrrmysql.la
librrrmysql_la_SOURCES = mysql.c
librrrmysql_la_LDFLAGS = -lpthread -ldl -lm ${MYSQL_LDFLAGS} 
endif

if RRR_WITH_OPENSSL
encryption = rrr_openssl.c
endif
if RRR_WITH_OPENSSL_CRYPT
encryption = rrr_openssl.c
endif

if RRR_WITH_PYTHON3
libadd_python3 = librrrpython3.la
librrrpython3_la_SOURCES = python3/python3_cmodule.c python3/python3_module.c python3/python3_common.c python3/python3_message.c \
                           python3/python3_socket.c python3/python3_array.c python3/python3_config.c
librrrpython3_la_CFLAGS = ${PYTHON3_CFLAGS} -DRRR_PYTHON3_SITE_PACKAGES_DIR=\"${pythondir}\" -DRRR_PYTHON3_PKGDIR=\"${pkgpythondir}\" ${AM_CFLAGS}
librrrpython3_la_LDFLAGS = ${PYTHON3_LDFLAGS} ${AM_LDFLAGS}
python3_extra_ld = ${PYTHON3_LDFLAGS}
endif

if RRR_WITH_PERL5
libadd_perl5 = librrrperl5.la
librrrperl5_la_SOURCES = perl5/perl5.c perl5/perl5_xsi.c perl5/perl5_types.c perl5/perl5_xsub.c
librrrperl5_la_CFLAGS = ${PERL5_CFLAGS} 
librrrperl5_la_LDFLAGS = ${PERL5_LDFLAGS}
perl5_extra_ld = ${PERL5_LDFLAGS}
endif

if RRR_WITH_NGHTTP2
libadd_nghttp2 = librrrnghttp2.la
librrrnghttp2_la_SOURCES = http2/http2.c http/http_application_http2.c
librrrnghttp2_la_CFLAGS = ${NGHTTP2_CFLAGS}
librrrnghttp2_la_LDFLAGS = ${NGHTTP2_LDFLAGS}
nghttp2_extra_ld = ${NGHTTP2_LDFLAGS}
endif

if RRR_WITH_JSONC
libadd_jsonc = librrrjsonc.la
librrrjsonc_la_SOURCES = json/json.c
librrrjsonc_la_CFLAGS = ${JSONC_CFLAGS}
librrrjsonc_la_LDFLAGS = ${JSONC_LDFLAGS}
librrrjsonc_la_LIBS = ${JSONC_LIBS}
jsonc_extra_ld = ${JSONC_LDFLAGS} ${JSONC_LIBS}
endif

mqtt = mqtt/mqtt_broker.c mqtt/mqtt_common.c mqtt/mqtt_connection.c mqtt/mqtt_packet.c mqtt/mqtt_parse.c mqtt/mqtt_property.c \
       mqtt/mqtt_session.c mqtt/mqtt_session_ram.c mqtt/mqtt_assemble.c mqtt/mqtt_payload_buf.c mqtt/mqtt_subscription.c  \
       mqtt/mqtt_topic.c mqtt/mqtt_id_pool.c mqtt/mqtt_client.c mqtt/mqtt_acl.c mqtt/mqtt_transport.c

stats = stats/stats_engine.c stats/stats_instance.c stats/stats_message.c stats/stats_tree.c

socket = socket/rrr_socket.c socket/rrr_socket_read.c socket/rrr_socket_send_chunk.c \
         socket/rrr_socket_common.c socket/rrr_socket_client.c 

http = http/http_session.c http/http_util.c http/http_fields.c http/http_part.c http/http_client.c \
       http/http_common.c http/http_query_builder.c http/http_client_config.c \
       http/http_server.c http/http_server_worker.c http/http_header_fields.c \
       http/http_part_parse.c http/http_part_multipart.c http/http_transaction.c \
       http/http_application.c http/http_application_http1.c \
       http/http_redirect.c

websocket = websocket/websocket.c

cmodule = cmodule/cmodule_main.c cmodule/cmodule_helper.c cmodule/cmodule_channel.c \
          cmodule/cmodule_ext.c cmodule/cmodule_worker.c

net_transport = net_transport/net_transport.c net_transport/net_transport_plain.c net_transport/net_transport_config.c

# posix.c and gnu.c is in libadd further down
util = util/base64.c util/crc32.c util/rrr_time.c util/rrr_endian.c \
       util/slow_noop.c util/utf8.c util/readfile.c util/hex.c \
       util/increment.c

ip = ip/ip.c ip/ip_accept_data.c ip/ip_util.c

udpstream = udpstream/udpstream.c udpstream/udpstream_asd.c

message_holder = message_holder/message_holder.c message_holder/message_holder_util.c message_holder/message_holder_collection.c \
                 message_holder/message_holder_slot.c

messages = messages/msg_addr.c messages/msg_log.c messages/msg_msg.c messages/msg.c messages/msg_checksum.c

helpers = helpers/nullsafe_str.c

msgdb = msgdb/msgdb_client.c msgdb/msgdb_server.c msgdb/msgdb_common.c

if RRR_WITH_OPENSSL
net_transport_tls = net_transport/net_transport_openssl.c net_transport/net_transport_tls_common.c
endif

if RRR_WITH_LIBRESSL
net_transport_libressl = net_transport/net_transport_libressl.c net_transport/net_transport_tls_common.c
endif

librrr_la_CFLAGS = ${TLS_CFLAGS} ${AM_CFLAGS}
librrr_la_LDFLAGS = ${TLS_LDFLAGS} ${perl5_extra_ld} ${jsonc_extra_ld} ${nghttp2_extra_ld} ${python3_extra_ld}
librrr_la_SOURCES = buffer.c threads.c cmdlineparser/cmdline.c rrr_config.c \
<<<<<<< HEAD
					version.c configuration.c parse.c settings.c instance_config.c common.c \
					message_broker.c message_broker_route.c map.c array.c array_tree.c \
					read.c rrr_mmap.c mmap_channel.c \
					instances.c instance_friends.c poll_helper.c modules.c \
					string_builder.c random.c condition.c \
					fixed_point.c passwd.c environment_file.c \
					${encryption} ${mqtt} ${stats} ${socket} ${http} ${cmodule} ${udpstream} \
					${net_transport} ${net_transport_tls} ${net_transport_libressl} \
					${util} ${ip} ${message_holder} ${messages} \
					${input} ${input_system} ${helpers} ${websocket}

lib_LTLIBRARIES = librrr.la	${lib_python3} ${lib_mysql}
=======
                    version.c configuration.c parse.c settings.c instance_config.c common.c \
                    message_broker.c map.c array.c array_tree.c \
                    read.c rrr_mmap.c mmap_channel.c \
                    instances.c instance_friends.c poll_helper.c modules.c \
                    string_builder.c random.c condition.c \
                    fixed_point.c passwd.c environment_file.c \
                    serial/serial.c \
                    ${encryption} ${mqtt} ${stats} ${socket} ${http} ${cmodule} ${udpstream} \
                    ${net_transport} ${net_transport_tls} ${net_transport_libressl} \
                    ${util} ${ip} ${message_holder} ${messages} \
                    ${input} ${input_system} ${helpers} ${websocket} \
		    ${msgdb}

lib_LTLIBRARIES = librrr.la ${lib_mysql}
>>>>>>> ac2ade31

libadd_rrr_posix = librrr_posix.la
librrr_posix_la_SOURCES = util/posix.c
librrr_posix_la_CFLAGS = -DRRR_INTERCEPT_ALLOW_PTHREAD_MUTEX_INIT
librrr_posix_la_LDFLAGS = -lpthread -ldl -lm

libadd_rrr_gnu = librrr_gnu.la
librrr_gnu_la_SOURCES = util/gnu.c
librrr_gnu_la_CFLAGS = -DRRR_INTERCEPT_ALLOW_GETTID
librrr_gnu_la_LDFLAGS = -lpthread -ldl -lm

libadd_rrr_conversion_warning = librrr_conversion_warning.la
librrr_conversion_warning_la_SOURCES = type.c type_conversion.c
librrr_conversion_warning_la_CFLAGS = -Wconversion ${AM_CFLAGS}
librrr_conversion_warning_la_LDFLAGS = -lpthread -ldl -lm

libadd_rrr_readdir = librrr_readdir.la
librrr_readdir_la_SOURCES = util/rrr_readdir.c
librrr_readdir_la_CFLAGS = -DRRR_INTERCEPT_ALLOW_READDIR ${AM_CFLAGS}
librrr_readdir_la_LDFLAGS = -lpthread -ldl -lm

libadd_rrr_strerror = librrr_strerror.la
librrr_strerror_la_SOURCES = rrr_strerror.c
librrr_strerror_la_CFLAGS = -DRRR_INTERCEPT_ALLOW_STRERROR ${AM_CFLAGS}
librrr_strerror_la_LDFLAGS = -lpthread -ldl -lm

libadd_rrr_fork = librrr_fork.la
librrr_fork_la_SOURCES = fork.c
librrr_fork_la_CFLAGS = -DRRR_INTERCEPT_ALLOW_FORK ${AM_CFLAGS}
librrr_fork_la_LDFLAGS = -lpthread -ldl -lm

libadd_rrr_log = librrr_log.la
librrr_log_la_SOURCES = log.c
librrr_log_la_CFLAGS = -DRRR_INTERCEPT_ALLOW_PRINTF ${AM_CFLAGS}
librrr_log_la_LDFLAGS = -lpthread -ldl -lm

libadd_rrr_umask = librrr_umask.la
librrr_umask_la_SOURCES = rrr_umask.c
librrr_umask_la_CFLAGS = -DRRR_INTERCEPT_ALLOW_UMASK ${AM_CFLAGS}
librrr_umask_la_LDFLAGS = -lpthread -ldl -lm

libadd_rrr_sha1 = sha1/libsha1.la
sha1_libsha1_la_SOURCES = sha1/sha1.c

libadd_all =                         \
    ${libadd_python3}                \
    ${libadd_perl5}                  \
    ${libadd_jsonc}                  \
    ${libadd_nghttp2}                \
    ${libadd_rrr_readdir}            \
    ${libadd_rrr_strerror}           \
    ${libadd_rrr_fork}               \
    ${libadd_rrr_log}                \
    ${libadd_rrr_umask}              \
    ${libadd_rrr_conversion_warning} \
    ${libadd_rrr_posix}              \
    ${libadd_rrr_gnu}                \
    ${libadd_rrr_sha1}

noinst_LTLIBRARIES = ${libadd_all}
librrr_la_LIBADD = ${libadd_all} ${TLS_LIBADD} ${JOURNALD_LIBS} -lpthread -ldl -lm <|MERGE_RESOLUTION|>--- conflicted
+++ resolved
@@ -111,21 +111,8 @@
 librrr_la_CFLAGS = ${TLS_CFLAGS} ${AM_CFLAGS}
 librrr_la_LDFLAGS = ${TLS_LDFLAGS} ${perl5_extra_ld} ${jsonc_extra_ld} ${nghttp2_extra_ld} ${python3_extra_ld}
 librrr_la_SOURCES = buffer.c threads.c cmdlineparser/cmdline.c rrr_config.c \
-<<<<<<< HEAD
-					version.c configuration.c parse.c settings.c instance_config.c common.c \
-					message_broker.c message_broker_route.c map.c array.c array_tree.c \
-					read.c rrr_mmap.c mmap_channel.c \
-					instances.c instance_friends.c poll_helper.c modules.c \
-					string_builder.c random.c condition.c \
-					fixed_point.c passwd.c environment_file.c \
-					${encryption} ${mqtt} ${stats} ${socket} ${http} ${cmodule} ${udpstream} \
-					${net_transport} ${net_transport_tls} ${net_transport_libressl} \
-					${util} ${ip} ${message_holder} ${messages} \
-					${input} ${input_system} ${helpers} ${websocket}
-
-lib_LTLIBRARIES = librrr.la	${lib_python3} ${lib_mysql}
-=======
                     version.c configuration.c parse.c settings.c instance_config.c common.c \
+		    message_broker_route.c \
                     message_broker.c map.c array.c array_tree.c \
                     read.c rrr_mmap.c mmap_channel.c \
                     instances.c instance_friends.c poll_helper.c modules.c \
@@ -139,7 +126,6 @@
 		    ${msgdb}
 
 lib_LTLIBRARIES = librrr.la ${lib_mysql}
->>>>>>> ac2ade31
 
 libadd_rrr_posix = librrr_posix.la
 librrr_posix_la_SOURCES = util/posix.c
