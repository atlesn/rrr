includedir=${prefix}/include/rrr

nobase_include_HEADERS = *.h */*.h

input = input/input.c

if RRR_WITH_LINUX_INPUT
input_system = input/linux.c
endif

if RRR_WITH_FREEBSD_INPUT
input_system = input/linux.c
endif

if RRR_WITH_MYSQL
lib_mysql = librrrmysql.la
librrrmysql_la_SOURCES = mysql.c
librrrmysql_la_LDFLAGS = -lpthread -ldl -lm ${MYSQL_LDFLAGS} 
endif

if RRR_WITH_OPENSSL
encryption = rrr_openssl.c
endif
if RRR_WITH_OPENSSL_CRYPT
encryption = rrr_openssl.c
endif

if RRR_WITH_PYTHON3
lib_python3 = librrrpython3.la
librrrpython3_la_SOURCES = python3/python3_cmodule.c python3/python3_module.c python3/python3_common.c python3/python3_vl_message.c \
							python3/python3_socket.c python3/python3_array.c python3/python3_config.c
librrrpython3_la_CFLAGS = ${PYTHON3_CFLAGS} -DRRR_PYTHON3_SITE_PACKAGES_DIR=\"${pythondir}\" -DRRR_PYTHON3_PKGDIR=\"${pkgpythondir}\" ${AM_CFLAGS}
librrrpython3_la_LDFLAGS = ${PYTHON3_LDFLAGS} ${AM_LDFLAGS}
endif

if RRR_WITH_PERL5
libadd_perl5 = librrrperl5.la
librrrperl5_la_SOURCES = perl5/perl5.c perl5/perl5_xsi.c perl5/perl5_types.c perl5/perl5_xsub.c
librrrperl5_la_CFLAGS = ${PERL5_CFLAGS} 
librrrperl5_la_LDFLAGS = ${PERL5_LDFLAGS}
perl5_extra_ld = ${PERL5_LDFLAGS}
endif

mqtt =	mqtt/mqtt_broker.c mqtt/mqtt_common.c mqtt/mqtt_connection.c mqtt/mqtt_packet.c mqtt/mqtt_parse.c mqtt/mqtt_property.c \
	mqtt/mqtt_session.c mqtt/mqtt_session_ram.c mqtt/mqtt_assemble.c mqtt/mqtt_payload_buf.c mqtt/mqtt_subscription.c  \
	mqtt/mqtt_topic.c mqtt/mqtt_id_pool.c mqtt/mqtt_client.c mqtt/mqtt_acl.c mqtt/mqtt_transport.c

stats = stats/stats_engine.c stats/stats_instance.c stats/stats_message.c stats/stats_tree.c

socket =	socket/rrr_socket.c socket/rrr_socket_read.c \
			socket/rrr_socket_common.c socket/rrr_socket_client.c 

http =	http/http_session.c http/http_util.c http/http_fields.c http/http_part.c http/http_client.c \
		http/http_common.c http/http_query_builder.c http/http_client_config.c \
		http/http_server.c http/http_server_worker.c

cmodule =	cmodule/cmodule_main.c cmodule/cmodule_helper.c cmodule/cmodule_channel.c \
			cmodule/cmodule_ext.c cmodule/cmodule_defer_queue.c

net_transport = net_transport/net_transport.c net_transport/net_transport_plain.c net_transport/net_transport_config.c

# posix.c is in libadd further down
util = util/gnu.c util/base64.c util/crc32.c util/rrr_time.c util/rrr_endian.c util/slow_noop.c util/utf8.c

ip = ip/ip.c ip/ip_accept_data.c ip/ip_util.c

udpstream = udpstream/udpstream.c udpstream/udpstream_asd.c

message_holder = message_holder/message_holder.c message_holder/message_holder_util.c message_holder/message_holder_collection.c


messages = messages/msg_addr.c messages/msg_log.c messages/msg_msg.c messages/msg.c messages/msg_checksum.c

if RRR_WITH_OPENSSL
net_transport_tls = net_transport/net_transport_openssl.c net_transport/net_transport_tls_common.c
endif

if RRR_WITH_LIBRESSL
net_transport_libressl = net_transport/net_transport_libressl.c net_transport/net_transport_tls_common.c
endif

<<<<<<< HEAD
librrr_la_CFLAGS = ${AM_CFLAGS} ${OPENSSL_INCLUDES}
librrr_la_LDFLAGS = -lpthread -ldl -lm ${OPENSSL_LDFLAGS} ${OPENSSL_LIBS} ${perl5_extra_ld}
librrr_la_SOURCES = buffer.c threads.c messages.c crc32.c cmdlineparser/cmdline.c rrr_config.c \
					ip.c ip_accept_data.c ip_buffer_entry.c ip_util.c rrr_time.c \
					array.c version.c configuration.c parse.c settings.c instance_config.c common.c \
					message_broker.c message_broker_route.c \
					read.c message_addr.c message_log.c rrr_mmap.c mmap_channel.c \
					instances.c instance_collection.c poll_helper.c modules.c udpstream.c udpstream_asd.c \
					utf8.c gnu.c base64.c map.c string_builder.c random.c \
					fixed_point.c slow_noop.c rrr_endian.c posix.c passwd.c \
					${encryption} ${mqtt} ${stats} ${socket} ${http} ${cmodule} \
					${net_transport} ${net_transport_tls}
=======
librrr_la_CFLAGS = ${OPENSSL_INCLUDES} ${LIBRESSL_LIBTLS_CFLAGS} ${AM_CFLAGS}
librrr_la_LDFLAGS = ${OPENSSL_LDFLAGS} ${LIBRESSL_LIBTLS_LDFLAGS} ${perl5_extra_ld}
librrr_la_SOURCES = buffer.c threads.c cmdlineparser/cmdline.c rrr_config.c \
					version.c configuration.c parse.c settings.c instance_config.c common.c \
					message_broker.c map.c array.c array_tree.c \
					read.c rrr_mmap.c mmap_channel.c \
					instances.c instance_friends.c poll_helper.c modules.c \
					string_builder.c random.c condition.c \
					fixed_point.c passwd.c \
					${encryption} ${mqtt} ${stats} ${socket} ${http} ${cmodule} ${udpstream} \
					${net_transport} ${net_transport_tls} ${net_transport_libressl} \
					${util} ${ip} ${message_holder} ${messages} \
					${input} ${input_system}
>>>>>>> ec0a3832

lib_LTLIBRARIES = librrr.la	${lib_python3} ${lib_mysql}

libadd_rrr_posix = librrr_posix.la
librrr_posix_la_SOURCES = util/posix.c
librrr_posix_la_CFLAGS = -DRRR_INTERCEPT_ALLOW_PTHREAD_MUTEX_INIT
librrr_posix_la_LDFLAGS = -lpthread -ldl -lm

libadd_rrr_conversion_warning = librrr_conversion_warning.la
librrr_conversion_warning_la_SOURCES = type.c
librrr_conversion_warning_la_CFLAGS = -Wconversion ${AM_CFLAGS}
librrr_conversion_warning_la_LDFLAGS = -lpthread -ldl -lm

libadd_rrr_readdir = librrr_readdir.la
librrr_readdir_la_SOURCES = util/rrr_readdir.c
librrr_readdir_la_CFLAGS = -DRRR_INTERCEPT_ALLOW_READDIR ${AM_CFLAGS}
librrr_readdir_la_LDFLAGS = -lpthread -ldl -lm

libadd_rrr_strerror = librrr_strerror.la
librrr_strerror_la_SOURCES = rrr_strerror.c
librrr_strerror_la_CFLAGS = -DRRR_INTERCEPT_ALLOW_STRERROR ${AM_CFLAGS}
librrr_strerror_la_LDFLAGS = -lpthread -ldl -lm

libadd_rrr_fork = librrr_fork.la
librrr_fork_la_SOURCES = fork.c
librrr_fork_la_CFLAGS = -DRRR_INTERCEPT_ALLOW_FORK ${AM_CFLAGS}
librrr_fork_la_LDFLAGS = -lpthread -ldl -lm

libadd_rrr_log = librrr_log.la
librrr_log_la_SOURCES = log.c
librrr_log_la_CFLAGS = -DRRR_INTERCEPT_ALLOW_PRINTF ${AM_CFLAGS}
librrr_log_la_LDFLAGS = -lpthread -ldl -lm

libadd_rrr_umask = librrr_umask.la
librrr_umask_la_SOURCES = rrr_umask.c
librrr_umask_la_CFLAGS = -DRRR_INTERCEPT_ALLOW_UMASK ${AM_CFLAGS}
librrr_umask_la_LDFLAGS = -lpthread -ldl -lm

libadd_all =	${libadd_perl5}					\
				${libadd_rrr_readdir}			\
				${libadd_rrr_strerror}			\
				${libadd_rrr_fork}				\
				${libadd_rrr_log}				\
				${libadd_rrr_umask}				\
				${libadd_rrr_conversion_warning}\
				${libadd_rrr_posix}

noinst_LTLIBRARIES = ${libadd_all}
librrr_la_LIBADD =  ${libadd_all} ${LIBRESSL_LIBTLS_LIBADD} ${OPENSSL_LIBS} ${JOURNALD_LIBS} -lpthread -ldl -lm<|MERGE_RESOLUTION|>--- conflicted
+++ resolved
@@ -79,25 +79,11 @@
 net_transport_libressl = net_transport/net_transport_libressl.c net_transport/net_transport_tls_common.c
 endif
 
-<<<<<<< HEAD
-librrr_la_CFLAGS = ${AM_CFLAGS} ${OPENSSL_INCLUDES}
-librrr_la_LDFLAGS = -lpthread -ldl -lm ${OPENSSL_LDFLAGS} ${OPENSSL_LIBS} ${perl5_extra_ld}
-librrr_la_SOURCES = buffer.c threads.c messages.c crc32.c cmdlineparser/cmdline.c rrr_config.c \
-					ip.c ip_accept_data.c ip_buffer_entry.c ip_util.c rrr_time.c \
-					array.c version.c configuration.c parse.c settings.c instance_config.c common.c \
-					message_broker.c message_broker_route.c \
-					read.c message_addr.c message_log.c rrr_mmap.c mmap_channel.c \
-					instances.c instance_collection.c poll_helper.c modules.c udpstream.c udpstream_asd.c \
-					utf8.c gnu.c base64.c map.c string_builder.c random.c \
-					fixed_point.c slow_noop.c rrr_endian.c posix.c passwd.c \
-					${encryption} ${mqtt} ${stats} ${socket} ${http} ${cmodule} \
-					${net_transport} ${net_transport_tls}
-=======
 librrr_la_CFLAGS = ${OPENSSL_INCLUDES} ${LIBRESSL_LIBTLS_CFLAGS} ${AM_CFLAGS}
 librrr_la_LDFLAGS = ${OPENSSL_LDFLAGS} ${LIBRESSL_LIBTLS_LDFLAGS} ${perl5_extra_ld}
 librrr_la_SOURCES = buffer.c threads.c cmdlineparser/cmdline.c rrr_config.c \
 					version.c configuration.c parse.c settings.c instance_config.c common.c \
-					message_broker.c map.c array.c array_tree.c \
+					message_broker.c message_broker_route.c map.c array.c array_tree.c \
 					read.c rrr_mmap.c mmap_channel.c \
 					instances.c instance_friends.c poll_helper.c modules.c \
 					string_builder.c random.c condition.c \
@@ -106,7 +92,6 @@
 					${net_transport} ${net_transport_tls} ${net_transport_libressl} \
 					${util} ${ip} ${message_holder} ${messages} \
 					${input} ${input_system}
->>>>>>> ec0a3832
 
 lib_LTLIBRARIES = librrr.la	${lib_python3} ${lib_mysql}
 
