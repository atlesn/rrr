/*

Read Route Record

Copyright (C) 2019 Atle Solbakken atle@goliathdns.no

This program is free software: you can redistribute it and/or modify
it under the terms of the GNU General Public License as published by
the Free Software Foundation, either version 3 of the License, or
(at your option) any later version.

This program is distributed in the hope that it will be useful,
but WITHOUT ANY WARRANTY; without even the implied warranty of
MERCHANTABILITY or FITNESS FOR A PARTICULAR PURPOSE.  See the
GNU General Public License for more details.

You should have received a copy of the GNU General Public License
along with this program.  If not, see <http://www.gnu.org/licenses/>.

*/

#include <stdint.h>
#include <poll.h>
#include <stdio.h>
#include <stdlib.h>
#include <string.h>
#include <sys/ioctl.h>
#include <sys/socket.h>
#include <unistd.h>

#include "../global.h"
#include "linked_list.h"
#include "rrr_socket.h"
#include "rrr_socket_read.h"
#include "rrr_socket_msg.h"
#include "vl_time.h"

static struct rrr_socket_read_session *__rrr_socket_read_session_new (
		struct sockaddr *src_addr,
		socklen_t src_addr_len
) {
	struct rrr_socket_read_session *read_session = malloc(sizeof(*read_session));
	if (read_session == NULL) {
		RRR_MSG_ERR("Could not allocate memory in __rrr_socket_read_session_new\n");
		return NULL;
	}
	memset(read_session, '\0', sizeof(*read_session));

	read_session->last_read_time = rrr_time_get_64();
	read_session->src_addr = *src_addr;
	read_session->src_addr_len = src_addr_len;

	return read_session;
}

static int __rrr_socket_read_session_destroy (
		struct rrr_socket_read_session *read_session
) {
	RRR_FREE_IF_NOT_NULL(read_session->rx_buf_ptr);
	RRR_FREE_IF_NOT_NULL(read_session->rx_overshoot);
	free(read_session);
	return 0;
}

void rrr_socket_read_session_collection_init (
		struct rrr_socket_read_session_collection *collection
) {
	memset(collection, '\0', sizeof(*collection));
}

void rrr_socket_read_session_collection_clear (
		struct rrr_socket_read_session_collection *collection
) {
	RRR_LL_DESTROY(collection,struct rrr_socket_read_session,__rrr_socket_read_session_destroy(node));
}

static struct rrr_socket_read_session *__rrr_socket_read_session_collection_get_session_with_overshoot (
		struct rrr_socket_read_session_collection *collection
) {

	RRR_LL_ITERATE_BEGIN(collection,struct rrr_socket_read_session);
		if (node->rx_overshoot != NULL) {
			return node;
		}
	RRR_LL_ITERATE_END(collection);
	return NULL;
}

static struct rrr_socket_read_session *__rrr_socket_read_session_collection_maintain_and_find_or_create (
		struct rrr_socket_read_session_collection *collection,
		struct sockaddr *src_addr,
		socklen_t src_addr_len
) {
	struct rrr_socket_read_session *res = NULL;

<<<<<<< HEAD
	uint64_t time_now = time_get_64();
	uint64_t time_limit = time_now - RRR_SOCKET_CLIENT_TIMEOUT_S * 1000 * 1000;
=======
	uint64_t time_now = rrr_time_get_64();
	uint64_t time_limit = time_now - RRR_SOCKET_CLIENT_TIMEOUT * 1000 * 1000;
>>>>>>> 21a8575d

	RRR_LL_ITERATE_BEGIN(collection,struct rrr_socket_read_session);
		if (node->last_read_time < time_limit) {
			RRR_LL_ITERATE_SET_DESTROY();
		}
		else if (memcmp(src_addr, &node->src_addr, sizeof(*src_addr)) == 0) {
			if (res != NULL) {
				RRR_BUG("Two equal src_addr in rrr_socket_read_session_collection_maintain_and_find\n");
			}
			res = node;
		}
	RRR_LL_ITERATE_END_CHECK_DESTROY(collection,__rrr_socket_read_session_destroy(node));

	if (res == NULL) {
		res = __rrr_socket_read_session_new(src_addr, src_addr_len);
		if (res == NULL) {
			RRR_MSG_ERR("Could not allocate memory for read session in rrr_socket_read_message\n");
			goto out;
		}

		RRR_LL_PUSH(collection,res);
	}

	out:
	return res;
}

int rrr_socket_read_message (
		struct rrr_socket_read_session_collection *read_session_collection,
		int fd,
		ssize_t read_step_initial,
		ssize_t read_step_max_size,
		int read_flags,
		int (*get_target_size)(struct rrr_socket_read_session *read_session, void *arg),
		void *get_target_size_arg,
		int (*complete_callback)(struct rrr_socket_read_session *read_session, void *arg),
		void *complete_callback_arg,
		struct rrr_socket_client *client
) {
	int ret = RRR_SOCKET_OK;

	char buf[read_step_max_size];
	struct rrr_socket_read_session *read_session = NULL;

	struct pollfd pollfd = { fd, POLLIN, 0 };
	ssize_t bytes = 0;
	ssize_t items = 0;

	struct sockaddr src_addr;
	socklen_t src_addr_len = sizeof(src_addr);
	memset(&src_addr, '\0', src_addr_len);

	read_session = __rrr_socket_read_session_collection_get_session_with_overshoot(read_session_collection);
	if (read_session != NULL) {
		goto process_overshoot;
	}

	poll_retry:
	items = poll(&pollfd, 1, 0);
	if (items == -1) {
		if (errno == EAGAIN || errno == EWOULDBLOCK) {
			ret = RRR_SOCKET_READ_INCOMPLETE;
			goto out;
		}
		else if (errno == EINTR) {
			goto poll_retry;
		}
		RRR_MSG_ERR("Poll error in rrr_socket_read_message\n");
		ret = RRR_SOCKET_SOFT_ERROR;
		goto out;
	}
	else if ((pollfd.revents & (POLLERR|POLLNVAL)) != 0) {
		RRR_MSG_ERR("Poll error in rrr_socket_read_message\n");
		ret = RRR_SOCKET_SOFT_ERROR;
		goto out;
	}
	else if (items == 0) {
		if ((read_flags & RRR_SOCKET_READ_NO_SLEEPING) == 0) {
			usleep(10 * 1000);
		}
		ret = RRR_SOCKET_READ_INCOMPLETE;
		goto out;
	}

	if ((pollfd.revents & POLLHUP) != 0) {
		RRR_DBG_3("Socket POLLHUP in rrr_socket_read_message, read EOF imminent\n");
	}

	/*
	if (ioctl (fd, FIONREAD, &bytes_int) != 0) {
		VL_MSG_ERR("Error from ioctl in rrr_socket_read_message: %s\n", strerror(errno));
		ret = RRR_SOCKET_SOFT_ERROR;
		goto out;
	}
	bytes_fionread = bytes_int;

	if (bytes_fionread == 0) {
		if ((read_flags & RRR_SOCKET_READ_USE_TIMEOUT) != 0) {
			usleep(10 * 1000);
		}
		if ((read_flags & RRR_SOCKET_READ_CHECK_EOF) != 0) {
			ret = RRR_SOCKET_READ_EOF;
		}
		goto out;
	}
*/
	/* Read */
	read_retry:
	if ((read_flags & RRR_SOCKET_READ_METHOD_RECVFROM) != 0) {
		/* Read and distinguish between senders based on source addresses */
		bytes = recvfrom (
				fd,
				buf,
				read_step_max_size,
				0,
				&src_addr,
				&src_addr_len
		);
	}
	else if ((read_flags & RRR_SOCKET_READ_METHOD_RECV) != 0) {
		/* Read and don't distinguish between senders */
		bytes = recv (
				fd,
				buf,
				read_step_max_size,
				0
		);
	}
	else if ((read_flags & RRR_SOCKET_READ_METHOD_READ_FILE) != 0) {
		/* Read from file */
		bytes = read (
				fd,
				buf,
				read_step_max_size
		);
	}
	else {
		RRR_BUG("Unknown read method %i in rrr_socket_read_message\n", read_flags);
	}

	if (bytes == -1) {
		if (errno == EINTR) {
			goto read_retry;
		}
		if (errno == EAGAIN || errno == EWOULDBLOCK) {
			if ((read_flags & RRR_SOCKET_READ_USE_TIMEOUT) != 0) {
				usleep(10 * 1000);
			}
			goto out;
		}
		RRR_MSG_ERR("Error from read in rrr_socket_read_message: %s\n", strerror(errno));
		ret = RRR_SOCKET_SOFT_ERROR;
		goto out;
	}

	/* Check for new read session */
	read_session = __rrr_socket_read_session_collection_maintain_and_find_or_create (
			read_session_collection,
			&src_addr,
			src_addr_len
	);

	if (read_session == NULL) {
		ret = RRR_SOCKET_HARD_ERROR;
		goto out;
	}

	/* Check for EOF / connection close */
	if (bytes == 0) {
		// Possible connection close or file truncation
		if ((read_flags & RRR_SOCKET_READ_METHOD_READ_FILE) != 0) {
			ret = RRR_SOCKET_READ_EOF;
			goto out;
//			ret = RRR_SOCKET_SOFT_ERROR;

/*			off_t offset = lseek (fd, 0, SEEK_SET);
			if (offset == -1) {
				if (errno == ESPIPE) {
					// Not a file
				}
				else {
					VL_MSG_ERR("Could not seek to the beginning of the file: %s\n", strerror(errno));
				}
			}
			else {
				VL_DEBUG_MSG_1("Possible input file truncation, seek to the beginning\n");
				ret = RRR_SOCKET_READ_INCOMPLETE;
			}*/

//			goto out;
		}
		else if (read_session->read_complete_method == RRR_SOCKET_READ_COMPLETE_METHOD_CONN_CLOSE) {
			if (read_session->target_size > 0) {
				RRR_BUG("Target size was set in rrr_socket_read_message while complete method was connection closed\n");
			}
			read_session->target_size = read_session->rx_buf_wpos;
		}
		else if ((read_flags & RRR_SOCKET_READ_CHECK_EOF) != 0) {
			ret = RRR_SOCKET_READ_EOF;
			goto out;
		}
		else {
			RRR_MSG_ERR("Read returned 0 in rrr_socket_read_message, possible close of connection\n");
			ret = RRR_SOCKET_SOFT_ERROR;
			goto out;
		}
	}

	process_overshoot:
	if (read_session->rx_buf_ptr == NULL) {
		if (read_session->rx_overshoot != NULL) {
			read_session->rx_buf_ptr = read_session->rx_overshoot;
			read_session->rx_buf_size = read_session->rx_overshoot_size;
			read_session->rx_buf_wpos = read_session->rx_overshoot_size;

			read_session->rx_overshoot = NULL;
			read_session->rx_overshoot_size = 0;
		}
		else {
			read_session->rx_buf_ptr = malloc(bytes > read_step_max_size ? bytes : read_step_max_size);
			if (read_session->rx_buf_ptr == NULL) {
				RRR_MSG_ERR("Could not allocate memory in rrr_socket_read_message\n");
				ret = RRR_SOCKET_HARD_ERROR;
				goto out;
			}
			read_session->rx_buf_size = read_step_max_size;
			read_session->rx_buf_wpos = 0;
		}

		read_session->target_size = 0;
	}

	if (read_session->read_complete != 0) {
		RRR_BUG("Read complete was non-zero in rrr_socket_read_message, read session must be cleared prior to reading more data\n");
	}

	/* Check for expansion of buffer */
	if (bytes > 0) {
		if (bytes + read_session->rx_buf_wpos > read_session->rx_buf_size) {
			ssize_t new_size = read_session->rx_buf_size + (bytes > read_step_max_size ? bytes : read_step_max_size);
			char *new_buf = realloc(read_session->rx_buf_ptr, new_size);
			if (new_buf == NULL) {
				RRR_MSG_ERR("Could not re-allocate memory in rrr_socket_read_message\n");
				ret = RRR_SOCKET_HARD_ERROR;
				goto out;
			}
			read_session->rx_buf_ptr = new_buf;
			read_session->rx_buf_size = new_size;
		}

		memcpy (read_session->rx_buf_ptr + read_session->rx_buf_wpos, buf, bytes);
		read_session->rx_buf_wpos += bytes;
		read_session->last_read_time = rrr_time_get_64();
	}

	if (get_target_size == NULL) {
		read_session->target_size = read_step_initial;
	}
	else if (read_session->target_size == 0 &&
			read_session->read_complete_method == RRR_SOCKET_READ_COMPLETE_METHOD_TARGET_LENGTH
	) {
		read_session->rx_buf_skip = 0;

		// In the first read, we take a sneak peak at the first bytes to find a length field
		// if it is present. If there is not target size function, the target size becomes
		// the initial bytes parameter (set at the top of the function). The target size function
		// may change the read complete method.
		if ((ret = get_target_size(read_session, get_target_size_arg)) != RRR_SOCKET_OK) {
			goto out;
		}

		// The function may choose to skip bytes in the buffer. If it does, we must align the data here (costly).
		if (read_session->rx_buf_skip != 0) {
			if (read_session->rx_buf_skip < 0) {
				RRR_BUG("read_session rx_data_pos out of range after get_target_size in rrr_socket_read_message\n");
			}

			RRR_DBG_1("Aligning buffer, skipping %li bytes while reading from socket\n", read_session->rx_buf_skip);

			char *new_buf = malloc(read_session->rx_buf_size);
			if (new_buf == NULL) {
				RRR_MSG_ERR("Could not allocate memory while aligning buffer in rrr_socket_read_message\n");
				ret = RRR_SOCKET_HARD_ERROR;
				goto out;
			}
			memcpy(new_buf, read_session->rx_buf_ptr + read_session->rx_buf_skip, read_session->rx_buf_wpos - read_session->rx_buf_skip);

			free(read_session->rx_buf_ptr);

			read_session->rx_buf_ptr = new_buf;
			read_session->rx_buf_wpos -= read_session->rx_buf_skip;
		}

		if (read_session->target_size == 0 &&
				read_session->read_complete_method == RRR_SOCKET_READ_COMPLETE_METHOD_TARGET_LENGTH
		) {
			RRR_BUG("target_size was still zero after get_target_size in rrr_socket_read_message\n");
		}
	}

	if (read_session->rx_buf_wpos > read_session->target_size &&
			read_session->read_complete_method != RRR_SOCKET_READ_COMPLETE_METHOD_CONN_CLOSE
	) {
		if (read_session->rx_overshoot != NULL) {
			RRR_BUG("overshoot was not NULL in rrr_socket_read_message\n");
		}

		read_session->rx_overshoot_size = read_session->rx_buf_wpos - read_session->target_size;
		read_session->rx_buf_wpos -= read_session->rx_overshoot_size;

		read_session->rx_overshoot = malloc(read_session->rx_overshoot_size);
		if (read_session->rx_overshoot == NULL) {
			RRR_MSG_ERR("Could not allocate memory for overshoot in rrr_socket_read_message\n");
			ret = RRR_SOCKET_HARD_ERROR;
			goto out;
		}

		memcpy(read_session->rx_overshoot, read_session->rx_buf_ptr + read_session->rx_buf_wpos, read_session->rx_overshoot_size);
	}

	if (read_session->rx_buf_wpos == read_session->target_size && read_session->target_size > 0) {
		read_session->read_complete = 1;
		if (complete_callback != NULL) {
<<<<<<< HEAD
			// These two are usually the same every time (for data from the same client) but they are
			// set here for readability reasons, they are only used by the callback function (if used at all).
			// *client is NULL unless client collection is being used.
			read_session->fd = fd;
			read_session->client = client;

			if ((ret = complete_callback (read_session, complete_callback_arg)) != 0) {
				VL_MSG_ERR("Error from callback in rrr_socket_read_message\n");
=======
			ret = complete_callback (read_session, complete_callback_arg);
			if (ret != 0) {
				RRR_MSG_ERR("Error from callback in rrr_socket_read_message\n");
>>>>>>> 21a8575d
				goto out;
			}

			RRR_FREE_IF_NOT_NULL(read_session->rx_buf_ptr);
			read_session->read_complete = 0;
		}
	}
	else if (read_session->read_complete_method == RRR_SOCKET_READ_COMPLETE_METHOD_CONN_CLOSE) {
		ret = RRR_SOCKET_READ_INCOMPLETE;
		goto out;
	}

	out:
	if (ret != RRR_SOCKET_OK && ret != RRR_SOCKET_READ_INCOMPLETE && read_session != NULL) {
		RRR_LL_REMOVE_NODE(
				read_session_collection,
				struct rrr_socket_read_session,
				read_session,
				__rrr_socket_read_session_destroy(node)
		);
	}
	return ret;
}<|MERGE_RESOLUTION|>--- conflicted
+++ resolved
@@ -93,13 +93,8 @@
 ) {
 	struct rrr_socket_read_session *res = NULL;
 
-<<<<<<< HEAD
-	uint64_t time_now = time_get_64();
-	uint64_t time_limit = time_now - RRR_SOCKET_CLIENT_TIMEOUT_S * 1000 * 1000;
-=======
 	uint64_t time_now = rrr_time_get_64();
 	uint64_t time_limit = time_now - RRR_SOCKET_CLIENT_TIMEOUT * 1000 * 1000;
->>>>>>> 21a8575d
 
 	RRR_LL_ITERATE_BEGIN(collection,struct rrr_socket_read_session);
 		if (node->last_read_time < time_limit) {
@@ -423,20 +418,9 @@
 	if (read_session->rx_buf_wpos == read_session->target_size && read_session->target_size > 0) {
 		read_session->read_complete = 1;
 		if (complete_callback != NULL) {
-<<<<<<< HEAD
-			// These two are usually the same every time (for data from the same client) but they are
-			// set here for readability reasons, they are only used by the callback function (if used at all).
-			// *client is NULL unless client collection is being used.
-			read_session->fd = fd;
-			read_session->client = client;
-
-			if ((ret = complete_callback (read_session, complete_callback_arg)) != 0) {
-				VL_MSG_ERR("Error from callback in rrr_socket_read_message\n");
-=======
 			ret = complete_callback (read_session, complete_callback_arg);
 			if (ret != 0) {
 				RRR_MSG_ERR("Error from callback in rrr_socket_read_message\n");
->>>>>>> 21a8575d
 				goto out;
 			}
 
