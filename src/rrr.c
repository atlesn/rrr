/*

Read Route Record

Copyright (C) 2019 Atle Solbakken atle@goliathdns.no

This program is free software: you can redistribute it and/or modify
it under the terms of the GNU General Public License as published by
the Free Software Foundation, either version 3 of the License, or
(at your option) any later version.

This program is distributed in the hope that it will be useful,
but WITHOUT ANY WARRANTY; without even the implied warranty of
MERCHANTABILITY or FITNESS FOR A PARTICULAR PURPOSE.  See the
GNU General Public License for more details.

You should have received a copy of the GNU General Public License
along with this program.  If not, see <http://www.gnu.org/licenses/>.

*/

#include <stdlib.h>
#include <stdio.h>
#include <unistd.h>
#include <signal.h>

#include "global.h"
#include "lib/instances.h"
#include "lib/instance_config.h"
#include "lib/cmdlineparser/cmdline.h"
#include "lib/version.h"
<<<<<<< HEAD
=======
#include "lib/configuration.h"

#ifndef VL_BUILD_TIMESTAMP
#define VL_BUILD_TIMESTAMP 1
#endif
>>>>>>> b02b947c

// Used so that debugger output at program exit can show function names
// on the stack correctly
//#define VL_NO_MODULE_UNLOAD

int main_process_instances(struct rrr_config *config, struct instance_metadata_collection *instances) {
	int ret = 0;

	for (int i = 0; i < config->module_count; i++) {
		ret = instance_load_and_save(instances, config, config->configs[i]);
		if (ret != 0) {
			VL_MSG_ERR("Loading of instance failed for %s\n", config->configs[i]->name);
			break;
		}
	}

	RRR_INSTANCE_LOOP(instance, instances) {
		ret = instance_add_senders(instances, instance);
		if (ret != 0) {
			VL_MSG_ERR("Adding senders failed for %s\n", instance->dynamic_data->instance_name);
			break;
		}
	}

	return ret;
}

int main_parse_cmd_arguments(int argc, const char* argv[], struct cmd_data* cmd) {
	if (cmd_parse(cmd, argc, argv, CMD_CONFIG_NOCOMMAND | CMD_CONFIG_SPLIT_COMMA) != 0) {
		VL_MSG_ERR("Error while parsing command line\n");
		return EXIT_FAILURE;
	}

	unsigned int debuglevel = 0;
	const char* debuglevel_string = cmd_get_value(&*cmd, "debuglevel", 0);
	if (debuglevel_string != NULL) {
		if (strcmp(debuglevel_string, "all") == 0) {
			debuglevel = __VL_DEBUGLEVEL_ALL;
		}
		else if (cmd_convert_integer_10(cmd, debuglevel_string, &debuglevel) != 0) {
			VL_MSG_ERR(
					"Could not understand debuglevel argument '%s', use a number or 'all'\n",
					debuglevel_string);
			return EXIT_FAILURE;
		}
		if (debuglevel < 0 || debuglevel > __VL_DEBUGLEVEL_ALL) {
			VL_MSG_ERR(
					"Debuglevel must be 0 <= debuglevel <= %i, %i was given.\n",
					__VL_DEBUGLEVEL_ALL, debuglevel);
			return EXIT_FAILURE;
		}
	}

	rrr_init_global_config(debuglevel);

	return 0;
}

int main_start_threads (
		struct instance_metadata_collection *instances,
		struct rrr_config *global_config,
		struct cmd_data *cmd
) {
	// Initialzie dynamic_data thread data
	rrr_threads_init();

	RRR_INSTANCE_LOOP(instance,instances) {
		if (instance->dynamic_data == NULL) {
			break;
		}

		struct module_thread_init_data init_data;
		init_data.module = instance->dynamic_data;
		memcpy(init_data.senders, instance->senders, sizeof(init_data.senders));
		init_data.senders_count = instance->senders_count;
		init_data.cmd_data = cmd;
		init_data.global_config = global_config;
		init_data.instance_config = instance->config;

		VL_DEBUG_MSG_1("Initializing instance %p '%s'\n", instance, instance->config->name);

		instance->thread_data = rrr_init_thread(&init_data);
	}

	// Start threads
	int threads_total = 0;
	RRR_INSTANCE_LOOP(instance,instances) {
		if (instance->dynamic_data == NULL) {
			break;
		}

		for (int j = 0; j < instance->senders_count; j++) {
			instance->thread_data->init_data.senders[j] = instance->senders[j];
		}

		if (rrr_start_thread(instance->thread_data) != 0) {
			VL_MSG_ERR("Error when starting thread for instance%s\n",
					instance->dynamic_data->instance_name);
			return EXIT_FAILURE;
		}

		threads_total++;
	}

	if (threads_total == 0) {
		VL_DEBUG_MSG_1("No instances started, exiting\n");
		return EXIT_FAILURE;
	}

	if (thread_start_all_after_initialized() != 0) {
		VL_MSG_ERR("Error while waiting for threads to initialize\n");
		return EXIT_FAILURE;
	}

	return 0;
}

static volatile int main_running = 1;

void signal_interrupt (int s) {
    main_running = 0;

	signal(SIGTERM, SIG_DFL);
	signal(SIGINT, SIG_DFL);
	signal(SIGUSR1, SIG_DFL);
}

int main (int argc, const char *argv[]) {
	if (!rrr_verify_library_build_timestamp(VL_BUILD_TIMESTAMP)) {
		VL_MSG_ERR("Library build version mismatch.\n");
		exit(EXIT_FAILURE);
	}

<<<<<<< HEAD
=======
	struct instance_metadata_collection *instances;

>>>>>>> b02b947c
	struct cmd_data cmd;
	struct rrr_config *config = NULL;

	int ret = EXIT_SUCCESS;

	if (instance_metadata_collection_new (&instances) != 0) {
		goto out_no_cleanup;
	}

	struct sigaction action;
	action.sa_handler = signal_interrupt;
	sigemptyset (&action.sa_mask);
	action.sa_flags = 0;

	sigaction (SIGTERM, &action, NULL);
	sigaction (SIGINT, &action, NULL);
	sigaction (SIGUSR1, &action, NULL);

	if ((ret = main_parse_cmd_arguments(argc, argv, &cmd)) != 0) {
		goto out_no_cleanup;
	}

	VL_DEBUG_MSG_1("voltagelogger debuglevel is: %u\n", VL_DEBUGLEVEL);

	const char* config_string = cmd_get_value(&cmd, "config", 0);
	if (config_string != NULL) {
		config = rrr_config_parse_file(config_string);

		if (config == NULL) {
			ret = EXIT_FAILURE;
			VL_MSG_ERR("Configuration file parsing failed\n");
			goto out_unload_modules;
		}

		VL_DEBUG_MSG_1("found %d instances\n", config->module_count);

		ret = main_process_instances(config, instances);

		if (ret != 0) {
			goto out_unload_modules;
		}
	}

	if (VL_DEBUGLEVEL_1) {
		int dump_ret = rrr_config_dump(config);
	}

	/*
	if ((ret = main_parse_cmd_modules(&cmd)) != 0) {
		goto out_unload_modules;
	}
*/

	threads_restart:

	// Initialzie dynamic_data thread data
	if ((ret = main_start_threads(instances, config, &cmd)) != 0) {
		goto out_stop_threads;
	}

	while (main_running) {
		usleep (100000);

		if (instance_check_threads_stopped(instances) == 0) {
			VL_DEBUG_MSG_1 ("One or more threads have finished. Restart.\n");

			rrr_threads_stop();
			instance_free_all_threads(instances);
			rrr_threads_destroy();

			if (main_running) {
				goto threads_restart;
			}
			else {
				goto out_unload_modules;
			}
		}
	}

	signal(SIGTERM, SIG_DFL);
	signal(SIGINT, SIG_DFL);
	signal(SIGUSR1, SIG_DFL);

	VL_DEBUG_MSG_1 ("Main loop finished\n");

	out_stop_threads:
		rrr_threads_stop();
		instance_free_all_threads(instances);

	out_destroy_threads:
		rrr_threads_destroy();

	out_unload_modules:
#ifndef VL_NO_MODULE_UNLOAD
		instance_unload_all(instances);
#endif
		if (config != NULL) {
			rrr_config_destroy(config);
		}

	instance_metadata_collection_destroy(instances);

	out_no_cleanup:
	return ret;
}<|MERGE_RESOLUTION|>--- conflicted
+++ resolved
@@ -29,14 +29,11 @@
 #include "lib/instance_config.h"
 #include "lib/cmdlineparser/cmdline.h"
 #include "lib/version.h"
-<<<<<<< HEAD
-=======
 #include "lib/configuration.h"
 
 #ifndef VL_BUILD_TIMESTAMP
 #define VL_BUILD_TIMESTAMP 1
 #endif
->>>>>>> b02b947c
 
 // Used so that debugger output at program exit can show function names
 // on the stack correctly
@@ -170,11 +167,8 @@
 		exit(EXIT_FAILURE);
 	}
 
-<<<<<<< HEAD
-=======
 	struct instance_metadata_collection *instances;
 
->>>>>>> b02b947c
 	struct cmd_data cmd;
 	struct rrr_config *config = NULL;
 
