--- conflicted
+++ resolved
@@ -7,18 +7,18 @@
                dh-python,
                dh-systemd (>= 1.5),
                libmysqlclient-dev | libmariadbclient-dev-compat,
-               libperl-dev (>= 5.31),
+               libperl-dev (>= 5.28),
                libssl-dev,
                libsystemd-dev,
                libusb-dev,
                pkg-config,
-               python3-dev (>= 3.9),
+               python3-dev (>= 3.7),
                libnghttp2-dev,
                libjson-c-dev,
                libevent-dev,
                libjemalloc-dev
-X-Python3-Version: 3.9,3.10
-Standards-Version: 4.6.0
+X-Python3-Version: 3.7
+Standards-Version: 4.1.4
 Homepage: https://github.com/atlesn/rrr
 
 Package: rrr
@@ -42,12 +42,8 @@
 Depends: ${misc:Depends},
          ${shlibs:Depends},
          libssl1.1,
-<<<<<<< HEAD
-         python3 (>= 3.6),
+         python3 (>= 3.7),
          libjson-c3,
-=======
-         python3 (>= 3.9),
->>>>>>> a165c266
          libjemalloc2,
          libnghttp2-14
 Description: RRR (Read Route Record) is a general purpose acquirement, transmission and processing daemon supporting HTTP, MQTT, TCP, UDP and other I/O devices.
