Source: rrr
Section: main
Priority: optional
Maintainer: Atle Solbakken <atle@goliathdns.no>
<<<<<<< HEAD
Build-Depends: debhelper (>=13~),
               dh-autoreconf,
               dh-python,
               libmysqlclient-dev,
=======
Build-Depends: debhelper (>= 13),
               dh-autoreconf,
               dh-python,
               libmysqlclient-dev | libmariadbclient-dev-compat,
>>>>>>> cb8ae98b
               libperl-dev (>= 5.26),
               libssl-dev,
               libsystemd-dev,
               libusb-dev,
               pkg-config,
               python3-dev (>= 3.6) | python3.8-dev | python3.7-dev | python3.6-dev,
               libnghttp2-dev,
               libjson-c-dev,
               libevent-dev
X-Python3-Version: 3.6,3.7,3.8
Standards-Version: 4.1.4
Homepage: https://github.com/atlesn/rrr

Package: rrr
Architecture: any
Multi-Arch: foreign
Depends: librrr1 (= ${binary:Version}),
         libusb | libusb-1.0-0,
         systemd,
         ${misc:Depends},
         ${shlibs:Depends}
Replaces: rrr-mod-python3
Breaks: rrr-mod-python3
Description: RRR (Read Route Record) is a general purpose acquirement, transmission and processing daemon supporting HTTP, MQTT, TCP, UDP and other I/O devices.
Conflicts: rrr-mysql

Package: librrr1
Section: libs
Architecture: any
Multi-Arch: same
Pre-Depends: ${misc:Pre-Depends}
Depends: ${misc:Depends},
         ${shlibs:Depends},
         libssl1.1,
         python3 (>= 3.6),
         libjson-c5,
         libnghttp2-14
Description: RRR (Read Route Record) is a general purpose acquirement, transmission and processing daemon supporting HTTP, MQTT, TCP, UDP and other I/O devices.

Package: librrr-dev
Section: libdevel
Architecture: any
Multi-Arch: same
Depends: librrr1 (= ${binary:Version}),
         ${misc:Depends}
Description: RRR (Read Route Record) is a general purpose acquirement, transmission and processing daemon supporting HTTP, MQTT, TCP, UDP and other I/O devices.

Package: rrr-mod-mysql
Architecture: any
Multi-Arch: foreign
Depends: libmariadb-dev-compat,
         rrr (= ${binary:Version}),
         ${misc:Depends},
         ${shlibs:Depends}
Description: Read Route Record module for writing to MySQL Database.<|MERGE_RESOLUTION|>--- conflicted
+++ resolved
@@ -2,17 +2,10 @@
 Section: main
 Priority: optional
 Maintainer: Atle Solbakken <atle@goliathdns.no>
-<<<<<<< HEAD
-Build-Depends: debhelper (>=13~),
+Build-Depends: debhelper (>=13),
                dh-autoreconf,
                dh-python,
                libmysqlclient-dev,
-=======
-Build-Depends: debhelper (>= 13),
-               dh-autoreconf,
-               dh-python,
-               libmysqlclient-dev | libmariadbclient-dev-compat,
->>>>>>> cb8ae98b
                libperl-dev (>= 5.26),
                libssl-dev,
                libsystemd-dev,
