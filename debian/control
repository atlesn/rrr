--- conflicted
+++ resolved
@@ -36,10 +36,6 @@
 Pre-Depends: ${misc:Pre-Depends}
 Depends: ${misc:Depends},
          ${shlibs:Depends},
-<<<<<<< HEAD
-         libnghttp2,
-=======
->>>>>>> 3e5b789a
          libssl1.1
 Description: RRR (Read Route Record) is a general purpose acquirement, transmission and processing daemon supporting HTTP, MQTT, TCP, UDP and other I/O devices.
 
