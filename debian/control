Source: rrr
Section: main
Priority: optional
Maintainer: Atle Solbakken <atle@goliathdns.no>
Build-Depends: debhelper (>= 13),
               dh-autoreconf,
               dh-python,
               libmysqlclient-dev | libmariadbclient-dev-compat,
               libperl-dev (>= 5.36),
               libssl-dev,
               libsystemd-dev,
               libusb-dev,
               pkg-config,
               python3-dev (>= 3.11),
               libnghttp2-dev,
               libjson-c-dev,
               libevent-dev,
               libjemalloc-dev,
	       libnode-dev,
	       libartnet-dev (>= 1.2.1),
	       liblua5.4-dev,
               libngtcp2-dev (>= 1.4.0),
               libngtcp2-crypto-gnutls-dev (>= 1.4.0),
               libnghttp3-dev (>= 1.3.0),
               libgnutls28-dev
X-Python3-Version: 3.11,3.12
Standards-Version: 4.6.0
Homepage: https://github.com/atlesn/rrr

Package: rrr
Architecture: any
Multi-Arch: foreign
Depends: librrr1 (= ${binary:Version}),
         libusb | libusb-1.0-0,
         systemd,
         ${misc:Depends},
         ${shlibs:Depends}
Replaces: rrr-mod-python3
Breaks: rrr-mod-python3
Description: RRR (Read Route Record) is a general purpose acquirement, transmission and processing daemon supporting HTTP, MQTT, TCP, UDP and other I/O devices.
Conflicts: rrr-mysql

Package: librrr1
Section: libs
Architecture: any
Multi-Arch: same
Pre-Depends: ${misc:Pre-Depends}
Depends: ${misc:Depends},
         ${shlibs:Depends},
         libssl1.1,
         python3 (>= 3.11),
         libjemalloc2,
         libjson-c5,
         libnghttp2-14,
<<<<<<< HEAD
	 libartnet1,
=======
	 libartnet1 (>= 1.2.1),
>>>>>>> 1d01f918
	 liblua5.4-0,
	 libnode | libnode108,
         libngtcp2-9 (>= 1.4.0) | libngtcp2-16 (>= 1.4.0),
         libngtcp2-crypto-gnutls2 (>= 1.4.0) | libngtcp2-crypto-gnutls8 (>= 1.4.0),
	 libnghttp3-3 (>= 1.3.0) | libnghttp3-9 (>= 1.3.0),
         libgnutls30
Description: RRR (Read Route Record) is a general purpose acquirement, transmission and processing daemon supporting HTTP, MQTT, TCP, UDP and other I/O devices.

Package: librrr-dev
Section: libdevel
Architecture: any
Multi-Arch: same
Depends: librrr1 (= ${binary:Version}),
         ${misc:Depends}
Description: RRR (Read Route Record) is a general purpose acquirement, transmission and processing daemon supporting HTTP, MQTT, TCP, UDP and other I/O devices.

Package: rrr-mod-mariadb
Architecture: any
Multi-Arch: foreign
Depends: libmariadb-dev-compat,
         rrr (= ${binary:Version}),
         ${misc:Depends},
         ${shlibs:Depends}
Description: Read Route Record module for writing to MariaDB SQL Database.<|MERGE_RESOLUTION|>--- conflicted
+++ resolved
@@ -52,11 +52,7 @@
          libjemalloc2,
          libjson-c5,
          libnghttp2-14,
-<<<<<<< HEAD
-	 libartnet1,
-=======
 	 libartnet1 (>= 1.2.1),
->>>>>>> 1d01f918
 	 liblua5.4-0,
 	 libnode | libnode108,
          libngtcp2-9 (>= 1.4.0) | libngtcp2-16 (>= 1.4.0),
