--- conflicted
+++ resolved
@@ -16,16 +16,10 @@
                libnghttp2-dev,
                libjson-c-dev,
                libevent-dev,
-<<<<<<< HEAD
-               libjemalloc-dev
+               libjemalloc-dev,
+	       libnode-dev
 X-Python3-Version: 3.7
 Standards-Version: 4.1.4
-=======
-               libjemalloc-dev,
-	       libnode-dev
-X-Python3-Version: 3.9,3.10
-Standards-Version: 4.6.0
->>>>>>> fe96ae2c
 Homepage: https://github.com/atlesn/rrr
 
 Package: rrr
@@ -52,13 +46,8 @@
          python3 (>= 3.7),
          libjson-c3,
          libjemalloc2,
-<<<<<<< HEAD
-         libnghttp2-14
-=======
-         libjson-c5,
          libnghttp2-14,
 	 libnode | libnode72
->>>>>>> fe96ae2c
 Description: RRR (Read Route Record) is a general purpose acquirement, transmission and processing daemon supporting HTTP, MQTT, TCP, UDP and other I/O devices.
 
 Package: librrr-dev
