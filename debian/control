--- conflicted
+++ resolved
@@ -59,11 +59,7 @@
 Package: rrr-mod-mysql
 Architecture: any
 Multi-Arch: foreign
-<<<<<<< HEAD
 Depends: libmysqlclient21,
-=======
-Depends: libmariadb-dev-compat,
->>>>>>> ec0a3832
          rrr (= ${binary:Version}),
          ${misc:Depends},
          ${shlibs:Depends}
