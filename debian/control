--- conflicted
+++ resolved
@@ -18,15 +18,11 @@
                libjemalloc-dev,
 	       libnode-dev,
 	       libartnet-dev,
-<<<<<<< HEAD
-	       liblua5.4-dev
-=======
 	       liblua5.4-dev,
                libngtcp2-dev (>= 1.4.0),
                libngtcp2-crypto-gnutls-dev (>= 1.4.0),
                libnghttp3-dev (>= 1.3.0),
                libgnutls28-dev
->>>>>>> 5f19089f
 X-Python3-Version: 3.11,3.12
 Standards-Version: 4.6.0
 Homepage: https://github.com/atlesn/rrr
