--- conflicted
+++ resolved
@@ -1,17 +1,12 @@
 Source: rrr
-Section: main
+	Section: main
 Priority: optional
 Maintainer: Atle Solbakken <atle@goliathdns.no>
 Build-Depends: debhelper (>=13~),
                dh-autoreconf,
                dh-python,
-<<<<<<< HEAD
                libmysqlclient-dev,
                libperl-dev (>= 5.32),
-=======
-               libmysqlclient-dev | libmariadbclient-dev-compat,
-               libperl-dev (>= 5.31),
->>>>>>> 47d55942
                libssl-dev,
                libsystemd-dev,
                libusb-dev,
@@ -22,11 +17,7 @@
                libevent-dev,
                libjemalloc-dev
 X-Python3-Version: 3.9,3.10
-<<<<<<< HEAD
-Standards-Version: 4.1.4
-=======
-Standards-Version: 4.6.0
->>>>>>> 47d55942
+Standards-Version: 4.6.1
 Homepage: https://github.com/atlesn/rrr
 
 Package: rrr
@@ -67,7 +58,7 @@
 Package: rrr-mod-mysql
 Architecture: any
 Multi-Arch: foreign
-Depends: libmariadb-dev-compat,
+Depends: libmysqlclient21,
          rrr (= ${binary:Version}),
          ${misc:Depends},
          ${shlibs:Depends}
