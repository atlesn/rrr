--- conflicted
+++ resolved
@@ -5,12 +5,8 @@
 Build-Depends: debhelper (>= 13),
                dh-autoreconf,
                dh-python,
-<<<<<<< HEAD
                dh-systemd (>= 1.5),
                libmysqlclient-dev,
-=======
-               libmysqlclient-dev | libmariadbclient-dev-compat,
->>>>>>> 44896c6b
                libperl-dev (>= 5.26),
                libssl-dev,
                libsystemd-dev,
