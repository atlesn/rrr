--- conflicted
+++ resolved
@@ -5,10 +5,6 @@
 Build-Depends: debhelper (>=13~),
                dh-autoreconf,
                dh-python,
-<<<<<<< HEAD
-               dh-systemd (>= 1.5),
-=======
->>>>>>> 04ff9e5a
                libmysqlclient-dev,
                libperl-dev (>= 5.26),
                libssl-dev,
