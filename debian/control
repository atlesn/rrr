--- conflicted
+++ resolved
@@ -17,10 +17,6 @@
                libevent-dev,
                libjemalloc-dev,
 	       libnode-dev,
-<<<<<<< HEAD
-	       libartnet-dev
-X-Python3-Version: 3.9,3.10
-=======
 	       libartnet-dev,
 	       liblua5.4-dev,
                libngtcp2-dev (>= 1.4.0),
@@ -28,7 +24,6 @@
                libnghttp3-dev (>= 1.3.0),
                libgnutls28-dev
 X-Python3-Version: 3.11,3.12
->>>>>>> 56c37c4e
 Standards-Version: 4.6.0
 Homepage: https://github.com/atlesn/rrr
 
@@ -57,17 +52,12 @@
          libjemalloc2,
          libjson-c5,
          libnghttp2-14,
-<<<<<<< HEAD
-	 libnode | libnode72,
-	 libartnet1
-=======
 	 liblua5.4-0,
 	 libnode | libnode108,
          libngtcp2-9 (>= 1.4.0),
          libngtcp2-crypto-gnutls2 (>= 1.4.0),
 	 libnghttp3-3 (>= 1.3.0),
          libgnutls30
->>>>>>> 56c37c4e
 Description: RRR (Read Route Record) is a general purpose acquirement, transmission and processing daemon supporting HTTP, MQTT, TCP, UDP and other I/O devices.
 
 Package: librrr-dev
