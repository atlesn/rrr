<<<<<<< HEAD
rrr (1.24-1focal1) focal; urgency=medium

  * Focal development release.

 -- Atle Solbakken <atle@goliathdns.no>  Wed, 06 Apr 2022 18:59:25 +0200

rrr (1.24-1) bullseye; urgency=medium
=======
rrr (1.25-1) bullseye; urgency=medium
>>>>>>> a165c266

  * Changes:
    * Argument '-f|--force', force read of unsupported array message version,
      is removed from rrr_msg utility.

  * Features:
    * Add configurable delay between forks during startup
    * New rrr_sub binary which can read RRR messages in the payload of MQTT
      messages.
    * Support gzip compression in HTTP server and client
    * Default test page in HTTP server
    * Option in HTTP server to produce 404 responses to /favicon.ico requets

  * Improvements:
    * Show IP address of remote host in error message when array data parsing
      fails in IP module
    * Extract boundary directive from content-type fields of type
      multipart/form-data in httpserver
    * New configuration parameter in httpclient to set content-type boundary
      directive in incoming messages.
    * If conversion from str to PyUnicode fails in python3 for array values,
      fallback to PyByteArray with a warning
    * Set CODE_FILE and CODE_LINE fields when logging to systemd-journald
    * More aggressive cleanup of larger allocations in mmap channel to reduce
      persistent memory usage in some situations.

  * Fixes:
    * Misc. features in python RRR array handling API not working correctly,
      in particular handling of multibyte character sets
    * cmodule test failed if it found the dummy module on the filesystem with
      non-compatible version.

  * Under the hood:
    * Cleanups in net transport framework

  * Other:
    * Remove obsolete configuration parameter ip_persistent_connections

 -- Atle Solbakken <atle@goliathdns.no>  Fri, 03 Jun 2022 18:19:19 +0200

rrr (1.23-2) bullseye; urgency=medium

  * Features:
    * Option in httpclient to silence error messages for PUT queries for a
      specified amount of time
    * New topic_filter_invert option
    * Support message expiry interval in v5 in MQTT broker
    * Set retain flag and expiry interval in MQTT client
    * Set will messages in MQTT client
    * Control subscriptions in MQTT client by sending in command messages
    * Control the tidy interval of the cacher module per configuration
      parameter

  * Improvements:
    * Files in message database stored in a tree structure based on their hash
      filename for performance.
    * Asynchrounous operation in message DB for better performance with very large DBs
    * Tidy and revive intervals in cacher is calculated from the last
      completion of each of these processes.

  * Fixes:
    * Prevent HTTP client from getting killed of if there are a lot of
      connection errors
    * Deadlock in mmap channel due to incorrect use of lock() instead of trylock()
    * Lockup in cmodules in high traffic situations
    * Sometimes temporary lockup in HTTP-server if there is not immediate downstream
      response to an h2c upgrade.
    * Poor hard timeout management in MQTT broker causing low-traffic clients to be kicked
    * Fix buffer overflow in httpclient when wide characters were given to an
      urlencoder function.
    * Fix random crashes in message DB when zero length files were found.

  * Under the hood:
    * Cleanups in MQTT framework

 -- Atle Solbakken <atle@goliathdns.no>  Tue, 29 Mar 2022 09:26:52 +0200

rrr (1.21-1) bullseye; urgency=medium

  * Changes:
    * Automatic restart of RRR deamon upon failure
    * Use JEmalloc instead of internal allocator

  * Features:
    * Option in cacher to revive messages older than a specified age
    * Control maximum response size in httpclient
    * Control maximum request size in httpserver
    * Control content-type for raw requests in httpclient
    * Control which readers that will receive the different kinds of messages from cacher

  * Improvements:
    * Performance for larger messages in misc. modules

  * Fixes:
    * Busy-waiting on thread state change causing long startup times
    * Cacher getting killed off on large writes to message DB
    * Large messages sometimes failing to be sent due to incorrect
      return values in some send functions
    * Send allow-origin header in OPTIONS responses to satisfy preflight checks
    * Validate message header checksum in rrr_msg tool
    * Manual page for rrr_msg tool
    * Crash in rrr_msg as it tried to read from directories
    * Problems with compiler -pie flags on some platforms
    * Sed-replacement causing configure script not to work on non-GNU systems
    * Slowness when multiple mmap_channel instances were destroying block locks simultaneously

  * Under the hood:
    * Common Message DB functions for httpclient and cacher
    * Use robust locking in process shared locks (mmap channel and shm frameworks)

 -- Atle Solbakken <atle@goliathdns.no>  Mon, 08 Nov 2021 08:25:29 +0100

rrr (1.19-1) bullseye; urgency=medium

  * Features:
    * HTTP server can extract values from JSON
    * Option in HTTP server to prevent any body from being parsed
    * Added memory cache in cacher module
    * Message taint option in httpclient to prevent messages from
      backfiring.

  * Fixes:
    * Crash in MQTT client upon reconnect attempts due to incorrect
      cast.
    * Fix non-working will and retain messages in MQTT broker.
    * Incorrect default port numbers in MQTT broker
    * MQTT ping messages were not being sent
    * Sending in httpserver stopped for longer data if nothing else
      were added to be sent or read.
    * Messages were sorted in reverse order in IP module
    * Ensure correct sorting in IP module by using and index
      instead of timestamp.
    * Missing default port number in mqtt client
    * Incorrect byte counting in misc. send functions causing
      problems with longer messages.
    * Broken SQL generation in mysql module due to error in
      string builder.
    * Allow spaces after certain HTTP/1 header fields
    * Missing IP information in messages arriving on TCP in IP
      module.
    * Minor errors in debug messages.

  * Under the hood:
    * Incref/decref abstraction added to FIFO buffer to reduce
      complexity in mqtt.
    * Misc. cleanups

 -- Atle Solbakken <atle@goliathdns.no>  Wed, 25 Aug 2021 21:23:13 +0200

rrr (1.19-0) bullseye; urgency=medium

  * Features:
    * New cacher module (basic proxy server-like module)

  * Fixes:
    * Prevent connection timeouts in message DB
    * Buld problems on Ubuntu Hirsute, Alpine and Void
    * Incorrect thread startup sequence sometimes causing race
      condition with log lock freezing threads (only with debug enabled).
    * Stream reset was faulty in UDP-stream protocol
    * Continuation after UDP-stream ID exhaustion
    * Broken async responses in HTTP2 incl. crashes
    * Incorrect handling of stream failures from remote in HTTP2
    * Upgrade to HTTP2 returned Bad Request
    * Blocking when httpserver with HTTP2 while waiting for response
      from other module
    * Data access after free when receiving http1 response (potential crash)
    * Processor modules could stop receiving messages after some time,
      fixed by converting them to use events.

  * Improvements:
    * MMAP and Memory Allocator performance using shared memory
    * Adjustments in cmodules to prevent blocking under high message load
    * Removal of not needed mutexes
    * httpserver generates str type fields not blob
    * Better queue management in httpclient under high load
    * Improved performance in UDP-stream
    * New simplified buffer without locking where this is not needed

  * Under the hood:
    * Improved misc. size and data length checks on 32 and 64 bits
    * Add memory allocator test
    * Module separations, standardizations, simplifications, code removal
    * Other cleanups

  * Fixes on development versions only:
    * Fix rare race condition in allocator causing crash
    * Fix misc. bad behaviour causing mmap exhaustion despite them
      having more room.
    * Other fixes

 -- Atle Solbakken <atle@goliathdns.no>  Tue, 17 Aug 2021 20:20:32 +0200

rrr (1.18-3) buster; urgency=medium

  * Development release (update)

 -- Atle Solbakken <atle@goliathdns.no>  Sat, 15 May 2021 09:09:48 +0200

rrr (1.18-2) buster; urgency=medium

  * Development release (update) 

 -- Atle Solbakken <atle@goliathdns.no>  Wed, 28 Apr 2021 21:49:53 +0200

rrr (1.17-1) buster; urgency=medium

  * HTTP fixes
    * Support HTTP/1.0
    * Respect Connection: close/keep-alive header
    * Improve redirection functionallity
    * Improve HTTP/2 performance by having a stream limit
    * Improve performance by changing misc. maintenance intervals
  * Memory allocator
    * Implement custom memory allocator for messages
    * Long lived programs with message bursts no longer suffer from
      fragmentation and increased memory usage
  * Create standalone build directory for cmodules
  * Fix TLS connection handshake CPU spin
  * Fix problems with TCP connections not being closed
  * Fix issue with incorrect event amount counts
  * Fix problems in test suite causing tests to fail
  * Fix broken build when JSON-C was disabled
  * Fix. misc build issues with optional libraries
 
 -- Atle Solbakken <atle@goliathdns.no>  Wed, 28 Apr 2021 19:57:17 +0200

rrr (1.17-0) buster; urgency=medium

  * Event driven modules for reduced latency and CPU usage
  * New options to control persistent connections in IP module
  * HTTP server is no longer threaded, all requests are handled by the same thread
  * Improved performance in statistics engine

 -- Atle Solbakken <atle@goliathdns.no>  Fri, 09 Apr 2021 16:15:40 +0200

rrr (1.16-0) buster; urgency=medium

  * Buffers
    * All modules support duplication by setting "duplicate=yes"
    * New backstop mechanism preventing instances from getting messages
      generated by themselves, configurable.
    * Parameter to disable output buffer in instances to reduce latency

  * HTTP
    * Support for HTTP/2, client and server will use this transparently
      whenever available. Implies extensive rewrite of HTTP.
    * Support for decoding and encoding JSON data to/from RRR arrays
    * Intermediate on-disk storage for PUT messages in the new Message DB, can
      store messages while a server is down
    * Raw modes removed in server and client, replaced with
      structured data which is compatible with both HTTP/1.1 and HTTP/2
    * HTTP raw forwarding not possible anymore, example removed
    * Parameter 'http_method' split into 'http_method' and 'http_format'

  * New modules
    * New exploder module to split an RRR array message into multiple messages
    * New mangler module to change types of values in RRR array messages
    * New incrementer module to keep track of ID numbers
    * New msgdb (Message DB) module used by incrementer and httpclient

  * File module
    * Configuration parameters for serial ports

  * Cmodules
    * Configurable number of worker forks

  * Arrays, types and message
    * New data type "vain" (a NULL type)
    * Strings may be of zero length
    * New tool rrr_msg to dump RRR messages stored on disk
    * Fix bugs when parsing istr and ustr input data

  * Threads and forks
    * Changes in thread startup and shutdown
    * Simplification of signals + fix minor bugs with syscalls during forking
      causing program sometimes not to start

  * MQTT
    * Fix to avoid crashes whener client performed retransmit

  * Python
    * Support handling of message IP metadata

 -- Atle Solbakken <atle@goliathdns.no>  Mon, 15 Feb 2021 16:24:41 +0100

rrr (1.15-4) buster; urgency=medium

  * Fix broken LibreSSL build on Arch
  * Fix for negative values in array tree conditions
  * Fix for mixed read sessions when receiving UDP data
  * Fix for missing Client ID in MQTT client debug messages

 -- Atle Solbakken <atle@goliathdns.no>  Sat, 05 Dec 2020 10:22:44 +0100

rrr (1.15-3) buster; urgency=medium

  * Moderate SHM block usage in mmap channel to avoid hitting OS limits
  * Option in MQTT client to choose which topic to use when receiving
    PUBLISH with RRR message inside

 -- Atle Solbakken <atle@goliathdns.no>  Sat, 14 Nov 2020 12:33:39 +0100

rrr (1.15-2) buster; urgency=medium

  * Throughput improvements in cmodules (perl, python, cmodule) by
    adjusting timer behaviours

 -- Atle Solbakken <atle@goliathdns.no>  Sun, 01 Nov 2020 17:02:15 +0100

rrr (1.15-0) buster; urgency=medium

  * New WebSocket functionallity in httpserver and httpclient modules
  * New ways for making RRR messases from HTTP data
  * Ability to control HTTP endpoint and server from incoming RRR
    messages in httpclient
  * Improvements in IPv4 and IPv6 co-existence
  * New structured read all functionallity in file module creating array
    message with data and metadata
  * Changes in thread startup to prevent threads using global locks
    while other threads are forking
  * Misc. fixes

 -- Atle Solbakken <atle@goliathdns.no>  Sun, 11 Oct 2020 15:25:39 +0200

rrr (1.14-0) buster; urgency=medium

  * Messages generated by ipclient module now have IP information in them
  * New timeout parameter in file module
  * Improvements in ipclient reconnect functionallity
  * HTTP library made compatible with NULL characters
  * Fix crash in httpclient occuring when data was missing in server
    response
  * Fix problems in httpclient when server was unavailable by
    simplifying queing
  * Fixed pointer to string function added to improve readability in raw
    array dumps
  * Fix bugtrap in mqttclient when send array field sending was used but no
    values was found in RRR message
  * Misc. fixes

 -- Atle Solbakken <atle@goliathdns.no>  Fri, 02 Oct 2020 16:58:05 +0200

rrr (1.13-1) buster; urgency=medium

  * Fix for ip module array byte by byte skipping which caused bug trap
  * Fixes for mmap channel shutdown hang when fork had been killed
  * In cmodule framwork, use ping-pong system to check if fork is alive
  * Fix in file module for keyboard events getting lost on slow HW
  * Fix for long sleeps in file module causing thread restart by WD
  * Fix for journald output not working on 32-bit
  * Misc. log message improvements

 -- Atle Solbakken <atle@goliathdns.no>  Mon, 21 Sep 2020 22:05:59 +0200

rrr (1.13-0) buster; urgency=medium

  * Implement native SystemD journal logging
  * Fix crash in high-load logging situtations in statistics engine
  * Misc. bugfixes and cleanups

 -- Atle Solbakken <atle@goliathdns.no>  Tue, 15 Sep 2020 18:31:55 +0200

rrr (1.12-2) buster; urgency=medium

  * Added RPM packages
  * Improvements in log messages / silence some messages
  * New parameters in file module file_max_messages_per_file and
    file_max_read_step_size
  * Fix in signal framework causing cmodule forks only to be killed
    by SIGKILL resulting in ungraceful shutdown
  * Fix for forks not getting initialized when there are lots (lots) of
    debug messages being printed
  * Minor fixes

 -- Atle Solbakken <atle@goliathdns.no>  Sat, 12 Sep 2020 16:42:46 +0200

rrr (1.12-1) buster; urgency=medium

  * Fix misc. build warnings

 -- Atle Solbakken <atle@goliathdns.no>  Fri, 04 Sep 2020 10:52:36 +0200

rrr (1.12-0) buster; urgency=medium

  * Implement LibreSSL as an alternative to OpenSSL

 -- Atle Solbakken <atle@goliathdns.no>  Thu, 03 Sep 2020 08:45:18 +0200

rrr (1.11-4) buster; urgency=medium
  
  * Fix bug with smart timeout in IP module

 -- Atle Solbakken <atle@goliathdns.no>  Thu, 03 Sep 2020 08:25:43 +0200

rrr (1.11-3) buster; urgency=medium

  * New configuration parameters in HTTP-server to allow push connections

 -- Atle Solbakken <atle@goliathdns.no>  Fri, 28 Aug 2020 15:08:45 +0200

rrr (1.11-2) buster; urgency=medium

  * Fix bug causing crash on arm64 when debuglevel 1 was active

 -- Atle Solbakken <atle@goliathdns.no>  Wed, 26 Aug 2020 23:56:57 +0200

rrr (1.11-1) buster; urgency=medium

  * New file module to read from devices, files, sockets etc.
  * Improvements in ip and socket framework
  * Misc. bugfixes

 -- Atle Solbakken <atle@goliathdns.no>  Wed, 26 Aug 2020 13:30:45 +0200

rrr (1.10-3) buster; urgency=medium

  * Fixes in IP module
    * Add TCP graylist timeout configuration parameter
    * Add configurable TTL check like buffer module
    * Add configurable smart timeout to update send of all messages to a single destination
    * Improve preserve order algorithm, send order is now guaranteed
    * Fix noisy debug messages
    * Fix that returned RRR messages was not endian converted back to host
    * Fix behaviour inconsistencies when using default target vs dynamic target
  * Improve fork shutdown algorithm
  * Misc fixes and cleanups

 -- Atle Solbakken <atle@goliathdns.no>  Sat, 22 Aug 2020 20:39:53 +0200

rrr (1.10-2) buster; urgency=medium

  * Fix MQTT array data parsing from PUBLISH which did not work

 -- Atle Solbakken <atle@goliathdns.no>  Mon, 17 Aug 2020 18:45:31 +0200

rrr (1.10-1) buster; urgency=medium

  * Fixes in array tree framework and IP module

 -- Atle Solbakken <atle@goliathdns.no>  Mon, 17 Aug 2020 00:44:07 +0200

rrr (1.10-0) buster; urgency=medium

  * New Array Tree framework for conditional array parsing (branching)
  * Implement HTTP raw modes in httpclient and httpserver
  * Misc smaller fixes and internal cleanups

 -- Atle Solbakken <atle@goliathdns.no>  Sun, 16 Aug 2020 13:37:24 +0200

rrr (1.9-2) buster; urgency=medium

  * Fixes in configuration file parsing, allow spaces after parameters
  * Fix proper connect retry vs restart in MQTT client
  * Other small fixes in MQTT client 

 -- Atle Solbakken <atle@goliathdns.no>  Thu, 06 Aug 2020 23:43:34 +0200

rrr (1.9-1) buster; urgency=medium

  * Merge security fix from 1.7-4
  * Fix performance problems and bugs in journal module
  * Fix performance problems in MQTT broker

 -- Atle Solbakken <atle@goliathdns.no>  Thu, 06 Aug 2020 11:37:29 +0200

rrr (1.9-0) buster; urgency=medium

  * Removed duplicator module, functionality is now in buffer module
  * Create array manipulation helper functions in Perl5
  * Remove old style array handling in Perl5
  * Add TTL check for messages in buffer module

 -- Atle Solbakken <atle@goliathdns.no>  Wed, 05 Aug 2020 12:35:40 +0200

rrr (1.8-1) buster; urgency=medium

  * Fix bug causing multiple configuration parameters not to work

 -- Atle Solbakken <atle@goliathdns.no>  Mon, 03 Aug 2020 17:44:39 +0200

rrr (1.8-0) buster; urgency=medium

  * Support will messages and retain in MQTT broker.
  * Misc. compliance fixes in MQTT broker.
  * Misc. fixes in connection handling in MQTT commonn
  * New configuration parameters in IP module to put timed out messages
    to output queue
  * Smaller packaging fixes (Debian)

 -- Atle Solbakken <atle@goliathdns.no>  Mon, 03 Aug 2020 14:56:38 +0200

rrr (1.7-4) buster; urgency=medium

  * Fix concurrent access due to missing locks in stats engine
    causing crashes.

 -- Atle Solbakken <atle@goliathdns.no>  Thu, 06 Aug 2020 00:15:03 +0200

rrr (1.7-3) buster; urgency=medium

  * Restart RRR service in post-installation script

 -- Atle Solbakken <atle@goliathdns.no>  Fri, 31 Jul 2020 00:05:51 +0200

rrr (1.7-2) buster; urgency=medium

  * Change default prefix of journal message topic by removing
    leading slash

 -- Atle Solbakken <atle@goliathdns.no>  Thu, 30 Jul 2020 22:33:28 +0200

rrr (1.7-1) buster; urgency=medium

  * Add ability to filter messages from senders by MQTT topic
    in all modules
  * Minor fixes

 -- Atle Solbakken <atle@goliathdns.no>  Wed, 29 Jul 2020 23:27:07 +0200

rrr (1.6-1) buster; urgency=medium

  * Add missing install file
  * Minor fixes

 -- Atle Solbakken <atle@goliathdns.no>  Mon, 27 Jul 2020 22:22:00 +0200

rrr (1.6-0deb3) buster; urgency=medium

  * Create split Debian packages

 -- Atle Solbakken <atle@goliathdns.no>  Fri, 24 Jul 2020 04:09:30 +0200

rrr (1.5-5buster2) buster; urgency=medium

  * Internal changes on length/size fields
  * Fixes for compile warnings on 32bit
  * Fixes for compile errrors on BSD with sockaddr_in6

 -- Atle Solbakken <atle@goliathdns.no>  Thu, 23 Jul 2020 08:28:45 +0200

rrr (1.5-4) buster; urgency=medium

  * Misc. smaller fixes 

 -- Atle Solbakken <atle@goliathdns.no>  Mon, 20 Jul 2020 19:36:07 +0200

rrr (1.5-3) buster; urgency=medium

  * New option in MQTT client to discard waiting messages upon
    connect retry
  * Misc. cleanup and fixes

 -- Atle Solbakken <atle@goliathdns.no>  Sun, 19 Jul 2020 15:44:20 +0200

rrr (1.5-2) buster; urgency=medium

  * Fixes in HTTP server and support OPTIONS request

 -- Atle Solbakken <atle@goliathdns.no>  Sun, 19 Jul 2020 01:52:51 +0200

rrr (1.5-1) buster; urgency=medium

  * Bugfixes in HTTP header parsing
  * HTTP server can now re-use connections for new requests
  * Bugfixes regarding IP address handling, multiple modules
  * Misc. cleanups

 -- Atle Solbakken <atle@goliathdns.no>  Fri, 17 Jul 2020 17:34:57 +0200

rrr (1.5) buster; urgency=medium

  * New HTTP modules for client and server

 -- Atle Solbakken <atle@goliathdns.no>  Wed, 15 Jul 2020 00:59:10 +0200

rrr (1.4-2) buster; urgency=medium

  * Fix username for RRR daemon

 -- Atle Solbakken <atle@goliathdns.no>  Sun, 19 Jul 2020 17:34:55 +0200

rrr (1.4-1) buster; urgency=medium

  * Fix bug in MQTT client causing 100% CPU usage

 -- Atle Solbakken <atle@goliathdns.no>  Thu, 16 Jul 2020 13:04:09 +0200

rrr (1.4) buster; urgency=medium

  * New cmodule framework for easy creation of custom C-modules
  * Large -internal- changes in perl5 and python3
  * perl5 and python3 have more configuration options for their worker
    fork, inherited from cmodule.
  * Move stuff around in source tree
  * Misc fixes and docs updates

 -- Atle Solbakken <atle@goliathdns.no>  Wed, 01 Jul 2020 00:22:46 +0200

rrr (1.3-3) buster; urgency=medium

  * MQTT client identifier assigned by broker fixed
  * Ability to prepend a topic in MQTT client
  * Create runit files for Void linux

 -- Atle Solbakken <atle@goliathdns.no>  Fri, 26 Jun 2020 01:44:52 +0200

rrr (1.3-2) buster; urgency=medium

  * New binary rrr_auth used to test password files
  * Pass pre-made rrr_message to python3 source function for simplicity
  * Remove rrr_setting class, new rrr_config class. Config function
    only called once (per source/process fork).
  * Misc. bugfixes in python3

 -- Atle Solbakken <atle@goliathdns.no>  Wed, 24 Jun 2020 16:13:54 +0200

rrr (1.3-1) buster; urgency=medium

  * Improvements in MQTT to increase throughput

 -- Atle Solbakken <atle@goliathdns.no>  Tue, 23 Jun 2020 02:40:17 +0200

rrr (1.3) buster; urgency=medium

  * Added support for TLS in MQTT
  * Added support for username and password authentication in MQTT

 -- Atle Solbakken <atle@goliathdns.no>  Mon, 22 Jun 2020 23:52:31 +0200

rrr (1.2-3) buster; urgency=medium

  * Created max message size parameter in ip module and rrr_post
  * Changed behaviour of SIGTERM
  * Misc fixes

 -- Atle Solbakken <atle@goliathdns.no>  Mon, 08 Jun 2020 19:44:32 +0200

rrr (1.2-2) buster; urgency=medium

  * Improvements in TCP error handling

 -- Atle Solbakken <atle@goliathdns.no>  Sun, 07 Jun 2020 19:04:45 +0200

rrr (1.2-1) unstable; urgency=medium

  * Fix perl5 false warnings about unused settings
  * Fix incorrect counters in journal module
  * Fix bugtrap in perl5 module

 -- Atle Solbakken <atle@goliathdns.no>  Sun, 07 Jun 2020 13:21:01 +0200

rrr (1.2) unstable; urgency=medium

  * New log journal module
  * Fixed bug in perl5 module causing fork not to be killed
  * Misc fixes and improvements

 -- Atle Solbakken <atle@goliathdns.no>  Sat, 06 Jun 2020 18:21:13 +0200

rrr (1.1-1) unstable; urgency=medium

  * Fix a segfault in perl5
  * Improvents in a few debug/error messages

 -- Atle Solbakken <atle@goliathdns.no>  Thu, 04 Jun 2020 18:12:38 +0200

rrr (1.1) unstable; urgency=medium

  * Create new log journal which rrr_stats can read from
  * Minor bugfix

 -- Atle Solbakken <atle@goliathdns.no>  Wed, 03 Jun 2020 16:34:32 +0200

rrr (1.0) unstable; urgency=medium

  * First major release, no changes from 0.20

 -- Atle Solbakken <atle@goliathdns.no>  Tue, 26 May 2020 21:48:12 +0200

rrr (0.20) unstable; urgency=medium

  * Add configuration option to output RFC5424 loglevels as
    opposed to internal RRR debuglevels.
  * Fix bug where it was not possible to use -h or -v

 -- Atle Solbakken <atle@goliathdns.no>  Mon, 25 May 2020 18:06:05 +0200

rrr (0.19) unstable; urgency=medium

  * New functionallity in perl5 to print RRR native debug and error messages
  * Fix some issues with shutdown and startup hangs
  * Cleanup in error message printing, very little is now printed to STDERR
  * To some degree adapt code to C11 and POSIX 2008. Attempt to have
    non-compliant stuff in separate files and use wrappers.
  * New permissive license for linking costum modules with the library
  * Improve some buggy IP connect checks
  * Minor changes in test suite

 -- Atle Solbakken <atle@goliathdns.no>  Fri, 22 May 2020 23:57:07 +0200

rrr (0.18-1) unstable; urgency=medium

  * Create new global fork and signal handling.
  * Rewrite of python3 and test suite, python code only run in forks.
  * Load multiple configuration files in same program
  * New logging output style
  * Optional systemd integration available with rrr.conf.d directory for configs
  * Fix bugs after previous rewrite and build on different systems
  * Disable MySQL test by default as this needs database setup
  * By default disable USB
  * Misc new configuration options
  * Package for archlinux

 -- Atle Solbakken <atle@goliathdns.no>  Tue, 19 May 2020 12:38:58 +0200

rrr (0.18) unstable; urgency=medium

  * New message broker to transfer messages between modules with proper
    memory fencing
  * Interface for users should remain the same

 -- Atle Solbakken <atle@goliathdns.no>  Tue, 05 May 2020 13:57:17 +0200

rrr (0.17-5) unstable; urgency=medium

  * Fix bug causing rrr_post not to work because we called getsockopts on files

 -- Atle Solbakken <atle@goliathdns.no>  Tue, 05 May 2020 14:15:32 +0200

rrr (0.17-4) unstable; urgency=medium

  * Rename UDP-module to "ip", make it support both TCP and UDP
  * Possible to choose between udp and tcp for messages inside perl module,
    ip module may then send the message to the chosen destination.
  * TCP or UDP flag is otherwise preserved across modules

 -- Atle Solbakken <atle@goliathdns.no>  Wed, 29 Apr 2020 07:17:23 +0200

rrr (0.17-3) unstable; urgency=medium

  * Remove noisy printf from perl5 module

 -- Atle Solbakken <atle@goliathdns.no>  Tue, 21 Apr 2020 22:47:46 +0200

rrr (0.17-2) unstable; urgency=medium

  * Fix misc. build problems

 -- Atle Solbakken <atle@goliathdns.no>  Tue, 21 Apr 2020 22:33:39 +0200

rrr (0.17-1) unstable; urgency=medium

  * rrr messages simplifed. Header has now no values and voltage type is removed.
  * voltmonitor and avarager use data array messages
  * perl5 no longer use socket to communicate with child fork, but a mmap channel
  * perl5 supports IP-data
  * perl5 supports data arrays
  * New udp module can both send and receive data
  * New NSEP data type in arrays
  * Support HTTP TLS
  * Other fixes and internal housekeeping

 -- Atle Solbakken <atle@goliathdns.no>  Sun, 19 Apr 2020 20:29:32 +0200

rrr (0.16-8) unstable; urgency=medium

  * New preliminary statistics engine, works with MQTT, raw and dummy
  * Safety fixes for rand() and strerror()
  * Misc. other fixes

 -- Atle Solbakken <atle@goliathdns.no>  Sat, 21 Mar 2020 18:21:52 +0100

rrr (0.16-7) unstable; urgency=medium

  * MQTT: Implement UNSUBSCRIBE and UNSUBACK

 -- Atle Solbakken <atle@goliathdns.no>  Thu, 19 Mar 2020 11:46:23 +0100

rrr (0.16-6) unstable; urgency=medium

  * Misc. bugfixes in MQTT and MySQL
  * Better handling of session cleaning in MQTT client

 -- Atle Solbakken <atle@goliathdns.no>  Wed, 18 Mar 2020 08:37:47 +0100

rrr (0.16-5) unstable; urgency=medium

  * Fixes in ASD and UDP-stream to correctly handle multiple clients
  * Misc. code cleanup and minor fixes

 -- Atle Solbakken <atle@goliathdns.no>  Mon, 16 Mar 2020 17:30:23 +0100

rrr (0.16-3) unstable; urgency=medium

  * Misc. fixes for Python

 -- Atle Solbakken <atle@goliathdns.no>  Sat, 14 Mar 2020 06:01:07 +0100

rrr (0.16-2) unstable; urgency=medium

  * Remove OpenSSL-code
  * Fixes for word length on arm64

 -- Atle Solbakken <atle@goliathdns.no>  Thu, 12 Mar 2020 16:22:22 +0100

rrr (0.16-1) unstable; urgency=medium

  * Fixed problems when using mysql_special_columns including segfault
  * Update documentation for this which also was wrong
  * Add new revision number to use for bugfixes

 -- Atle Solbakken <atle@goliathdns.no>  Wed, 11 Mar 2020 00:01:45 +0100

rrr (0.16) unstable; urgency=medium

  * New framework for assured single delivery ASD and udpstream
  * Removed old ipclient/ipserver, new ipclient uses ASD framework
  * Other fixes/improvements

 -- Atle Solbakken <atle@goliathdns.no>  Sun, 16 Feb 2020 18:00:22 +0100

rrr (0.15) unstable; urgency=medium

  * Bugfixes in array definition parsing
  * Fix passing of arrays to and manipulation in python3. Improved test suite.
  * Fix minor bugs in MQTT and add ability to re-connect indefinitely upon failure

 -- Atle Solbakken <atle@goliathdns.no>  Fri, 17 Jan 2020 00:08:26 +0100

rrr (0.14) unstable; urgency=medium

  * New fixed pointer and string types for use in arrays
  * Socket module to read data from UNIX socket
  * New rrr_post binary used for posting to RRR UNIX socket
  * Remove controller module
  * Remove TAG messages
  * New InfluxDB client which can write data + HTTP functionallity in library
  * Fields in data arrays may have tags
  * MQTT topics may be set in RRR messages
  * Better syntax for command line arguments

 -- Atle Solbakken <atle@goliathdns.no>  Wed, 02 Oct 2019 23:06:34 +0200

rrr (0.13) unstable; urgency=medium

  * New MQTT modules, client and server V3.1(.1) and V5
  * Arbitary length of the main vl_message struct as opposed to fixed
  * New socket message reading fitted to dynamic message sizes on
    UDP from multiple clients simultaneously
  * Removed blockdev module, does not work with arbitary length messages
  * Internal changes to data structures in ip_buffer messages
  * Changes in CRC32 checksumming, separate checksum for header and data
  * Array types:
    * Arbitary number of data types in array
    * Changes in configuration file syntax
    * Support for new ISTR and USTR types (numbers as text) as well
      as separator characters
    * Internal changes to array type with fixed endianess. Internal
    messages between modules are always BE32

 -- Atle Solbakken <atle@goliathdns.no>  Sun, 08 Sep 2019 00:58:56 +0200

rrr (0.12) unstable; urgency=medium

  * New perl5 module with source, process and config functions

 -- Atle Solbakken <atle@goliathdns.no>  Fri, 02 Aug 2019 09:22:01 +0200

rrr (0.11) unstable; urgency=medium

  * Performance improvements in python and misc fixes
    * Improved signal handling with modules being able to register signal handlers
    * Create native C python3 module with all-internal data types, replaces python scripts
    * Include block device logger in package
    * Misc. smaller fixes* 

 -- Atle Solbakken <atle@goliathdns.no>  Sun, 28 Jul 2019 13:11:05 +0200

rrr (0.10) unstable; urgency=medium

  * Include block device logger in package

 -- Atle Solbakken <atle@goliathdns.no>  Mon, 22 Jul 2019 12:49:40 +0200

rrr (0.9) unstable; urgency=medium

  * Improve python module, is now fairly usable. Must fix import paths.
  * Threads start in a staggered matter with network processes last
    to avoid forked processes inheriting open filehandles

 -- Atle Solbakken <atle@goliathdns.no>  Thu, 18 Jul 2019 02:47:46 +0200

rrr (0.8) unstable; urgency=medium

  * Improve buffer performance
  * Add duplicator module

 -- Atle Solbakken <atle@goliathdns.no>  Sat, 13 Jul 2019 01:24:22 +0200

rrr (0.7) unstable; urgency=medium

  * Remove textual representation of messages sent over network
  * Convert all messages on network to BE (network order) and auto-convert
    back
  * Test MySQL and IP functions in test suite
  * Minor bugfixes

 -- Atle Solbakken <atle@goliathdns.no>  Fri, 05 Jul 2019 20:14:19 +0200

rrr (0.6) unstable; urgency=medium

  * Package dependency fixes
  * Support configuration file to set up modules
  * Multiple instances of each module possible
  * Rewrite of some global data structures
  * Create test suite for building

 -- Atle Solbakken <atle@goliathdns.no>  Wed, 03 Jul 2019 21:29:51 +0200

rrr (0.5) unstable; urgency=medium

  * Add python module

 -- Atle Solbakken <atle@goliathdns.no>  Mon, 17 Jun 2019 17:13:45 +0200

rrr (0.4) unstable; urgency=medium

  * Change project name to Read Route Record (triple R)

 -- Atle Solbakken <atle@goliathdns.no>  Fri, 24 May 2019 13:21:42 +0200

voltage-logger (0.3) unstable; urgency=medium

  * Bump version, see git log for details

 -- Atle Solbakken <atle@goliathdns.no>  Wed, 21 Mar 2018 22:54:54 +0100

voltage-logger (0.2) unstable; urgency=medium

  * Initial version

 -- Atle Solbakken <atle@goliathdns.no>  Fri, 02 Mar 2018 14:40:11 +0100<|MERGE_RESOLUTION|>--- conflicted
+++ resolved
@@ -1,14 +1,10 @@
-<<<<<<< HEAD
-rrr (1.24-1focal1) focal; urgency=medium
-
-  * Focal development release.
-
- -- Atle Solbakken <atle@goliathdns.no>  Wed, 06 Apr 2022 18:59:25 +0200
-
-rrr (1.24-1) bullseye; urgency=medium
-=======
+rrr (1.25-1focal1) focal; urgency=medium
+
+  * Focal release.
+
+ -- Atle Solbakken <atle@goliathdns.no>  Fri, 03 Jun 2022 18:58:25 +0200
+
 rrr (1.25-1) bullseye; urgency=medium
->>>>>>> a165c266
 
   * Changes:
     * Argument '-f|--force', force read of unsupported array message version,
