<<<<<<< HEAD
rrr (1.6-0deb2mysql57) buster; urgency=medium
=======
rrr (1.12-2) buster; urgency=medium

  * Added RPM packages
  * Improvements in log messages / silence some messages
  * New parameters in file module file_max_messages_per_file and
    file_max_read_step_size
  * Fix in signal framework causing cmodule forks only to be killed
    by SIGKILL resulting in ungraceful shutdown
  * Fix for forks not getting initialized when there are lots (lots) of
    debug messages being printed
  * Minor fixes

 -- Atle Solbakken <atle@goliathdns.no>  Sat, 12 Sep 2020 16:42:46 +0200

rrr (1.12-1) buster; urgency=medium

  * Fix misc. build warnings

 -- Atle Solbakken <atle@goliathdns.no>  Fri, 04 Sep 2020 10:52:36 +0200

rrr (1.12-0) buster; urgency=medium

  * Implement LibreSSL as an alternative to OpenSSL

 -- Atle Solbakken <atle@goliathdns.no>  Thu, 03 Sep 2020 08:45:18 +0200

rrr (1.11-4) buster; urgency=medium
  
  * Fix bug with smart timeout in IP module

 -- Atle Solbakken <atle@goliathdns.no>  Thu, 03 Sep 2020 08:25:43 +0200

rrr (1.11-3) buster; urgency=medium

  * New configuration parameters in HTTP-server to allow push connections

 -- Atle Solbakken <atle@goliathdns.no>  Fri, 28 Aug 2020 15:08:45 +0200

rrr (1.11-2) buster; urgency=medium

  * Fix bug causing crash on arm64 when debuglevel 1 was active

 -- Atle Solbakken <atle@goliathdns.no>  Wed, 26 Aug 2020 23:56:57 +0200

rrr (1.11-1) buster; urgency=medium

  * New file module to read from devices, files, sockets etc.
  * Improvements in ip and socket framework
  * Misc. bugfixes

 -- Atle Solbakken <atle@goliathdns.no>  Wed, 26 Aug 2020 13:30:45 +0200

rrr (1.10-3) buster; urgency=medium

  * Fixes in IP module
    * Add TCP graylist timeout configuration parameter
    * Add configurable TTL check like buffer module
    * Add configurable smart timeout to update send of all messages to a single destination
    * Improve preserve order algorithm, send order is now guaranteed
    * Fix noisy debug messages
    * Fix that returned RRR messages was not endian converted back to host
    * Fix behaviour inconsistencies when using default target vs dynamic target
  * Improve fork shutdown algorithm
  * Misc fixes and cleanups

 -- Atle Solbakken <atle@goliathdns.no>  Sat, 22 Aug 2020 20:39:53 +0200

rrr (1.10-2) buster; urgency=medium

  * Fix MQTT array data parsing from PUBLISH which did not work

 -- Atle Solbakken <atle@goliathdns.no>  Mon, 17 Aug 2020 18:45:31 +0200

rrr (1.10-1) buster; urgency=medium

  * Fixes in array tree framework and IP module

 -- Atle Solbakken <atle@goliathdns.no>  Mon, 17 Aug 2020 00:44:07 +0200

rrr (1.10-0) buster; urgency=medium

  * New Array Tree framework for conditional array parsing (branching)
  * Implement HTTP raw modes in httpclient and httpserver
  * Misc smaller fixes and internal cleanups

 -- Atle Solbakken <atle@goliathdns.no>  Sun, 16 Aug 2020 13:37:24 +0200

rrr (1.9-2) buster; urgency=medium

  * Fixes in configuration file parsing, allow spaces after parameters
  * Fix proper connect retry vs restart in MQTT client
  * Other small fixes in MQTT client 

 -- Atle Solbakken <atle@goliathdns.no>  Thu, 06 Aug 2020 23:43:34 +0200

rrr (1.9-1) buster; urgency=medium

  * Merge security fix from 1.7-4
  * Fix performance problems and bugs in journal module
  * Fix performance problems in MQTT broker

 -- Atle Solbakken <atle@goliathdns.no>  Thu, 06 Aug 2020 11:37:29 +0200

rrr (1.9-0) buster; urgency=medium

  * Removed duplicator module, functionality is now in buffer module
  * Create array manipulation helper functions in Perl5
  * Remove old style array handling in Perl5
  * Add TTL check for messages in buffer module

 -- Atle Solbakken <atle@goliathdns.no>  Wed, 05 Aug 2020 12:35:40 +0200

rrr (1.8-1) buster; urgency=medium

  * Fix bug causing multiple configuration parameters not to work

 -- Atle Solbakken <atle@goliathdns.no>  Mon, 03 Aug 2020 17:44:39 +0200

rrr (1.8-0) buster; urgency=medium

  * Support will messages and retain in MQTT broker.
  * Misc. compliance fixes in MQTT broker.
  * Misc. fixes in connection handling in MQTT commonn
  * New configuration parameters in IP module to put timed out messages
    to output queue
  * Smaller packaging fixes (Debian)

 -- Atle Solbakken <atle@goliathdns.no>  Mon, 03 Aug 2020 14:56:38 +0200

rrr (1.7-4) buster; urgency=medium

  * Fix concurrent access due to missing locks in stats engine
    causing crashes.

 -- Atle Solbakken <atle@goliathdns.no>  Thu, 06 Aug 2020 00:15:03 +0200

rrr (1.7-3) buster; urgency=medium

  * Restart RRR service in post-installation script

 -- Atle Solbakken <atle@goliathdns.no>  Fri, 31 Jul 2020 00:05:51 +0200

rrr (1.7-2) buster; urgency=medium

  * Change default prefix of journal message topic by removing
    leading slash

 -- Atle Solbakken <atle@goliathdns.no>  Thu, 30 Jul 2020 22:33:28 +0200

rrr (1.7-1) buster; urgency=medium

  * Add ability to filter messages from senders by MQTT topic
    in all modules
  * Minor fixes

 -- Atle Solbakken <atle@goliathdns.no>  Wed, 29 Jul 2020 23:27:07 +0200

rrr (1.6-1) buster; urgency=medium

  * Add missing install file
  * Minor fixes

 -- Atle Solbakken <atle@goliathdns.no>  Mon, 27 Jul 2020 22:22:00 +0200

rrr (1.6-0deb3) buster; urgency=medium
>>>>>>> ec0a3832

  * Create split Debian packages

 -- Atle Solbakken <atle@goliathdns.no>  Fri, 24 Jul 2020 04:09:30 +0200

rrr (1.5-5buster2) buster; urgency=medium

  * Internal changes on length/size fields
  * Fixes for compile warnings on 32bit
  * Fixes for compile errrors on BSD with sockaddr_in6

 -- Atle Solbakken <atle@goliathdns.no>  Thu, 23 Jul 2020 08:28:45 +0200

rrr (1.5-4) buster; urgency=medium

  * Misc. smaller fixes 

 -- Atle Solbakken <atle@goliathdns.no>  Mon, 20 Jul 2020 19:36:07 +0200
>>>>>>> 5d27f110f7a11536d567a03541ce293f0c5cf316

rrr (1.5-3) buster; urgency=medium

  * New option in MQTT client to discard waiting messages upon
    connect retry
  * Misc. cleanup and fixes

 -- Atle Solbakken <atle@goliathdns.no>  Sun, 19 Jul 2020 15:44:20 +0200

rrr (1.5-2) buster; urgency=medium

  * Fixes in HTTP server and support OPTIONS request

 -- Atle Solbakken <atle@goliathdns.no>  Sun, 19 Jul 2020 01:52:51 +0200

rrr (1.5-1) buster; urgency=medium

  * Bugfixes in HTTP header parsing
  * HTTP server can now re-use connections for new requests
  * Bugfixes regarding IP address handling, multiple modules
  * Misc. cleanups

 -- Atle Solbakken <atle@goliathdns.no>  Fri, 17 Jul 2020 17:34:57 +0200

rrr (1.5) buster; urgency=medium

  * New HTTP modules for client and server

 -- Atle Solbakken <atle@goliathdns.no>  Wed, 15 Jul 2020 00:59:10 +0200

rrr (1.4-2) buster; urgency=medium

  * Fix username for RRR daemon

 -- Atle Solbakken <atle@goliathdns.no>  Sun, 19 Jul 2020 17:34:55 +0200

rrr (1.4-1) buster; urgency=medium

  * Fix bug in MQTT client causing 100% CPU usage

 -- Atle Solbakken <atle@goliathdns.no>  Thu, 16 Jul 2020 13:04:09 +0200

rrr (1.4) buster; urgency=medium

  * New cmodule framework for easy creation of custom C-modules
  * Large -internal- changes in perl5 and python3
  * perl5 and python3 have more configuration options for their worker
    fork, inherited from cmodule.
  * Move stuff around in source tree
  * Misc fixes and docs updates

 -- Atle Solbakken <atle@goliathdns.no>  Wed, 01 Jul 2020 00:22:46 +0200

rrr (1.3-3) buster; urgency=medium

  * MQTT client identifier assigned by broker fixed
  * Ability to prepend a topic in MQTT client
  * Create runit files for Void linux

 -- Atle Solbakken <atle@goliathdns.no>  Fri, 26 Jun 2020 01:44:52 +0200

rrr (1.3-2) buster; urgency=medium

  * New binary rrr_auth used to test password files
  * Pass pre-made rrr_message to python3 source function for simplicity
  * Remove rrr_setting class, new rrr_config class. Config function
    only called once (per source/process fork).
  * Misc. bugfixes in python3

 -- Atle Solbakken <atle@goliathdns.no>  Wed, 24 Jun 2020 16:13:54 +0200

rrr (1.3-1) buster; urgency=medium

  * Improvements in MQTT to increase throughput

 -- Atle Solbakken <atle@goliathdns.no>  Tue, 23 Jun 2020 02:40:17 +0200

rrr (1.3) buster; urgency=medium

  * Added support for TLS in MQTT
  * Added support for username and password authentication in MQTT

 -- Atle Solbakken <atle@goliathdns.no>  Mon, 22 Jun 2020 23:52:31 +0200

rrr (1.2-3) buster; urgency=medium

  * Created max message size parameter in ip module and rrr_post
  * Changed behaviour of SIGTERM
  * Misc fixes

 -- Atle Solbakken <atle@goliathdns.no>  Mon, 08 Jun 2020 19:44:32 +0200

rrr (1.2-2) buster; urgency=medium

  * Improvements in TCP error handling

 -- Atle Solbakken <atle@goliathdns.no>  Sun, 07 Jun 2020 19:04:45 +0200

rrr (1.2-1) unstable; urgency=medium

  * Fix perl5 false warnings about unused settings
  * Fix incorrect counters in journal module
  * Fix bugtrap in perl5 module

 -- Atle Solbakken <atle@goliathdns.no>  Sun, 07 Jun 2020 13:21:01 +0200

rrr (1.2) unstable; urgency=medium

  * New log journal module
  * Fixed bug in perl5 module causing fork not to be killed
  * Misc fixes and improvements

 -- Atle Solbakken <atle@goliathdns.no>  Sat, 06 Jun 2020 18:21:13 +0200

rrr (1.1-1) unstable; urgency=medium

  * Fix a segfault in perl5
  * Improvents in a few debug/error messages

 -- Atle Solbakken <atle@goliathdns.no>  Thu, 04 Jun 2020 18:12:38 +0200

rrr (1.1) unstable; urgency=medium

  * Create new log journal which rrr_stats can read from
  * Minor bugfix

 -- Atle Solbakken <atle@goliathdns.no>  Wed, 03 Jun 2020 16:34:32 +0200

rrr (1.0) unstable; urgency=medium

  * First major release, no changes from 0.20

 -- Atle Solbakken <atle@goliathdns.no>  Tue, 26 May 2020 21:48:12 +0200

rrr (0.20) unstable; urgency=medium

  * Add configuration option to output RFC5424 loglevels as
    opposed to internal RRR debuglevels.
  * Fix bug where it was not possible to use -h or -v

 -- Atle Solbakken <atle@goliathdns.no>  Mon, 25 May 2020 18:06:05 +0200

rrr (0.19) unstable; urgency=medium

  * New functionallity in perl5 to print RRR native debug and error messages
  * Fix some issues with shutdown and startup hangs
  * Cleanup in error message printing, very little is now printed to STDERR
  * To some degree adapt code to C11 and POSIX 2008. Attempt to have
    non-compliant stuff in separate files and use wrappers.
  * New permissive license for linking costum modules with the library
  * Improve some buggy IP connect checks
  * Minor changes in test suite

 -- Atle Solbakken <atle@goliathdns.no>  Fri, 22 May 2020 23:57:07 +0200

rrr (0.18-1) unstable; urgency=medium

  * Create new global fork and signal handling.
  * Rewrite of python3 and test suite, python code only run in forks.
  * Load multiple configuration files in same program
  * New logging output style
  * Optional systemd integration available with rrr.conf.d directory for configs
  * Fix bugs after previous rewrite and build on different systems
  * Disable MySQL test by default as this needs database setup
  * By default disable USB
  * Misc new configuration options
  * Package for archlinux

 -- Atle Solbakken <atle@goliathdns.no>  Tue, 19 May 2020 12:38:58 +0200

rrr (0.18) unstable; urgency=medium

  * New message broker to transfer messages between modules with proper
    memory fencing
  * Interface for users should remain the same

 -- Atle Solbakken <atle@goliathdns.no>  Tue, 05 May 2020 13:57:17 +0200

rrr (0.17-5) unstable; urgency=medium

  * Fix bug causing rrr_post not to work because we called getsockopts on files

 -- Atle Solbakken <atle@goliathdns.no>  Tue, 05 May 2020 14:15:32 +0200

rrr (0.17-4) unstable; urgency=medium

  * Rename UDP-module to "ip", make it support both TCP and UDP
  * Possible to choose between udp and tcp for messages inside perl module,
    ip module may then send the message to the chosen destination.
  * TCP or UDP flag is otherwise preserved across modules

 -- Atle Solbakken <atle@goliathdns.no>  Wed, 29 Apr 2020 07:17:23 +0200

rrr (0.17-3) unstable; urgency=medium

  * Remove noisy printf from perl5 module

 -- Atle Solbakken <atle@goliathdns.no>  Tue, 21 Apr 2020 22:47:46 +0200

rrr (0.17-2) unstable; urgency=medium

  * Fix misc. build problems

 -- Atle Solbakken <atle@goliathdns.no>  Tue, 21 Apr 2020 22:33:39 +0200

rrr (0.17-1) unstable; urgency=medium

  * rrr messages simplifed. Header has now no values and voltage type is removed.
  * voltmonitor and avarager use data array messages
  * perl5 no longer use socket to communicate with child fork, but a mmap channel
  * perl5 supports IP-data
  * perl5 supports data arrays
  * New udp module can both send and receive data
  * New NSEP data type in arrays
  * Support HTTP TLS
  * Other fixes and internal housekeeping

 -- Atle Solbakken <atle@goliathdns.no>  Sun, 19 Apr 2020 20:29:32 +0200

rrr (0.16-8) unstable; urgency=medium

  * New preliminary statistics engine, works with MQTT, raw and dummy
  * Safety fixes for rand() and strerror()
  * Misc. other fixes

 -- Atle Solbakken <atle@goliathdns.no>  Sat, 21 Mar 2020 18:21:52 +0100

rrr (0.16-7) unstable; urgency=medium

  * MQTT: Implement UNSUBSCRIBE and UNSUBACK

 -- Atle Solbakken <atle@goliathdns.no>  Thu, 19 Mar 2020 11:46:23 +0100

rrr (0.16-6) unstable; urgency=medium

  * Misc. bugfixes in MQTT and MySQL
  * Better handling of session cleaning in MQTT client

 -- Atle Solbakken <atle@goliathdns.no>  Wed, 18 Mar 2020 08:37:47 +0100

rrr (0.16-5) unstable; urgency=medium

  * Fixes in ASD and UDP-stream to correctly handle multiple clients
  * Misc. code cleanup and minor fixes

 -- Atle Solbakken <atle@goliathdns.no>  Mon, 16 Mar 2020 17:30:23 +0100

rrr (0.16-3) unstable; urgency=medium

  * Misc. fixes for Python

 -- Atle Solbakken <atle@goliathdns.no>  Sat, 14 Mar 2020 06:01:07 +0100

rrr (0.16-2) unstable; urgency=medium

  * Remove OpenSSL-code
  * Fixes for word length on arm64

 -- Atle Solbakken <atle@goliathdns.no>  Thu, 12 Mar 2020 16:22:22 +0100

rrr (0.16-1) unstable; urgency=medium

  * Fixed problems when using mysql_special_columns including segfault
  * Update documentation for this which also was wrong
  * Add new revision number to use for bugfixes

 -- Atle Solbakken <atle@goliathdns.no>  Wed, 11 Mar 2020 00:01:45 +0100

rrr (0.16) unstable; urgency=medium

  * New framework for assured single delivery ASD and udpstream
  * Removed old ipclient/ipserver, new ipclient uses ASD framework
  * Other fixes/improvements

 -- Atle Solbakken <atle@goliathdns.no>  Sun, 16 Feb 2020 18:00:22 +0100

rrr (0.15) unstable; urgency=medium

  * Bugfixes in array definition parsing
  * Fix passing of arrays to and manipulation in python3. Improved test suite.
  * Fix minor bugs in MQTT and add ability to re-connect indefinitely upon failure

 -- Atle Solbakken <atle@goliathdns.no>  Fri, 17 Jan 2020 00:08:26 +0100

rrr (0.14) unstable; urgency=medium

  * New fixed pointer and string types for use in arrays
  * Socket module to read data from UNIX socket
  * New rrr_post binary used for posting to RRR UNIX socket
  * Remove controller module
  * Remove TAG messages
  * New InfluxDB client which can write data + HTTP functionallity in library
  * Fields in data arrays may have tags
  * MQTT topics may be set in RRR messages
  * Better syntax for command line arguments

 -- Atle Solbakken <atle@goliathdns.no>  Wed, 02 Oct 2019 23:06:34 +0200

rrr (0.13) unstable; urgency=medium

  * New MQTT modules, client and server V3.1(.1) and V5
  * Arbitary length of the main vl_message struct as opposed to fixed
  * New socket message reading fitted to dynamic message sizes on
    UDP from multiple clients simultaneously
  * Removed blockdev module, does not work with arbitary length messages
  * Internal changes to data structures in ip_buffer messages
  * Changes in CRC32 checksumming, separate checksum for header and data
  * Array types:
    * Arbitary number of data types in array
    * Changes in configuration file syntax
    * Support for new ISTR and USTR types (numbers as text) as well
      as separator characters
    * Internal changes to array type with fixed endianess. Internal
    messages between modules are always BE32

 -- Atle Solbakken <atle@goliathdns.no>  Sun, 08 Sep 2019 00:58:56 +0200

rrr (0.12) unstable; urgency=medium

  * New perl5 module with source, process and config functions

 -- Atle Solbakken <atle@goliathdns.no>  Fri, 02 Aug 2019 09:22:01 +0200

rrr (0.11) unstable; urgency=medium

  * Performance improvements in python and misc fixes
    * Improved signal handling with modules being able to register signal handlers
    * Create native C python3 module with all-internal data types, replaces python scripts
    * Include block device logger in package
    * Misc. smaller fixes* 

 -- Atle Solbakken <atle@goliathdns.no>  Sun, 28 Jul 2019 13:11:05 +0200

rrr (0.10) unstable; urgency=medium

  * Include block device logger in package

 -- Atle Solbakken <atle@goliathdns.no>  Mon, 22 Jul 2019 12:49:40 +0200

rrr (0.9) unstable; urgency=medium

  * Improve python module, is now fairly usable. Must fix import paths.
  * Threads start in a staggered matter with network processes last
    to avoid forked processes inheriting open filehandles

 -- Atle Solbakken <atle@goliathdns.no>  Thu, 18 Jul 2019 02:47:46 +0200

rrr (0.8) unstable; urgency=medium

  * Improve buffer performance
  * Add duplicator module

 -- Atle Solbakken <atle@goliathdns.no>  Sat, 13 Jul 2019 01:24:22 +0200

rrr (0.7) unstable; urgency=medium

  * Remove textual representation of messages sent over network
  * Convert all messages on network to BE (network order) and auto-convert
    back
  * Test MySQL and IP functions in test suite
  * Minor bugfixes

 -- Atle Solbakken <atle@goliathdns.no>  Fri, 05 Jul 2019 20:14:19 +0200

rrr (0.6) unstable; urgency=medium

  * Package dependency fixes
  * Support configuration file to set up modules
  * Multiple instances of each module possible
  * Rewrite of some global data structures
  * Create test suite for building

 -- Atle Solbakken <atle@goliathdns.no>  Wed, 03 Jul 2019 21:29:51 +0200

rrr (0.5) unstable; urgency=medium

  * Add python module

 -- Atle Solbakken <atle@goliathdns.no>  Mon, 17 Jun 2019 17:13:45 +0200

rrr (0.4) unstable; urgency=medium

  * Change project name to Read Route Record (triple R)

 -- Atle Solbakken <atle@goliathdns.no>  Fri, 24 May 2019 13:21:42 +0200

voltage-logger (0.3) unstable; urgency=medium

  * Bump version, see git log for details

 -- Atle Solbakken <atle@goliathdns.no>  Wed, 21 Mar 2018 22:54:54 +0100

voltage-logger (0.2) unstable; urgency=medium

  * Initial version

 -- Atle Solbakken <atle@goliathdns.no>  Fri, 02 Mar 2018 14:40:11 +0100<|MERGE_RESOLUTION|>--- conflicted
+++ resolved
@@ -1,6 +1,3 @@
-<<<<<<< HEAD
-rrr (1.6-0deb2mysql57) buster; urgency=medium
-=======
 rrr (1.12-2) buster; urgency=medium
 
   * Added RPM packages
@@ -166,7 +163,6 @@
  -- Atle Solbakken <atle@goliathdns.no>  Mon, 27 Jul 2020 22:22:00 +0200
 
 rrr (1.6-0deb3) buster; urgency=medium
->>>>>>> ec0a3832
 
   * Create split Debian packages
 
@@ -185,7 +181,6 @@
   * Misc. smaller fixes 
 
  -- Atle Solbakken <atle@goliathdns.no>  Mon, 20 Jul 2020 19:36:07 +0200
->>>>>>> 5d27f110f7a11536d567a03541ce293f0c5cf316
 
 rrr (1.5-3) buster; urgency=medium
 
