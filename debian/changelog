--- conflicted
+++ resolved
@@ -51,11 +51,8 @@
     * Crash in JS module upon GC due to null pointer access
     * Httpclient sometimes spinning on CPU indefinitely after handshaking if
       there is no data to send on a socket.
-<<<<<<< HEAD
-=======
     * Readers were blocked in message broker when writer used do_again during
       slot write (fast writes from dummy module with buffer=no).
->>>>>>> a14839b6
 
   * Under the hood:
     * Use events in file module
