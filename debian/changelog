--- conflicted
+++ resolved
@@ -1,8 +1,4 @@
-<<<<<<< HEAD
-rrr (1.28-12) bullseye; urgency=medium
-=======
-rrr (1.28-11) bullseye; urgency=medium
->>>>>>> 140ed7d7
+rrr (1.28-13) bullseye; urgency=medium
 
   * RUNNING DEVELOPMENT RELEASE
 
@@ -18,12 +14,9 @@
       configuration parameters
     * New conversion type "hchar2str" in mangler module to convert individual
       bytes to strings
-<<<<<<< HEAD
     * New module artnet for controlling DMX devices over ArtNet protocol
-=======
     * New OS object in javascript (operating-system) and ability to obtain
       hostname
->>>>>>> 140ed7d7
  
   * Improvements:
     * Timeout changes in httpclient and rotate deferred to msgdb PUT
