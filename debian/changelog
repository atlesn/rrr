--- conflicted
+++ resolved
@@ -1,10 +1,9 @@
-<<<<<<< HEAD
-rrr (1.17-1hirsute1) focal; urgency=medium
-
-  * Ubuntu release 
-
- -- Atle Solbakken <atle@goliathdns.no>  Fri, 09 Apr 2021 16:15:40 +0200
-=======
+rrr (1.19-0focal1) focal; urgency=medium
+
+  * Ubuntu release
+
+ -- Atle Solbakken <atle@goliathdns.no>  Wed, 18 Aug 2021 19:28:32 +0200
+
 rrr (1.19-0) bullseye; urgency=medium
 
   * Features:
@@ -60,7 +59,6 @@
   * Development release (update) 
 
  -- Atle Solbakken <atle@goliathdns.no>  Wed, 28 Apr 2021 21:49:53 +0200
->>>>>>> 44e257ef
 
 rrr (1.17-1) buster; urgency=medium
 
@@ -403,7 +401,6 @@
   * Misc. smaller fixes 
 
  -- Atle Solbakken <atle@goliathdns.no>  Mon, 20 Jul 2020 19:36:07 +0200
->>>>>>> 5d27f110f7a11536d567a03541ce293f0c5cf316
 
 rrr (1.5-3) buster; urgency=medium
 
