<<<<<<< HEAD
rrr (1.30-4.0) bookworm; urgency=medium

  * Running development release

  * Changes:
=======
rrr (1.30-7) bookworm; urgency=medium
>>>>>>> e5999bda

  * Features:
    * Start RRR in single thread mode which is useful for debugging and
      on slower hardware.
<<<<<<< HEAD
    * Support HTTP3 over QUIC in HTTP server and HTTP client
    * Module for setting up a raft client
    * New option http_server_decode_endpoint to decode the endpoint field
      when receiving full requests.
=======
    * Support for more ModBus functions
      - By Fredrik Rosenqvist <rosenqvistfredrik@hotmail.com>
>>>>>>> e5999bda

  * Improvements:
    * Disable aggressive GCing in JS module to reduce CPU usage
    * Transaction statistics (count and average age) in HTTP server
    * Debug messages for tracing message age and latency 
    * Implement polite close of connections during shutdown for HTTP1
      and HTTP2 in HTTP server.
    * Optimization in message database to avoid excessive chdir calls.

  * Fixes:
    * Crash in HTTP server if empty content type was passed from sender module
    * 10ms delay for all requests in HTTP server due to a poll timeout
    * In JS module, run GC more often if needed to avoid max number of persistables
      being exceeded under high load.
    * Broken TLS mode in MQTT client.
    * All settings used check not working correctly for JS module.

  * Under the hood:

  * Other:

 -- Atle Solbakken <atle@goliathdns.no>  Tue, 23 Apr 2024 07:06:49 +0100

rrr (1.29-2) bookworm; urgency=medium

  * Changes:
    * In route definition, the I operator is replaced with D. Existing programs
      must be updated to prevent warning from being printed.
    * Changed signatures for processor functions by adding a new last argument
      'method'. Existing scripts MAY BREAK and should be updated. Refer to
      the rrr.conf.5 manual page for correct function signatures.
    * Set process and thread names on OS-es where this is possible. This can
      assist when debugging for instance CPU usage.

  * Features:
    * Match generated messages in httpclient with their corresponding message
      triggering the query by using a report tag
    * Route messages leaving an instance to specific reader instances by topic
      or array tags
    * New parameter in httpclient to control timeout of low priority messages
      specifically
    * New array value "hdlc" for parsing HDLC messages
    * Ability in file module to write to files and devices among other new
      configuration parameters
    * New conversion type "hchar2str" in mangler module to convert individual
      bytes to strings
    * New module artnet for controlling DMX devices over ArtNet protocol
    * New OS object in javascript (operating-system) and ability to obtain
      hostname
    * New ModBus TCP module
    * New Lua module
    * New method on Message object in JS push_tag_object which serializes
      objects into JSON. Receiving JS instances will automatically de-
      serialize the JSON added to messages this way.
    * New parameter methods for cmodules (python3, js, perl5, lua and cmodule)
      allowing messages content to be identified before being processed. The
      processor function receives a method name.
    * Support PATCH requests in httpclient and httpserver
    * New function console.assert in JS
    * Hook messages between modules and dump them using rrr_stats 
    * Hook events and show them using rrr_stats
    * Set mode on file which are written by the file module
    * Incrementer can use prefixes ORed with incremented ID
    * Dump memory profiling using functionallity provided by jemalloc
    * Summarize response errors in httpclient sorted by code
 
  * Improvements:
    * Timeout changes in httpclient and rotate deferred to msgdb PUT
      messages to ensure all are attempted and not the same messages time out
      repeatedly.
    * In JS, refuse bare name module imports (require prefix like ./) and
      process relative paths correctly with respect to directory of importing
      script.
    * In httpclient, print stats about dropped messages in periodic function
      instead of once for every message.
    * Add warning when buffer entry count exceeds a certain configurable limit
    * Add statistics data for message broker costumer buffers
    * Print warning and disallow requests in HTTP-client if the endpoints has
      invalid characters.

  * Fixes:
    * Raw data messages in JS module now working properly
    * Crash in JS module upon GC due to null pointer access
    * Httpclient sometimes spinning on CPU indefinitely after handshaking if
      there is no data to send on a socket.
    * Readers were blocked in message broker when writer used do_again during
      slot write (fast writes from dummy module with buffer=no).
    * Deadlock in rrr_stats due to printing messages during signal handling
    * Soft error was ignored in socket client collection also when socket
      surely was closed, like when 0 bytes were read. This caused the socket
      not to be closed with following CPU spin due do constant POLLIN event.
      The soft error is now forced to propagate if bytes read is zero so that
      only data errors are ignored (which is also intention of higher levels).
    * Connections were closed in IP module when byte by byte sync was used
      and the alignment used up all remaining buffered bytes.
    * Non-working default socket name in msgdb module causing crash
    * Incorrect tick timer in msgdb causing excessive CPU usage
    * Memory leak of HV in Perl subroutine call helper function
    * Stale connections in http-client when server accepts connections but does
      not respond
    * Discrepancies in httpserver with respect to timeout and response when
      waiting for responses from sender modules.
    * Incorrect header name for access-control-allow-methods in httpserver

  * Under the hood:
    * Use events in file module
    * Common send loop for file and ip modules

 -- Atle Solbakken <atle@goliathdns.no>  Sat, 17 Feb 2024 12:58:49 +0100

rrr (1.27-1) bullseye; urgency=medium

  * Features:
    * New module to run JavaScript programs
    * New parameter in ip module to generate empty messages when new
      TCP connections are accepted.
    * New parameter in httpclient to disable HTTP/2 upgrade headers

  * Improvements:
    * Clarified inconsitency of manual with respect to configuration
      paramter mqtt_publish_rrr_message
    * Never send raw array data from mqttclient
    * Remove stale configuration cmodule parameters sleep_time_ms and
      nothing_happend_limit which had no effect when used.

  * Fixes:
    * Handling of websocket topic filters in httpserver
    * Crash in httpclient when content-encoding: gzip was set from server with
      zero length body
    * Build with new major release of OpenSSL
    * Build with Python 3.11

 -- Atle Solbakken <atle@goliathdns.no>  Fri, 10 Feb 2023 08:59:28 +0100

rrr (1.25-2) bullseye; urgency=medium

  * Under the hood:
    * Fix misc. code quality issues

 -- Atle Solbakken <atle@goliathdns.no>  Sun, 26 Jun 2022 12:05:57 +0200

rrr (1.25-1) bullseye; urgency=medium

  * Changes:
    * Argument '-f|--force', force read of unsupported array message version,
      is removed from rrr_msg utility.

  * Features:
    * Add configurable delay between forks during startup
    * New rrr_sub binary which can read RRR messages in the payload of MQTT
      messages.
    * Support gzip compression in HTTP server and client
    * Default test page in HTTP server
    * Option in HTTP server to produce 404 responses to /favicon.ico requets

  * Improvements:
    * Show IP address of remote host in error message when array data parsing
      fails in IP module
    * Extract boundary directive from content-type fields of type
      multipart/form-data in httpserver
    * New configuration parameter in httpclient to set content-type boundary
      directive in incoming messages.
    * If conversion from str to PyUnicode fails in python3 for array values,
      fallback to PyByteArray with a warning
    * Set CODE_FILE and CODE_LINE fields when logging to systemd-journald
    * More aggressive cleanup of larger allocations in mmap channel to reduce
      persistent memory usage in some situations.

  * Fixes:
    * Misc. features in python RRR array handling API not working correctly,
      in particular handling of multibyte character sets
    * cmodule test failed if it found the dummy module on the filesystem with
      non-compatible version.

  * Under the hood:
    * Cleanups in net transport framework

  * Other:
    * Remove obsolete configuration parameter ip_persistent_connections

 -- Atle Solbakken <atle@goliathdns.no>  Fri, 03 Jun 2022 18:19:19 +0200

rrr (1.23-2) bullseye; urgency=medium

  * Features:
    * Option in httpclient to silence error messages for PUT queries for a
      specified amount of time
    * New topic_filter_invert option
    * Support message expiry interval in v5 in MQTT broker
    * Set retain flag and expiry interval in MQTT client
    * Set will messages in MQTT client
    * Control subscriptions in MQTT client by sending in command messages
    * Control the tidy interval of the cacher module per configuration
      parameter

  * Improvements:
    * Files in message database stored in a tree structure based on their hash
      filename for performance.
    * Asynchrounous operation in message DB for better performance with very large DBs
    * Tidy and revive intervals in cacher is calculated from the last
      completion of each of these processes.

  * Fixes:
    * Prevent HTTP client from getting killed of if there are a lot of
      connection errors
    * Deadlock in mmap channel due to incorrect use of lock() instead of trylock()
    * Lockup in cmodules in high traffic situations
    * Sometimes temporary lockup in HTTP-server if there is not immediate downstream
      response to an h2c upgrade.
    * Poor hard timeout management in MQTT broker causing low-traffic clients to be kicked
    * Fix buffer overflow in httpclient when wide characters were given to an
      urlencoder function.
    * Fix random crashes in message DB when zero length files were found.

  * Under the hood:
    * Cleanups in MQTT framework

 -- Atle Solbakken <atle@goliathdns.no>  Tue, 29 Mar 2022 09:26:52 +0200

rrr (1.21-1) bullseye; urgency=medium

  * Changes:
    * Automatic restart of RRR deamon upon failure
    * Use JEmalloc instead of internal allocator

  * Features:
    * Option in cacher to revive messages older than a specified age
    * Control maximum response size in httpclient
    * Control maximum request size in httpserver
    * Control content-type for raw requests in httpclient
    * Control which readers that will receive the different kinds of messages from cacher

  * Improvements:
    * Performance for larger messages in misc. modules

  * Fixes:
    * Busy-waiting on thread state change causing long startup times
    * Cacher getting killed off on large writes to message DB
    * Large messages sometimes failing to be sent due to incorrect
      return values in some send functions
    * Send allow-origin header in OPTIONS responses to satisfy preflight checks
    * Validate message header checksum in rrr_msg tool
    * Manual page for rrr_msg tool
    * Crash in rrr_msg as it tried to read from directories
    * Problems with compiler -pie flags on some platforms
    * Sed-replacement causing configure script not to work on non-GNU systems
    * Slowness when multiple mmap_channel instances were destroying block locks simultaneously

  * Under the hood:
    * Common Message DB functions for httpclient and cacher
    * Use robust locking in process shared locks (mmap channel and shm frameworks)

 -- Atle Solbakken <atle@goliathdns.no>  Mon, 08 Nov 2021 08:25:29 +0100

rrr (1.19-1) bullseye; urgency=medium

  * Features:
    * HTTP server can extract values from JSON
    * Option in HTTP server to prevent any body from being parsed
    * Added memory cache in cacher module
    * Message taint option in httpclient to prevent messages from
      backfiring.

  * Fixes:
    * Crash in MQTT client upon reconnect attempts due to incorrect
      cast.
    * Fix non-working will and retain messages in MQTT broker.
    * Incorrect default port numbers in MQTT broker
    * MQTT ping messages were not being sent
    * Sending in httpserver stopped for longer data if nothing else
      were added to be sent or read.
    * Messages were sorted in reverse order in IP module
    * Ensure correct sorting in IP module by using and index
      instead of timestamp.
    * Missing default port number in mqtt client
    * Incorrect byte counting in misc. send functions causing
      problems with longer messages.
    * Broken SQL generation in mysql module due to error in
      string builder.
    * Allow spaces after certain HTTP/1 header fields
    * Missing IP information in messages arriving on TCP in IP
      module.
    * Minor errors in debug messages.

  * Under the hood:
    * Incref/decref abstraction added to FIFO buffer to reduce
      complexity in mqtt.
    * Misc. cleanups

 -- Atle Solbakken <atle@goliathdns.no>  Wed, 25 Aug 2021 21:23:13 +0200

rrr (1.19-0) bullseye; urgency=medium

  * Features:
    * New cacher module (basic proxy server-like module)

  * Fixes:
    * Prevent connection timeouts in message DB
    * Buld problems on Ubuntu Hirsute, Alpine and Void
    * Incorrect thread startup sequence sometimes causing race
      condition with log lock freezing threads (only with debug enabled).
    * Stream reset was faulty in UDP-stream protocol
    * Continuation after UDP-stream ID exhaustion
    * Broken async responses in HTTP2 incl. crashes
    * Incorrect handling of stream failures from remote in HTTP2
    * Upgrade to HTTP2 returned Bad Request
    * Blocking when httpserver with HTTP2 while waiting for response
      from other module
    * Data access after free when receiving http1 response (potential crash)
    * Processor modules could stop receiving messages after some time,
      fixed by converting them to use events.

  * Improvements:
    * MMAP and Memory Allocator performance using shared memory
    * Adjustments in cmodules to prevent blocking under high message load
    * Removal of not needed mutexes
    * httpserver generates str type fields not blob
    * Better queue management in httpclient under high load
    * Improved performance in UDP-stream
    * New simplified buffer without locking where this is not needed

  * Under the hood:
    * Improved misc. size and data length checks on 32 and 64 bits
    * Add memory allocator test
    * Module separations, standardizations, simplifications, code removal
    * Other cleanups

  * Fixes on development versions only:
    * Fix rare race condition in allocator causing crash
    * Fix misc. bad behaviour causing mmap exhaustion despite them
      having more room.
    * Other fixes

 -- Atle Solbakken <atle@goliathdns.no>  Tue, 17 Aug 2021 20:20:32 +0200

rrr (1.18-3) buster; urgency=medium

  * Development release (update)

 -- Atle Solbakken <atle@goliathdns.no>  Sat, 15 May 2021 09:09:48 +0200

rrr (1.18-2) buster; urgency=medium

  * Development release (update) 

 -- Atle Solbakken <atle@goliathdns.no>  Wed, 28 Apr 2021 21:49:53 +0200

rrr (1.17-1) buster; urgency=medium

  * HTTP fixes
    * Support HTTP/1.0
    * Respect Connection: close/keep-alive header
    * Improve redirection functionallity
    * Improve HTTP/2 performance by having a stream limit
    * Improve performance by changing misc. maintenance intervals
  * Memory allocator
    * Implement custom memory allocator for messages
    * Long lived programs with message bursts no longer suffer from
      fragmentation and increased memory usage
  * Create standalone build directory for cmodules
  * Fix TLS connection handshake CPU spin
  * Fix problems with TCP connections not being closed
  * Fix issue with incorrect event amount counts
  * Fix problems in test suite causing tests to fail
  * Fix broken build when JSON-C was disabled
  * Fix. misc build issues with optional libraries
 
 -- Atle Solbakken <atle@goliathdns.no>  Wed, 28 Apr 2021 19:57:17 +0200

rrr (1.17-0) buster; urgency=medium

  * Event driven modules for reduced latency and CPU usage
  * New options to control persistent connections in IP module
  * HTTP server is no longer threaded, all requests are handled by the same thread
  * Improved performance in statistics engine

 -- Atle Solbakken <atle@goliathdns.no>  Fri, 09 Apr 2021 16:15:40 +0200

rrr (1.16-0) buster; urgency=medium

  * Buffers
    * All modules support duplication by setting "duplicate=yes"
    * New backstop mechanism preventing instances from getting messages
      generated by themselves, configurable.
    * Parameter to disable output buffer in instances to reduce latency

  * HTTP
    * Support for HTTP/2, client and server will use this transparently
      whenever available. Implies extensive rewrite of HTTP.
    * Support for decoding and encoding JSON data to/from RRR arrays
    * Intermediate on-disk storage for PUT messages in the new Message DB, can
      store messages while a server is down
    * Raw modes removed in server and client, replaced with
      structured data which is compatible with both HTTP/1.1 and HTTP/2
    * HTTP raw forwarding not possible anymore, example removed
    * Parameter 'http_method' split into 'http_method' and 'http_format'

  * New modules
    * New exploder module to split an RRR array message into multiple messages
    * New mangler module to change types of values in RRR array messages
    * New incrementer module to keep track of ID numbers
    * New msgdb (Message DB) module used by incrementer and httpclient

  * File module
    * Configuration parameters for serial ports

  * Cmodules
    * Configurable number of worker forks

  * Arrays, types and message
    * New data type "vain" (a NULL type)
    * Strings may be of zero length
    * New tool rrr_msg to dump RRR messages stored on disk
    * Fix bugs when parsing istr and ustr input data

  * Threads and forks
    * Changes in thread startup and shutdown
    * Simplification of signals + fix minor bugs with syscalls during forking
      causing program sometimes not to start

  * MQTT
    * Fix to avoid crashes whener client performed retransmit

  * Python
    * Support handling of message IP metadata

 -- Atle Solbakken <atle@goliathdns.no>  Mon, 15 Feb 2021 16:24:41 +0100

rrr (1.15-4) buster; urgency=medium

  * Fix broken LibreSSL build on Arch
  * Fix for negative values in array tree conditions
  * Fix for mixed read sessions when receiving UDP data
  * Fix for missing Client ID in MQTT client debug messages

 -- Atle Solbakken <atle@goliathdns.no>  Sat, 05 Dec 2020 10:22:44 +0100

rrr (1.15-3) buster; urgency=medium

  * Moderate SHM block usage in mmap channel to avoid hitting OS limits
  * Option in MQTT client to choose which topic to use when receiving
    PUBLISH with RRR message inside

 -- Atle Solbakken <atle@goliathdns.no>  Sat, 14 Nov 2020 12:33:39 +0100

rrr (1.15-2) buster; urgency=medium

  * Throughput improvements in cmodules (perl, python, cmodule) by
    adjusting timer behaviours

 -- Atle Solbakken <atle@goliathdns.no>  Sun, 01 Nov 2020 17:02:15 +0100

rrr (1.15-0) buster; urgency=medium

  * New WebSocket functionallity in httpserver and httpclient modules
  * New ways for making RRR messases from HTTP data
  * Ability to control HTTP endpoint and server from incoming RRR
    messages in httpclient
  * Improvements in IPv4 and IPv6 co-existence
  * New structured read all functionallity in file module creating array
    message with data and metadata
  * Changes in thread startup to prevent threads using global locks
    while other threads are forking
  * Misc. fixes

 -- Atle Solbakken <atle@goliathdns.no>  Sun, 11 Oct 2020 15:25:39 +0200

rrr (1.14-0) buster; urgency=medium

  * Messages generated by ipclient module now have IP information in them
  * New timeout parameter in file module
  * Improvements in ipclient reconnect functionallity
  * HTTP library made compatible with NULL characters
  * Fix crash in httpclient occuring when data was missing in server
    response
  * Fix problems in httpclient when server was unavailable by
    simplifying queing
  * Fixed pointer to string function added to improve readability in raw
    array dumps
  * Fix bugtrap in mqttclient when send array field sending was used but no
    values was found in RRR message
  * Misc. fixes

 -- Atle Solbakken <atle@goliathdns.no>  Fri, 02 Oct 2020 16:58:05 +0200

rrr (1.13-1) buster; urgency=medium

  * Fix for ip module array byte by byte skipping which caused bug trap
  * Fixes for mmap channel shutdown hang when fork had been killed
  * In cmodule framwork, use ping-pong system to check if fork is alive
  * Fix in file module for keyboard events getting lost on slow HW
  * Fix for long sleeps in file module causing thread restart by WD
  * Fix for journald output not working on 32-bit
  * Misc. log message improvements

 -- Atle Solbakken <atle@goliathdns.no>  Mon, 21 Sep 2020 22:05:59 +0200

rrr (1.13-0) buster; urgency=medium

  * Implement native SystemD journal logging
  * Fix crash in high-load logging situtations in statistics engine
  * Misc. bugfixes and cleanups

 -- Atle Solbakken <atle@goliathdns.no>  Tue, 15 Sep 2020 18:31:55 +0200

rrr (1.12-2) buster; urgency=medium

  * Added RPM packages
  * Improvements in log messages / silence some messages
  * New parameters in file module file_max_messages_per_file and
    file_max_read_step_size
  * Fix in signal framework causing cmodule forks only to be killed
    by SIGKILL resulting in ungraceful shutdown
  * Fix for forks not getting initialized when there are lots (lots) of
    debug messages being printed
  * Minor fixes

 -- Atle Solbakken <atle@goliathdns.no>  Sat, 12 Sep 2020 16:42:46 +0200

rrr (1.12-1) buster; urgency=medium

  * Fix misc. build warnings

 -- Atle Solbakken <atle@goliathdns.no>  Fri, 04 Sep 2020 10:52:36 +0200

rrr (1.12-0) buster; urgency=medium

  * Implement LibreSSL as an alternative to OpenSSL

 -- Atle Solbakken <atle@goliathdns.no>  Thu, 03 Sep 2020 08:45:18 +0200

rrr (1.11-4) buster; urgency=medium
  
  * Fix bug with smart timeout in IP module

 -- Atle Solbakken <atle@goliathdns.no>  Thu, 03 Sep 2020 08:25:43 +0200

rrr (1.11-3) buster; urgency=medium

  * New configuration parameters in HTTP-server to allow push connections

 -- Atle Solbakken <atle@goliathdns.no>  Fri, 28 Aug 2020 15:08:45 +0200

rrr (1.11-2) buster; urgency=medium

  * Fix bug causing crash on arm64 when debuglevel 1 was active

 -- Atle Solbakken <atle@goliathdns.no>  Wed, 26 Aug 2020 23:56:57 +0200

rrr (1.11-1) buster; urgency=medium

  * New file module to read from devices, files, sockets etc.
  * Improvements in ip and socket framework
  * Misc. bugfixes

 -- Atle Solbakken <atle@goliathdns.no>  Wed, 26 Aug 2020 13:30:45 +0200

rrr (1.10-3) buster; urgency=medium

  * Fixes in IP module
    * Add TCP graylist timeout configuration parameter
    * Add configurable TTL check like buffer module
    * Add configurable smart timeout to update send of all messages to a single destination
    * Improve preserve order algorithm, send order is now guaranteed
    * Fix noisy debug messages
    * Fix that returned RRR messages was not endian converted back to host
    * Fix behaviour inconsistencies when using default target vs dynamic target
  * Improve fork shutdown algorithm
  * Misc fixes and cleanups

 -- Atle Solbakken <atle@goliathdns.no>  Sat, 22 Aug 2020 20:39:53 +0200

rrr (1.10-2) buster; urgency=medium

  * Fix MQTT array data parsing from PUBLISH which did not work

 -- Atle Solbakken <atle@goliathdns.no>  Mon, 17 Aug 2020 18:45:31 +0200

rrr (1.10-1) buster; urgency=medium

  * Fixes in array tree framework and IP module

 -- Atle Solbakken <atle@goliathdns.no>  Mon, 17 Aug 2020 00:44:07 +0200

rrr (1.10-0) buster; urgency=medium

  * New Array Tree framework for conditional array parsing (branching)
  * Implement HTTP raw modes in httpclient and httpserver
  * Misc smaller fixes and internal cleanups

 -- Atle Solbakken <atle@goliathdns.no>  Sun, 16 Aug 2020 13:37:24 +0200

rrr (1.9-2) buster; urgency=medium

  * Fixes in configuration file parsing, allow spaces after parameters
  * Fix proper connect retry vs restart in MQTT client
  * Other small fixes in MQTT client 

 -- Atle Solbakken <atle@goliathdns.no>  Thu, 06 Aug 2020 23:43:34 +0200

rrr (1.9-1) buster; urgency=medium

  * Merge security fix from 1.7-4
  * Fix performance problems and bugs in journal module
  * Fix performance problems in MQTT broker

 -- Atle Solbakken <atle@goliathdns.no>  Thu, 06 Aug 2020 11:37:29 +0200

rrr (1.9-0) buster; urgency=medium

  * Removed duplicator module, functionality is now in buffer module
  * Create array manipulation helper functions in Perl5
  * Remove old style array handling in Perl5
  * Add TTL check for messages in buffer module

 -- Atle Solbakken <atle@goliathdns.no>  Wed, 05 Aug 2020 12:35:40 +0200

rrr (1.8-1) buster; urgency=medium

  * Fix bug causing multiple configuration parameters not to work

 -- Atle Solbakken <atle@goliathdns.no>  Mon, 03 Aug 2020 17:44:39 +0200

rrr (1.8-0) buster; urgency=medium

  * Support will messages and retain in MQTT broker.
  * Misc. compliance fixes in MQTT broker.
  * Misc. fixes in connection handling in MQTT commonn
  * New configuration parameters in IP module to put timed out messages
    to output queue
  * Smaller packaging fixes (Debian)

 -- Atle Solbakken <atle@goliathdns.no>  Mon, 03 Aug 2020 14:56:38 +0200

rrr (1.7-4) buster; urgency=medium

  * Fix concurrent access due to missing locks in stats engine
    causing crashes.

 -- Atle Solbakken <atle@goliathdns.no>  Thu, 06 Aug 2020 00:15:03 +0200

rrr (1.7-3) buster; urgency=medium

  * Restart RRR service in post-installation script

 -- Atle Solbakken <atle@goliathdns.no>  Fri, 31 Jul 2020 00:05:51 +0200

rrr (1.7-2) buster; urgency=medium

  * Change default prefix of journal message topic by removing
    leading slash

 -- Atle Solbakken <atle@goliathdns.no>  Thu, 30 Jul 2020 22:33:28 +0200

rrr (1.7-1) buster; urgency=medium

  * Add ability to filter messages from senders by MQTT topic
    in all modules
  * Minor fixes

 -- Atle Solbakken <atle@goliathdns.no>  Wed, 29 Jul 2020 23:27:07 +0200

rrr (1.6-1) buster; urgency=medium

  * Add missing install file
  * Minor fixes

 -- Atle Solbakken <atle@goliathdns.no>  Mon, 27 Jul 2020 22:22:00 +0200

rrr (1.6-0deb3) buster; urgency=medium

  * Create split Debian packages

 -- Atle Solbakken <atle@goliathdns.no>  Fri, 24 Jul 2020 04:09:30 +0200

rrr (1.5-5buster2) buster; urgency=medium

  * Internal changes on length/size fields
  * Fixes for compile warnings on 32bit
  * Fixes for compile errrors on BSD with sockaddr_in6

 -- Atle Solbakken <atle@goliathdns.no>  Thu, 23 Jul 2020 08:28:45 +0200

rrr (1.5-4) buster; urgency=medium

  * Misc. smaller fixes 

 -- Atle Solbakken <atle@goliathdns.no>  Mon, 20 Jul 2020 19:36:07 +0200

rrr (1.5-3) buster; urgency=medium

  * New option in MQTT client to discard waiting messages upon
    connect retry
  * Misc. cleanup and fixes

 -- Atle Solbakken <atle@goliathdns.no>  Sun, 19 Jul 2020 15:44:20 +0200

rrr (1.5-2) buster; urgency=medium

  * Fixes in HTTP server and support OPTIONS request

 -- Atle Solbakken <atle@goliathdns.no>  Sun, 19 Jul 2020 01:52:51 +0200

rrr (1.5-1) buster; urgency=medium

  * Bugfixes in HTTP header parsing
  * HTTP server can now re-use connections for new requests
  * Bugfixes regarding IP address handling, multiple modules
  * Misc. cleanups

 -- Atle Solbakken <atle@goliathdns.no>  Fri, 17 Jul 2020 17:34:57 +0200

rrr (1.5) buster; urgency=medium

  * New HTTP modules for client and server

 -- Atle Solbakken <atle@goliathdns.no>  Wed, 15 Jul 2020 00:59:10 +0200

rrr (1.4-2) buster; urgency=medium

  * Fix username for RRR daemon

 -- Atle Solbakken <atle@goliathdns.no>  Sun, 19 Jul 2020 17:34:55 +0200

rrr (1.4-1) buster; urgency=medium

  * Fix bug in MQTT client causing 100% CPU usage

 -- Atle Solbakken <atle@goliathdns.no>  Thu, 16 Jul 2020 13:04:09 +0200

rrr (1.4) buster; urgency=medium

  * New cmodule framework for easy creation of custom C-modules
  * Large -internal- changes in perl5 and python3
  * perl5 and python3 have more configuration options for their worker
    fork, inherited from cmodule.
  * Move stuff around in source tree
  * Misc fixes and docs updates

 -- Atle Solbakken <atle@goliathdns.no>  Wed, 01 Jul 2020 00:22:46 +0200

rrr (1.3-3) buster; urgency=medium

  * MQTT client identifier assigned by broker fixed
  * Ability to prepend a topic in MQTT client
  * Create runit files for Void linux

 -- Atle Solbakken <atle@goliathdns.no>  Fri, 26 Jun 2020 01:44:52 +0200

rrr (1.3-2) buster; urgency=medium

  * New binary rrr_auth used to test password files
  * Pass pre-made rrr_message to python3 source function for simplicity
  * Remove rrr_setting class, new rrr_config class. Config function
    only called once (per source/process fork).
  * Misc. bugfixes in python3

 -- Atle Solbakken <atle@goliathdns.no>  Wed, 24 Jun 2020 16:13:54 +0200

rrr (1.3-1) buster; urgency=medium

  * Improvements in MQTT to increase throughput

 -- Atle Solbakken <atle@goliathdns.no>  Tue, 23 Jun 2020 02:40:17 +0200

rrr (1.3) buster; urgency=medium

  * Added support for TLS in MQTT
  * Added support for username and password authentication in MQTT

 -- Atle Solbakken <atle@goliathdns.no>  Mon, 22 Jun 2020 23:52:31 +0200

rrr (1.2-3) buster; urgency=medium

  * Created max message size parameter in ip module and rrr_post
  * Changed behaviour of SIGTERM
  * Misc fixes

 -- Atle Solbakken <atle@goliathdns.no>  Mon, 08 Jun 2020 19:44:32 +0200

rrr (1.2-2) buster; urgency=medium

  * Improvements in TCP error handling

 -- Atle Solbakken <atle@goliathdns.no>  Sun, 07 Jun 2020 19:04:45 +0200

rrr (1.2-1) unstable; urgency=medium

  * Fix perl5 false warnings about unused settings
  * Fix incorrect counters in journal module
  * Fix bugtrap in perl5 module

 -- Atle Solbakken <atle@goliathdns.no>  Sun, 07 Jun 2020 13:21:01 +0200

rrr (1.2) unstable; urgency=medium

  * New log journal module
  * Fixed bug in perl5 module causing fork not to be killed
  * Misc fixes and improvements

 -- Atle Solbakken <atle@goliathdns.no>  Sat, 06 Jun 2020 18:21:13 +0200

rrr (1.1-1) unstable; urgency=medium

  * Fix a segfault in perl5
  * Improvents in a few debug/error messages

 -- Atle Solbakken <atle@goliathdns.no>  Thu, 04 Jun 2020 18:12:38 +0200

rrr (1.1) unstable; urgency=medium

  * Create new log journal which rrr_stats can read from
  * Minor bugfix

 -- Atle Solbakken <atle@goliathdns.no>  Wed, 03 Jun 2020 16:34:32 +0200

rrr (1.0) unstable; urgency=medium

  * First major release, no changes from 0.20

 -- Atle Solbakken <atle@goliathdns.no>  Tue, 26 May 2020 21:48:12 +0200

rrr (0.20) unstable; urgency=medium

  * Add configuration option to output RFC5424 loglevels as
    opposed to internal RRR debuglevels.
  * Fix bug where it was not possible to use -h or -v

 -- Atle Solbakken <atle@goliathdns.no>  Mon, 25 May 2020 18:06:05 +0200

rrr (0.19) unstable; urgency=medium

  * New functionallity in perl5 to print RRR native debug and error messages
  * Fix some issues with shutdown and startup hangs
  * Cleanup in error message printing, very little is now printed to STDERR
  * To some degree adapt code to C11 and POSIX 2008. Attempt to have
    non-compliant stuff in separate files and use wrappers.
  * New permissive license for linking costum modules with the library
  * Improve some buggy IP connect checks
  * Minor changes in test suite

 -- Atle Solbakken <atle@goliathdns.no>  Fri, 22 May 2020 23:57:07 +0200

rrr (0.18-1) unstable; urgency=medium

  * Create new global fork and signal handling.
  * Rewrite of python3 and test suite, python code only run in forks.
  * Load multiple configuration files in same program
  * New logging output style
  * Optional systemd integration available with rrr.conf.d directory for configs
  * Fix bugs after previous rewrite and build on different systems
  * Disable MySQL test by default as this needs database setup
  * By default disable USB
  * Misc new configuration options
  * Package for archlinux

 -- Atle Solbakken <atle@goliathdns.no>  Tue, 19 May 2020 12:38:58 +0200

rrr (0.18) unstable; urgency=medium

  * New message broker to transfer messages between modules with proper
    memory fencing
  * Interface for users should remain the same

 -- Atle Solbakken <atle@goliathdns.no>  Tue, 05 May 2020 13:57:17 +0200

rrr (0.17-5) unstable; urgency=medium

  * Fix bug causing rrr_post not to work because we called getsockopts on files

 -- Atle Solbakken <atle@goliathdns.no>  Tue, 05 May 2020 14:15:32 +0200

rrr (0.17-4) unstable; urgency=medium

  * Rename UDP-module to "ip", make it support both TCP and UDP
  * Possible to choose between udp and tcp for messages inside perl module,
    ip module may then send the message to the chosen destination.
  * TCP or UDP flag is otherwise preserved across modules

 -- Atle Solbakken <atle@goliathdns.no>  Wed, 29 Apr 2020 07:17:23 +0200

rrr (0.17-3) unstable; urgency=medium

  * Remove noisy printf from perl5 module

 -- Atle Solbakken <atle@goliathdns.no>  Tue, 21 Apr 2020 22:47:46 +0200

rrr (0.17-2) unstable; urgency=medium

  * Fix misc. build problems

 -- Atle Solbakken <atle@goliathdns.no>  Tue, 21 Apr 2020 22:33:39 +0200

rrr (0.17-1) unstable; urgency=medium

  * rrr messages simplifed. Header has now no values and voltage type is removed.
  * voltmonitor and avarager use data array messages
  * perl5 no longer use socket to communicate with child fork, but a mmap channel
  * perl5 supports IP-data
  * perl5 supports data arrays
  * New udp module can both send and receive data
  * New NSEP data type in arrays
  * Support HTTP TLS
  * Other fixes and internal housekeeping

 -- Atle Solbakken <atle@goliathdns.no>  Sun, 19 Apr 2020 20:29:32 +0200

rrr (0.16-8) unstable; urgency=medium

  * New preliminary statistics engine, works with MQTT, raw and dummy
  * Safety fixes for rand() and strerror()
  * Misc. other fixes

 -- Atle Solbakken <atle@goliathdns.no>  Sat, 21 Mar 2020 18:21:52 +0100

rrr (0.16-7) unstable; urgency=medium

  * MQTT: Implement UNSUBSCRIBE and UNSUBACK

 -- Atle Solbakken <atle@goliathdns.no>  Thu, 19 Mar 2020 11:46:23 +0100

rrr (0.16-6) unstable; urgency=medium

  * Misc. bugfixes in MQTT and MySQL
  * Better handling of session cleaning in MQTT client

 -- Atle Solbakken <atle@goliathdns.no>  Wed, 18 Mar 2020 08:37:47 +0100

rrr (0.16-5) unstable; urgency=medium

  * Fixes in ASD and UDP-stream to correctly handle multiple clients
  * Misc. code cleanup and minor fixes

 -- Atle Solbakken <atle@goliathdns.no>  Mon, 16 Mar 2020 17:30:23 +0100

rrr (0.16-3) unstable; urgency=medium

  * Misc. fixes for Python

 -- Atle Solbakken <atle@goliathdns.no>  Sat, 14 Mar 2020 06:01:07 +0100

rrr (0.16-2) unstable; urgency=medium

  * Remove OpenSSL-code
  * Fixes for word length on arm64

 -- Atle Solbakken <atle@goliathdns.no>  Thu, 12 Mar 2020 16:22:22 +0100

rrr (0.16-1) unstable; urgency=medium

  * Fixed problems when using mysql_special_columns including segfault
  * Update documentation for this which also was wrong
  * Add new revision number to use for bugfixes

 -- Atle Solbakken <atle@goliathdns.no>  Wed, 11 Mar 2020 00:01:45 +0100

rrr (0.16) unstable; urgency=medium

  * New framework for assured single delivery ASD and udpstream
  * Removed old ipclient/ipserver, new ipclient uses ASD framework
  * Other fixes/improvements

 -- Atle Solbakken <atle@goliathdns.no>  Sun, 16 Feb 2020 18:00:22 +0100

rrr (0.15) unstable; urgency=medium

  * Bugfixes in array definition parsing
  * Fix passing of arrays to and manipulation in python3. Improved test suite.
  * Fix minor bugs in MQTT and add ability to re-connect indefinitely upon failure

 -- Atle Solbakken <atle@goliathdns.no>  Fri, 17 Jan 2020 00:08:26 +0100

rrr (0.14) unstable; urgency=medium

  * New fixed pointer and string types for use in arrays
  * Socket module to read data from UNIX socket
  * New rrr_post binary used for posting to RRR UNIX socket
  * Remove controller module
  * Remove TAG messages
  * New InfluxDB client which can write data + HTTP functionallity in library
  * Fields in data arrays may have tags
  * MQTT topics may be set in RRR messages
  * Better syntax for command line arguments

 -- Atle Solbakken <atle@goliathdns.no>  Wed, 02 Oct 2019 23:06:34 +0200

rrr (0.13) unstable; urgency=medium

  * New MQTT modules, client and server V3.1(.1) and V5
  * Arbitary length of the main vl_message struct as opposed to fixed
  * New socket message reading fitted to dynamic message sizes on
    UDP from multiple clients simultaneously
  * Removed blockdev module, does not work with arbitary length messages
  * Internal changes to data structures in ip_buffer messages
  * Changes in CRC32 checksumming, separate checksum for header and data
  * Array types:
    * Arbitary number of data types in array
    * Changes in configuration file syntax
    * Support for new ISTR and USTR types (numbers as text) as well
      as separator characters
    * Internal changes to array type with fixed endianess. Internal
    messages between modules are always BE32

 -- Atle Solbakken <atle@goliathdns.no>  Sun, 08 Sep 2019 00:58:56 +0200

rrr (0.12) unstable; urgency=medium

  * New perl5 module with source, process and config functions

 -- Atle Solbakken <atle@goliathdns.no>  Fri, 02 Aug 2019 09:22:01 +0200

rrr (0.11) unstable; urgency=medium

  * Performance improvements in python and misc fixes
    * Improved signal handling with modules being able to register signal handlers
    * Create native C python3 module with all-internal data types, replaces python scripts
    * Include block device logger in package
    * Misc. smaller fixes* 

 -- Atle Solbakken <atle@goliathdns.no>  Sun, 28 Jul 2019 13:11:05 +0200

rrr (0.10) unstable; urgency=medium

  * Include block device logger in package

 -- Atle Solbakken <atle@goliathdns.no>  Mon, 22 Jul 2019 12:49:40 +0200

rrr (0.9) unstable; urgency=medium

  * Improve python module, is now fairly usable. Must fix import paths.
  * Threads start in a staggered matter with network processes last
    to avoid forked processes inheriting open filehandles

 -- Atle Solbakken <atle@goliathdns.no>  Thu, 18 Jul 2019 02:47:46 +0200

rrr (0.8) unstable; urgency=medium

  * Improve buffer performance
  * Add duplicator module

 -- Atle Solbakken <atle@goliathdns.no>  Sat, 13 Jul 2019 01:24:22 +0200

rrr (0.7) unstable; urgency=medium

  * Remove textual representation of messages sent over network
  * Convert all messages on network to BE (network order) and auto-convert
    back
  * Test MySQL and IP functions in test suite
  * Minor bugfixes

 -- Atle Solbakken <atle@goliathdns.no>  Fri, 05 Jul 2019 20:14:19 +0200

rrr (0.6) unstable; urgency=medium

  * Package dependency fixes
  * Support configuration file to set up modules
  * Multiple instances of each module possible
  * Rewrite of some global data structures
  * Create test suite for building

 -- Atle Solbakken <atle@goliathdns.no>  Wed, 03 Jul 2019 21:29:51 +0200

rrr (0.5) unstable; urgency=medium

  * Add python module

 -- Atle Solbakken <atle@goliathdns.no>  Mon, 17 Jun 2019 17:13:45 +0200

rrr (0.4) unstable; urgency=medium

  * Change project name to Read Route Record (triple R)

 -- Atle Solbakken <atle@goliathdns.no>  Fri, 24 May 2019 13:21:42 +0200

voltage-logger (0.3) unstable; urgency=medium

  * Bump version, see git log for details

 -- Atle Solbakken <atle@goliathdns.no>  Wed, 21 Mar 2018 22:54:54 +0100

voltage-logger (0.2) unstable; urgency=medium

  * Initial version

 -- Atle Solbakken <atle@goliathdns.no>  Fri, 02 Mar 2018 14:40:11 +0100<|MERGE_RESOLUTION|>--- conflicted
+++ resolved
@@ -1,25 +1,18 @@
-<<<<<<< HEAD
-rrr (1.30-4.0) bookworm; urgency=medium
+rrr (1.30-8.0) bookworm; urgency=medium
 
   * Running development release
 
   * Changes:
-=======
-rrr (1.30-7) bookworm; urgency=medium
->>>>>>> e5999bda
 
   * Features:
     * Start RRR in single thread mode which is useful for debugging and
       on slower hardware.
-<<<<<<< HEAD
     * Support HTTP3 over QUIC in HTTP server and HTTP client
     * Module for setting up a raft client
     * New option http_server_decode_endpoint to decode the endpoint field
       when receiving full requests.
-=======
     * Support for more ModBus functions
       - By Fredrik Rosenqvist <rosenqvistfredrik@hotmail.com>
->>>>>>> e5999bda
 
   * Improvements:
     * Disable aggressive GCing in JS module to reduce CPU usage
@@ -41,7 +34,7 @@
 
   * Other:
 
- -- Atle Solbakken <atle@goliathdns.no>  Tue, 23 Apr 2024 07:06:49 +0100
+ -- Atle Solbakken <atle@goliathdns.no>  Thu, 25 Apr 2024 13:21:03 +0200
 
 rrr (1.29-2) bookworm; urgency=medium
 
