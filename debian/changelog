<<<<<<< HEAD
rrr (1.5-3) buster; urgency=medium

  * New option in MQTT client to discard waiting messages upon
    connect retry
  * Misc. cleanup and fixes

 -- Atle Solbakken <atle@goliathdns.no>  Sun, 19 Jul 2020 15:44:20 +0200

rrr (1.5-2) buster; urgency=medium

  * Fixes in HTTP server and support OPTIONS request

 -- Atle Solbakken <atle@goliathdns.no>  Sun, 19 Jul 2020 01:52:51 +0200

rrr (1.5-1) buster; urgency=medium

  * Bugfixes in HTTP header parsing
  * HTTP server can now re-use connections for new requests
  * Bugfixes regarding IP address handling, multiple modules
  * Misc. cleanups

 -- Atle Solbakken <atle@goliathdns.no>  Fri, 17 Jul 2020 17:34:57 +0200

rrr (1.5) buster; urgency=medium

  * New HTTP modules for client and server

 -- Atle Solbakken <atle@goliathdns.no>  Wed, 15 Jul 2020 00:59:10 +0200
=======
rrr (1.4-2) buster; urgency=medium

  * Fix username for RRR daemon

 -- Atle Solbakken <atle@goliathdns.no>  Sun, 19 Jul 2020 17:34:55 +0200
>>>>>>> 3f100251

rrr (1.4-1) buster; urgency=medium

  * Fix bug in MQTT client causing 100% CPU usage

 -- Atle Solbakken <atle@goliathdns.no>  Thu, 16 Jul 2020 13:04:09 +0200

rrr (1.4) buster; urgency=medium

  * New cmodule framework for easy creation of custom C-modules
  * Large -internal- changes in perl5 and python3
  * perl5 and python3 have more configuration options for their worker
    fork, inherited from cmodule.
  * Move stuff around in source tree
  * Misc fixes and docs updates

 -- Atle Solbakken <atle@goliathdns.no>  Wed, 01 Jul 2020 00:22:46 +0200

rrr (1.3-3) buster; urgency=medium

  * MQTT client identifier assigned by broker fixed
  * Ability to prepend a topic in MQTT client
  * Create runit files for Void linux

 -- Atle Solbakken <atle@goliathdns.no>  Fri, 26 Jun 2020 01:44:52 +0200

rrr (1.3-2) buster; urgency=medium

  * New binary rrr_auth used to test password files
  * Pass pre-made rrr_message to python3 source function for simplicity
  * Remove rrr_setting class, new rrr_config class. Config function
    only called once (per source/process fork).
  * Misc. bugfixes in python3

 -- Atle Solbakken <atle@goliathdns.no>  Wed, 24 Jun 2020 16:13:54 +0200

rrr (1.3-1) buster; urgency=medium

  * Improvements in MQTT to increase throughput

 -- Atle Solbakken <atle@goliathdns.no>  Tue, 23 Jun 2020 02:40:17 +0200

rrr (1.3) buster; urgency=medium

  * Added support for TLS in MQTT
  * Added support for username and password authentication in MQTT

 -- Atle Solbakken <atle@goliathdns.no>  Mon, 22 Jun 2020 23:52:31 +0200

rrr (1.2-3) buster; urgency=medium

  * Created max message size parameter in ip module and rrr_post
  * Changed behaviour of SIGTERM
  * Misc fixes

 -- Atle Solbakken <atle@goliathdns.no>  Mon, 08 Jun 2020 19:44:32 +0200

rrr (1.2-2) buster; urgency=medium

  * Improvements in TCP error handling

 -- Atle Solbakken <atle@goliathdns.no>  Sun, 07 Jun 2020 19:04:45 +0200

rrr (1.2-1) unstable; urgency=medium

  * Fix perl5 false warnings about unused settings
  * Fix incorrect counters in journal module
  * Fix bugtrap in perl5 module

 -- Atle Solbakken <atle@goliathdns.no>  Sun, 07 Jun 2020 13:21:01 +0200

rrr (1.2) unstable; urgency=medium

  * New log journal module
  * Fixed bug in perl5 module causing fork not to be killed
  * Misc fixes and improvements

 -- Atle Solbakken <atle@goliathdns.no>  Sat, 06 Jun 2020 18:21:13 +0200

rrr (1.1-1) unstable; urgency=medium

  * Fix a segfault in perl5
  * Improvents in a few debug/error messages

 -- Atle Solbakken <atle@goliathdns.no>  Thu, 04 Jun 2020 18:12:38 +0200

rrr (1.1) unstable; urgency=medium

  * Create new log journal which rrr_stats can read from
  * Minor bugfix

 -- Atle Solbakken <atle@goliathdns.no>  Wed, 03 Jun 2020 16:34:32 +0200

rrr (1.0) unstable; urgency=medium

  * First major release, no changes from 0.20

 -- Atle Solbakken <atle@goliathdns.no>  Tue, 26 May 2020 21:48:12 +0200

rrr (0.20) unstable; urgency=medium

  * Add configuration option to output RFC5424 loglevels as
    opposed to internal RRR debuglevels.
  * Fix bug where it was not possible to use -h or -v

 -- Atle Solbakken <atle@goliathdns.no>  Mon, 25 May 2020 18:06:05 +0200

rrr (0.19) unstable; urgency=medium

  * New functionallity in perl5 to print RRR native debug and error messages
  * Fix some issues with shutdown and startup hangs
  * Cleanup in error message printing, very little is now printed to STDERR
  * To some degree adapt code to C11 and POSIX 2008. Attempt to have
    non-compliant stuff in separate files and use wrappers.
  * New permissive license for linking costum modules with the library
  * Improve some buggy IP connect checks
  * Minor changes in test suite

 -- Atle Solbakken <atle@goliathdns.no>  Fri, 22 May 2020 23:57:07 +0200

rrr (0.18-1) unstable; urgency=medium

  * Create new global fork and signal handling.
  * Rewrite of python3 and test suite, python code only run in forks.
  * Load multiple configuration files in same program
  * New logging output style
  * Optional systemd integration available with rrr.conf.d directory for configs
  * Fix bugs after previous rewrite and build on different systems
  * Disable MySQL test by default as this needs database setup
  * By default disable USB
  * Misc new configuration options
  * Package for archlinux

 -- Atle Solbakken <atle@goliathdns.no>  Tue, 19 May 2020 12:38:58 +0200

rrr (0.18) unstable; urgency=medium

  * New message broker to transfer messages between modules with proper
    memory fencing
  * Interface for users should remain the same

 -- Atle Solbakken <atle@goliathdns.no>  Tue, 05 May 2020 13:57:17 +0200

rrr (0.17-5) unstable; urgency=medium

  * Fix bug causing rrr_post not to work because we called getsockopts on files

 -- Atle Solbakken <atle@goliathdns.no>  Tue, 05 May 2020 14:15:32 +0200

rrr (0.17-4) unstable; urgency=medium

  * Rename UDP-module to "ip", make it support both TCP and UDP
  * Possible to choose between udp and tcp for messages inside perl module,
    ip module may then send the message to the chosen destination.
  * TCP or UDP flag is otherwise preserved across modules

 -- Atle Solbakken <atle@goliathdns.no>  Wed, 29 Apr 2020 07:17:23 +0200

rrr (0.17-3) unstable; urgency=medium

  * Remove noisy printf from perl5 module

 -- Atle Solbakken <atle@goliathdns.no>  Tue, 21 Apr 2020 22:47:46 +0200

rrr (0.17-2) unstable; urgency=medium

  * Fix misc. build problems

 -- Atle Solbakken <atle@goliathdns.no>  Tue, 21 Apr 2020 22:33:39 +0200

rrr (0.17-1) unstable; urgency=medium

  * rrr messages simplifed. Header has now no values and voltage type is removed.
  * voltmonitor and avarager use data array messages
  * perl5 no longer use socket to communicate with child fork, but a mmap channel
  * perl5 supports IP-data
  * perl5 supports data arrays
  * New udp module can both send and receive data
  * New NSEP data type in arrays
  * Support HTTP TLS
  * Other fixes and internal housekeeping

 -- Atle Solbakken <atle@goliathdns.no>  Sun, 19 Apr 2020 20:29:32 +0200

rrr (0.16-8) unstable; urgency=medium

  * New preliminary statistics engine, works with MQTT, raw and dummy
  * Safety fixes for rand() and strerror()
  * Misc. other fixes

 -- Atle Solbakken <atle@goliathdns.no>  Sat, 21 Mar 2020 18:21:52 +0100

rrr (0.16-7) unstable; urgency=medium

  * MQTT: Implement UNSUBSCRIBE and UNSUBACK

 -- Atle Solbakken <atle@goliathdns.no>  Thu, 19 Mar 2020 11:46:23 +0100

rrr (0.16-6) unstable; urgency=medium

  * Misc. bugfixes in MQTT and MySQL
  * Better handling of session cleaning in MQTT client

 -- Atle Solbakken <atle@goliathdns.no>  Wed, 18 Mar 2020 08:37:47 +0100

rrr (0.16-5) unstable; urgency=medium

  * Fixes in ASD and UDP-stream to correctly handle multiple clients
  * Misc. code cleanup and minor fixes

 -- Atle Solbakken <atle@goliathdns.no>  Mon, 16 Mar 2020 17:30:23 +0100

rrr (0.16-3) unstable; urgency=medium

  * Misc. fixes for Python

 -- Atle Solbakken <atle@goliathdns.no>  Sat, 14 Mar 2020 06:01:07 +0100

rrr (0.16-2) unstable; urgency=medium

  * Remove OpenSSL-code
  * Fixes for word length on arm64

 -- Atle Solbakken <atle@goliathdns.no>  Thu, 12 Mar 2020 16:22:22 +0100

rrr (0.16-1) unstable; urgency=medium

  * Fixed problems when using mysql_special_columns including segfault
  * Update documentation for this which also was wrong
  * Add new revision number to use for bugfixes

 -- Atle Solbakken <atle@goliathdns.no>  Wed, 11 Mar 2020 00:01:45 +0100

rrr (0.16) unstable; urgency=medium

  * New framework for assured single delivery ASD and udpstream
  * Removed old ipclient/ipserver, new ipclient uses ASD framework
  * Other fixes/improvements

 -- Atle Solbakken <atle@goliathdns.no>  Sun, 16 Feb 2020 18:00:22 +0100

rrr (0.15) unstable; urgency=medium

  * Bugfixes in array definition parsing
  * Fix passing of arrays to and manipulation in python3. Improved test suite.
  * Fix minor bugs in MQTT and add ability to re-connect indefinitely upon failure

 -- Atle Solbakken <atle@goliathdns.no>  Fri, 17 Jan 2020 00:08:26 +0100

rrr (0.14) unstable; urgency=medium

  * New fixed pointer and string types for use in arrays
  * Socket module to read data from UNIX socket
  * New rrr_post binary used for posting to RRR UNIX socket
  * Remove controller module
  * Remove TAG messages
  * New InfluxDB client which can write data + HTTP functionallity in library
  * Fields in data arrays may have tags
  * MQTT topics may be set in RRR messages
  * Better syntax for command line arguments

 -- Atle Solbakken <atle@goliathdns.no>  Wed, 02 Oct 2019 23:06:34 +0200

rrr (0.13) unstable; urgency=medium

  * New MQTT modules, client and server V3.1(.1) and V5
  * Arbitary length of the main vl_message struct as opposed to fixed
  * New socket message reading fitted to dynamic message sizes on
    UDP from multiple clients simultaneously
  * Removed blockdev module, does not work with arbitary length messages
  * Internal changes to data structures in ip_buffer messages
  * Changes in CRC32 checksumming, separate checksum for header and data
  * Array types:
    * Arbitary number of data types in array
    * Changes in configuration file syntax
    * Support for new ISTR and USTR types (numbers as text) as well
      as separator characters
    * Internal changes to array type with fixed endianess. Internal
    messages between modules are always BE32

 -- Atle Solbakken <atle@goliathdns.no>  Sun, 08 Sep 2019 00:58:56 +0200

rrr (0.12) unstable; urgency=medium

  * New perl5 module with source, process and config functions

 -- Atle Solbakken <atle@goliathdns.no>  Fri, 02 Aug 2019 09:22:01 +0200

rrr (0.11) unstable; urgency=medium

  * Performance improvements in python and misc fixes
    * Improved signal handling with modules being able to register signal handlers
    * Create native C python3 module with all-internal data types, replaces python scripts
    * Include block device logger in package
    * Misc. smaller fixes* 

 -- Atle Solbakken <atle@goliathdns.no>  Sun, 28 Jul 2019 13:11:05 +0200

rrr (0.10) unstable; urgency=medium

  * Include block device logger in package

 -- Atle Solbakken <atle@goliathdns.no>  Mon, 22 Jul 2019 12:49:40 +0200

rrr (0.9) unstable; urgency=medium

  * Improve python module, is now fairly usable. Must fix import paths.
  * Threads start in a staggered matter with network processes last
    to avoid forked processes inheriting open filehandles

 -- Atle Solbakken <atle@goliathdns.no>  Thu, 18 Jul 2019 02:47:46 +0200

rrr (0.8) unstable; urgency=medium

  * Improve buffer performance
  * Add duplicator module

 -- Atle Solbakken <atle@goliathdns.no>  Sat, 13 Jul 2019 01:24:22 +0200

rrr (0.7) unstable; urgency=medium

  * Remove textual representation of messages sent over network
  * Convert all messages on network to BE (network order) and auto-convert
    back
  * Test MySQL and IP functions in test suite
  * Minor bugfixes

 -- Atle Solbakken <atle@goliathdns.no>  Fri, 05 Jul 2019 20:14:19 +0200

rrr (0.6) unstable; urgency=medium

  * Package dependency fixes
  * Support configuration file to set up modules
  * Multiple instances of each module possible
  * Rewrite of some global data structures
  * Create test suite for building

 -- Atle Solbakken <atle@goliathdns.no>  Wed, 03 Jul 2019 21:29:51 +0200

rrr (0.5) unstable; urgency=medium

  * Add python module

 -- Atle Solbakken <atle@goliathdns.no>  Mon, 17 Jun 2019 17:13:45 +0200

rrr (0.4) unstable; urgency=medium

  * Change project name to Read Route Record (triple R)

 -- Atle Solbakken <atle@goliathdns.no>  Fri, 24 May 2019 13:21:42 +0200

voltage-logger (0.3) unstable; urgency=medium

  * Bump version, see git log for details

 -- Atle Solbakken <atle@goliathdns.no>  Wed, 21 Mar 2018 22:54:54 +0100

voltage-logger (0.2) unstable; urgency=medium

  * Initial version

 -- Atle Solbakken <atle@goliathdns.no>  Fri, 02 Mar 2018 14:40:11 +0100<|MERGE_RESOLUTION|>--- conflicted
+++ resolved
@@ -1,4 +1,3 @@
-<<<<<<< HEAD
 rrr (1.5-3) buster; urgency=medium
 
   * New option in MQTT client to discard waiting messages upon
@@ -27,13 +26,12 @@
   * New HTTP modules for client and server
 
  -- Atle Solbakken <atle@goliathdns.no>  Wed, 15 Jul 2020 00:59:10 +0200
-=======
+
 rrr (1.4-2) buster; urgency=medium
 
   * Fix username for RRR daemon
 
  -- Atle Solbakken <atle@goliathdns.no>  Sun, 19 Jul 2020 17:34:55 +0200
->>>>>>> 3f100251
 
 rrr (1.4-1) buster; urgency=medium
 
