<<<<<<< HEAD
rrr (1.7-2bullseye1) bullseye; urgency=medium

  * Testing release

 -- Atle Solbakken <atle@goliathdns.no>  Thu, 30 Jul 2020 23:35:54 +0200
=======
rrr (1.7-3) buster; urgency=medium

  * Restart RRR service in post-installation script

 -- Atle Solbakken <atle@goliathdns.no>  Fri, 31 Jul 2020 00:05:51 +0200
>>>>>>> 482d9f04

rrr (1.7-2) buster; urgency=medium

  * Change default prefix of journal message topic by removing
    leading slash

 -- Atle Solbakken <atle@goliathdns.no>  Thu, 30 Jul 2020 22:33:28 +0200

rrr (1.7-1) buster; urgency=medium

  * Add ability to filter messages from senders by MQTT topic
    in all modules
  * Minor fixes

 -- Atle Solbakken <atle@goliathdns.no>  Wed, 29 Jul 2020 23:27:07 +0200

rrr (1.6-1) buster; urgency=medium

  * Add missing install file
  * Minor fixes

 -- Atle Solbakken <atle@goliathdns.no>  Mon, 27 Jul 2020 22:22:00 +0200

rrr (1.6-0deb3) buster; urgency=medium

  * Create split Debian packages

 -- Atle Solbakken <atle@goliathdns.no>  Fri, 24 Jul 2020 04:09:30 +0200

rrr (1.5-5buster2) buster; urgency=medium

  * Internal changes on length/size fields
  * Fixes for compile warnings on 32bit
  * Fixes for compile errrors on BSD with sockaddr_in6

 -- Atle Solbakken <atle@goliathdns.no>  Thu, 23 Jul 2020 08:28:45 +0200

rrr (1.5-4) buster; urgency=medium

  * Misc. smaller fixes 

 -- Atle Solbakken <atle@goliathdns.no>  Mon, 20 Jul 2020 19:36:07 +0200

rrr (1.5-3) buster; urgency=medium

  * New option in MQTT client to discard waiting messages upon
    connect retry
  * Misc. cleanup and fixes

 -- Atle Solbakken <atle@goliathdns.no>  Sun, 19 Jul 2020 15:44:20 +0200

rrr (1.5-2) buster; urgency=medium

  * Fixes in HTTP server and support OPTIONS request

 -- Atle Solbakken <atle@goliathdns.no>  Sun, 19 Jul 2020 01:52:51 +0200

rrr (1.5-1) buster; urgency=medium

  * Bugfixes in HTTP header parsing
  * HTTP server can now re-use connections for new requests
  * Bugfixes regarding IP address handling, multiple modules
  * Misc. cleanups

 -- Atle Solbakken <atle@goliathdns.no>  Fri, 17 Jul 2020 17:34:57 +0200

rrr (1.5) buster; urgency=medium

  * New HTTP modules for client and server

 -- Atle Solbakken <atle@goliathdns.no>  Wed, 15 Jul 2020 00:59:10 +0200

rrr (1.4-2) buster; urgency=medium

  * Fix username for RRR daemon

 -- Atle Solbakken <atle@goliathdns.no>  Sun, 19 Jul 2020 17:34:55 +0200

rrr (1.4-1) buster; urgency=medium

  * Fix bug in MQTT client causing 100% CPU usage

 -- Atle Solbakken <atle@goliathdns.no>  Thu, 16 Jul 2020 13:04:09 +0200

rrr (1.4) buster; urgency=medium

  * New cmodule framework for easy creation of custom C-modules
  * Large -internal- changes in perl5 and python3
  * perl5 and python3 have more configuration options for their worker
    fork, inherited from cmodule.
  * Move stuff around in source tree
  * Misc fixes and docs updates

 -- Atle Solbakken <atle@goliathdns.no>  Wed, 01 Jul 2020 00:22:46 +0200

rrr (1.3-3) buster; urgency=medium

  * MQTT client identifier assigned by broker fixed
  * Ability to prepend a topic in MQTT client
  * Create runit files for Void linux

 -- Atle Solbakken <atle@goliathdns.no>  Fri, 26 Jun 2020 01:44:52 +0200

rrr (1.3-2) buster; urgency=medium

  * New binary rrr_auth used to test password files
  * Pass pre-made rrr_message to python3 source function for simplicity
  * Remove rrr_setting class, new rrr_config class. Config function
    only called once (per source/process fork).
  * Misc. bugfixes in python3

 -- Atle Solbakken <atle@goliathdns.no>  Wed, 24 Jun 2020 16:13:54 +0200

rrr (1.3-1) buster; urgency=medium

  * Improvements in MQTT to increase throughput

 -- Atle Solbakken <atle@goliathdns.no>  Tue, 23 Jun 2020 02:40:17 +0200

rrr (1.3) buster; urgency=medium

  * Added support for TLS in MQTT
  * Added support for username and password authentication in MQTT

 -- Atle Solbakken <atle@goliathdns.no>  Mon, 22 Jun 2020 23:52:31 +0200

rrr (1.2-3) buster; urgency=medium

  * Created max message size parameter in ip module and rrr_post
  * Changed behaviour of SIGTERM
  * Misc fixes

 -- Atle Solbakken <atle@goliathdns.no>  Mon, 08 Jun 2020 19:44:32 +0200

rrr (1.2-2) buster; urgency=medium

  * Improvements in TCP error handling

 -- Atle Solbakken <atle@goliathdns.no>  Sun, 07 Jun 2020 19:04:45 +0200

rrr (1.2-1) unstable; urgency=medium

  * Fix perl5 false warnings about unused settings
  * Fix incorrect counters in journal module
  * Fix bugtrap in perl5 module

 -- Atle Solbakken <atle@goliathdns.no>  Sun, 07 Jun 2020 13:21:01 +0200

rrr (1.2) unstable; urgency=medium

  * New log journal module
  * Fixed bug in perl5 module causing fork not to be killed
  * Misc fixes and improvements

 -- Atle Solbakken <atle@goliathdns.no>  Sat, 06 Jun 2020 18:21:13 +0200

rrr (1.1-1) unstable; urgency=medium

  * Fix a segfault in perl5
  * Improvents in a few debug/error messages

 -- Atle Solbakken <atle@goliathdns.no>  Thu, 04 Jun 2020 18:12:38 +0200

rrr (1.1) unstable; urgency=medium

  * Create new log journal which rrr_stats can read from
  * Minor bugfix

 -- Atle Solbakken <atle@goliathdns.no>  Wed, 03 Jun 2020 16:34:32 +0200

rrr (1.0) unstable; urgency=medium

  * First major release, no changes from 0.20

 -- Atle Solbakken <atle@goliathdns.no>  Tue, 26 May 2020 21:48:12 +0200

rrr (0.20) unstable; urgency=medium

  * Add configuration option to output RFC5424 loglevels as
    opposed to internal RRR debuglevels.
  * Fix bug where it was not possible to use -h or -v

 -- Atle Solbakken <atle@goliathdns.no>  Mon, 25 May 2020 18:06:05 +0200

rrr (0.19) unstable; urgency=medium

  * New functionallity in perl5 to print RRR native debug and error messages
  * Fix some issues with shutdown and startup hangs
  * Cleanup in error message printing, very little is now printed to STDERR
  * To some degree adapt code to C11 and POSIX 2008. Attempt to have
    non-compliant stuff in separate files and use wrappers.
  * New permissive license for linking costum modules with the library
  * Improve some buggy IP connect checks
  * Minor changes in test suite

 -- Atle Solbakken <atle@goliathdns.no>  Fri, 22 May 2020 23:57:07 +0200

rrr (0.18-1) unstable; urgency=medium

  * Create new global fork and signal handling.
  * Rewrite of python3 and test suite, python code only run in forks.
  * Load multiple configuration files in same program
  * New logging output style
  * Optional systemd integration available with rrr.conf.d directory for configs
  * Fix bugs after previous rewrite and build on different systems
  * Disable MySQL test by default as this needs database setup
  * By default disable USB
  * Misc new configuration options
  * Package for archlinux

 -- Atle Solbakken <atle@goliathdns.no>  Tue, 19 May 2020 12:38:58 +0200

rrr (0.18) unstable; urgency=medium

  * New message broker to transfer messages between modules with proper
    memory fencing
  * Interface for users should remain the same

 -- Atle Solbakken <atle@goliathdns.no>  Tue, 05 May 2020 13:57:17 +0200

rrr (0.17-5) unstable; urgency=medium

  * Fix bug causing rrr_post not to work because we called getsockopts on files

 -- Atle Solbakken <atle@goliathdns.no>  Tue, 05 May 2020 14:15:32 +0200

rrr (0.17-4) unstable; urgency=medium

  * Rename UDP-module to "ip", make it support both TCP and UDP
  * Possible to choose between udp and tcp for messages inside perl module,
    ip module may then send the message to the chosen destination.
  * TCP or UDP flag is otherwise preserved across modules

 -- Atle Solbakken <atle@goliathdns.no>  Wed, 29 Apr 2020 07:17:23 +0200

rrr (0.17-3) unstable; urgency=medium

  * Remove noisy printf from perl5 module

 -- Atle Solbakken <atle@goliathdns.no>  Tue, 21 Apr 2020 22:47:46 +0200

rrr (0.17-2) unstable; urgency=medium

  * Fix misc. build problems

 -- Atle Solbakken <atle@goliathdns.no>  Tue, 21 Apr 2020 22:33:39 +0200

rrr (0.17-1) unstable; urgency=medium

  * rrr messages simplifed. Header has now no values and voltage type is removed.
  * voltmonitor and avarager use data array messages
  * perl5 no longer use socket to communicate with child fork, but a mmap channel
  * perl5 supports IP-data
  * perl5 supports data arrays
  * New udp module can both send and receive data
  * New NSEP data type in arrays
  * Support HTTP TLS
  * Other fixes and internal housekeeping

 -- Atle Solbakken <atle@goliathdns.no>  Sun, 19 Apr 2020 20:29:32 +0200

rrr (0.16-8) unstable; urgency=medium

  * New preliminary statistics engine, works with MQTT, raw and dummy
  * Safety fixes for rand() and strerror()
  * Misc. other fixes

 -- Atle Solbakken <atle@goliathdns.no>  Sat, 21 Mar 2020 18:21:52 +0100

rrr (0.16-7) unstable; urgency=medium

  * MQTT: Implement UNSUBSCRIBE and UNSUBACK

 -- Atle Solbakken <atle@goliathdns.no>  Thu, 19 Mar 2020 11:46:23 +0100

rrr (0.16-6) unstable; urgency=medium

  * Misc. bugfixes in MQTT and MySQL
  * Better handling of session cleaning in MQTT client

 -- Atle Solbakken <atle@goliathdns.no>  Wed, 18 Mar 2020 08:37:47 +0100

rrr (0.16-5) unstable; urgency=medium

  * Fixes in ASD and UDP-stream to correctly handle multiple clients
  * Misc. code cleanup and minor fixes

 -- Atle Solbakken <atle@goliathdns.no>  Mon, 16 Mar 2020 17:30:23 +0100

rrr (0.16-3) unstable; urgency=medium

  * Misc. fixes for Python

 -- Atle Solbakken <atle@goliathdns.no>  Sat, 14 Mar 2020 06:01:07 +0100

rrr (0.16-2) unstable; urgency=medium

  * Remove OpenSSL-code
  * Fixes for word length on arm64

 -- Atle Solbakken <atle@goliathdns.no>  Thu, 12 Mar 2020 16:22:22 +0100

rrr (0.16-1) unstable; urgency=medium

  * Fixed problems when using mysql_special_columns including segfault
  * Update documentation for this which also was wrong
  * Add new revision number to use for bugfixes

 -- Atle Solbakken <atle@goliathdns.no>  Wed, 11 Mar 2020 00:01:45 +0100

rrr (0.16) unstable; urgency=medium

  * New framework for assured single delivery ASD and udpstream
  * Removed old ipclient/ipserver, new ipclient uses ASD framework
  * Other fixes/improvements

 -- Atle Solbakken <atle@goliathdns.no>  Sun, 16 Feb 2020 18:00:22 +0100

rrr (0.15) unstable; urgency=medium

  * Bugfixes in array definition parsing
  * Fix passing of arrays to and manipulation in python3. Improved test suite.
  * Fix minor bugs in MQTT and add ability to re-connect indefinitely upon failure

 -- Atle Solbakken <atle@goliathdns.no>  Fri, 17 Jan 2020 00:08:26 +0100

rrr (0.14) unstable; urgency=medium

  * New fixed pointer and string types for use in arrays
  * Socket module to read data from UNIX socket
  * New rrr_post binary used for posting to RRR UNIX socket
  * Remove controller module
  * Remove TAG messages
  * New InfluxDB client which can write data + HTTP functionallity in library
  * Fields in data arrays may have tags
  * MQTT topics may be set in RRR messages
  * Better syntax for command line arguments

 -- Atle Solbakken <atle@goliathdns.no>  Wed, 02 Oct 2019 23:06:34 +0200

rrr (0.13) unstable; urgency=medium

  * New MQTT modules, client and server V3.1(.1) and V5
  * Arbitary length of the main vl_message struct as opposed to fixed
  * New socket message reading fitted to dynamic message sizes on
    UDP from multiple clients simultaneously
  * Removed blockdev module, does not work with arbitary length messages
  * Internal changes to data structures in ip_buffer messages
  * Changes in CRC32 checksumming, separate checksum for header and data
  * Array types:
    * Arbitary number of data types in array
    * Changes in configuration file syntax
    * Support for new ISTR and USTR types (numbers as text) as well
      as separator characters
    * Internal changes to array type with fixed endianess. Internal
    messages between modules are always BE32

 -- Atle Solbakken <atle@goliathdns.no>  Sun, 08 Sep 2019 00:58:56 +0200

rrr (0.12) unstable; urgency=medium

  * New perl5 module with source, process and config functions

 -- Atle Solbakken <atle@goliathdns.no>  Fri, 02 Aug 2019 09:22:01 +0200

rrr (0.11) unstable; urgency=medium

  * Performance improvements in python and misc fixes
    * Improved signal handling with modules being able to register signal handlers
    * Create native C python3 module with all-internal data types, replaces python scripts
    * Include block device logger in package
    * Misc. smaller fixes* 

 -- Atle Solbakken <atle@goliathdns.no>  Sun, 28 Jul 2019 13:11:05 +0200

rrr (0.10) unstable; urgency=medium

  * Include block device logger in package

 -- Atle Solbakken <atle@goliathdns.no>  Mon, 22 Jul 2019 12:49:40 +0200

rrr (0.9) unstable; urgency=medium

  * Improve python module, is now fairly usable. Must fix import paths.
  * Threads start in a staggered matter with network processes last
    to avoid forked processes inheriting open filehandles

 -- Atle Solbakken <atle@goliathdns.no>  Thu, 18 Jul 2019 02:47:46 +0200

rrr (0.8) unstable; urgency=medium

  * Improve buffer performance
  * Add duplicator module

 -- Atle Solbakken <atle@goliathdns.no>  Sat, 13 Jul 2019 01:24:22 +0200

rrr (0.7) unstable; urgency=medium

  * Remove textual representation of messages sent over network
  * Convert all messages on network to BE (network order) and auto-convert
    back
  * Test MySQL and IP functions in test suite
  * Minor bugfixes

 -- Atle Solbakken <atle@goliathdns.no>  Fri, 05 Jul 2019 20:14:19 +0200

rrr (0.6) unstable; urgency=medium

  * Package dependency fixes
  * Support configuration file to set up modules
  * Multiple instances of each module possible
  * Rewrite of some global data structures
  * Create test suite for building

 -- Atle Solbakken <atle@goliathdns.no>  Wed, 03 Jul 2019 21:29:51 +0200

rrr (0.5) unstable; urgency=medium

  * Add python module

 -- Atle Solbakken <atle@goliathdns.no>  Mon, 17 Jun 2019 17:13:45 +0200

rrr (0.4) unstable; urgency=medium

  * Change project name to Read Route Record (triple R)

 -- Atle Solbakken <atle@goliathdns.no>  Fri, 24 May 2019 13:21:42 +0200

voltage-logger (0.3) unstable; urgency=medium

  * Bump version, see git log for details

 -- Atle Solbakken <atle@goliathdns.no>  Wed, 21 Mar 2018 22:54:54 +0100

voltage-logger (0.2) unstable; urgency=medium

  * Initial version

 -- Atle Solbakken <atle@goliathdns.no>  Fri, 02 Mar 2018 14:40:11 +0100<|MERGE_RESOLUTION|>--- conflicted
+++ resolved
@@ -1,16 +1,14 @@
-<<<<<<< HEAD
-rrr (1.7-2bullseye1) bullseye; urgency=medium
+rrr (1.7-3bullseye1) bullseye; urgency=medium
 
   * Testing release
 
- -- Atle Solbakken <atle@goliathdns.no>  Thu, 30 Jul 2020 23:35:54 +0200
-=======
+ -- Atle Solbakken <atle@goliathdns.no>  Fri, 31 Jul 2020 00:07:57 +0200
+
 rrr (1.7-3) buster; urgency=medium
 
   * Restart RRR service in post-installation script
 
  -- Atle Solbakken <atle@goliathdns.no>  Fri, 31 Jul 2020 00:05:51 +0200
->>>>>>> 482d9f04
 
 rrr (1.7-2) buster; urgency=medium
 
