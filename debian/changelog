--- conflicted
+++ resolved
@@ -1,7 +1,4 @@
-<<<<<<< HEAD
-rrr (1.6-0deb3ubuntu1) focal; urgency=medium
-=======
-rrr (1.6-1) buster; urgency=medium
+rrr (1.6-1ubuntu1) focal; urgency=medium
 
   * Add missing install file
   * Minor fixes
@@ -9,7 +6,6 @@
  -- Atle Solbakken <atle@goliathdns.no>  Mon, 27 Jul 2020 22:22:00 +0200
 
 rrr (1.6-0deb3) buster; urgency=medium
->>>>>>> 632fba7b
 
   * Create split Debian packages
 
