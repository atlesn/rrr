--- conflicted
+++ resolved
@@ -1,10 +1,4 @@
-<<<<<<< HEAD
 rrr (1.29-1) bookworm; urgency=medium
-=======
-rrr (1.28-35) bullseye; urgency=medium
-
-  * RUNNING DEVELOPMENT RELEASE
->>>>>>> 989d2f4c
 
   * Changes:
     * In route definition, the I operator is replaced with D. Existing programs
@@ -75,14 +69,11 @@
     * Non-working default socket name in msgdb module causing crash
     * Incorrect tick timer in msgdb causing excessive CPU usage
     * Memory leak of HV in Perl subroutine call helper function
-<<<<<<< HEAD
     * Stale connections in http-client when server accepts connections but does
       not respond
-=======
     * Discrepancies in httpserver with respect to timeout and response when
       waiting for responses from sender modules.
     * Incorrect header name for access-control-allow-methods in httpserver
->>>>>>> 989d2f4c
 
   * Under the hood:
     * Use events in file module
