--- conflicted
+++ resolved
@@ -1,8 +1,4 @@
-<<<<<<< HEAD
 rrr (1.28-34) bullseye; urgency=medium
-=======
-rrr (1.28-33) bullseye; urgency=medium
->>>>>>> 9025b27e
 
   * RUNNING DEVELOPMENT RELEASE
 
