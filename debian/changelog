<<<<<<< HEAD
rrr (1.25-1bookworm1) bookworm; urgency=medium

  * Bookworm release

 -- Atle Solbakken <atle@goliathdns.no>  Fri, 03 Jun 2022 21:16:53 +0200
=======
rrr (1.26-1) bullseye; urgency=medium

  * RUNNING DEVELOPMENT RELEASE

  * Improvements:
    * Clarified inconsitency of manual with respect to configuration
      paramter mqtt_publish_rrr_message
    * Never send raw array data from mqttclient

  * Fixes:
    * Handling of websocket topic filters in httpserver

 -- Atle Solbakken <atle@goliathdns.no>  Sat, 11 Jun 2022 10:55:09 +0200

rrr (1.25-2) bullseye; urgency=medium

  * Under the hood:
    * Fix misc. code quality issues

 -- Atle Solbakken <atle@goliathdns.no>  Sun, 26 Jun 2022 12:05:57 +0200
>>>>>>> 7dab3624

rrr (1.25-1) bullseye; urgency=medium

  * Changes:
    * Argument '-f|--force', force read of unsupported array message version,
      is removed from rrr_msg utility.

  * Features:
    * Add configurable delay between forks during startup
    * New rrr_sub binary which can read RRR messages in the payload of MQTT
      messages.
    * Support gzip compression in HTTP server and client
    * Default test page in HTTP server
    * Option in HTTP server to produce 404 responses to /favicon.ico requets

  * Improvements:
    * Show IP address of remote host in error message when array data parsing
      fails in IP module
    * Extract boundary directive from content-type fields of type
      multipart/form-data in httpserver
    * New configuration parameter in httpclient to set content-type boundary
      directive in incoming messages.
    * If conversion from str to PyUnicode fails in python3 for array values,
      fallback to PyByteArray with a warning
    * Set CODE_FILE and CODE_LINE fields when logging to systemd-journald
    * More aggressive cleanup of larger allocations in mmap channel to reduce
      persistent memory usage in some situations.

  * Fixes:
    * Misc. features in python RRR array handling API not working correctly,
      in particular handling of multibyte character sets
    * cmodule test failed if it found the dummy module on the filesystem with
      non-compatible version.

  * Under the hood:
    * Cleanups in net transport framework

  * Other:
    * Remove obsolete configuration parameter ip_persistent_connections

 -- Atle Solbakken <atle@goliathdns.no>  Fri, 03 Jun 2022 18:19:19 +0200

rrr (1.23-2) bullseye; urgency=medium

  * Features:
    * Option in httpclient to silence error messages for PUT queries for a
      specified amount of time
    * New topic_filter_invert option
    * Support message expiry interval in v5 in MQTT broker
    * Set retain flag and expiry interval in MQTT client
    * Set will messages in MQTT client
    * Control subscriptions in MQTT client by sending in command messages
    * Control the tidy interval of the cacher module per configuration
      parameter

  * Improvements:
    * Files in message database stored in a tree structure based on their hash
      filename for performance.
    * Asynchrounous operation in message DB for better performance with very large DBs
    * Tidy and revive intervals in cacher is calculated from the last
      completion of each of these processes.

  * Fixes:
    * Prevent HTTP client from getting killed of if there are a lot of
      connection errors
    * Deadlock in mmap channel due to incorrect use of lock() instead of trylock()
    * Lockup in cmodules in high traffic situations
    * Sometimes temporary lockup in HTTP-server if there is not immediate downstream
      response to an h2c upgrade.
    * Poor hard timeout management in MQTT broker causing low-traffic clients to be kicked
    * Fix buffer overflow in httpclient when wide characters were given to an
      urlencoder function.
    * Fix random crashes in message DB when zero length files were found.

  * Under the hood:
    * Cleanups in MQTT framework

 -- Atle Solbakken <atle@goliathdns.no>  Tue, 29 Mar 2022 09:26:52 +0200

rrr (1.21-1) bullseye; urgency=medium

  * Changes:
    * Automatic restart of RRR deamon upon failure
    * Use JEmalloc instead of internal allocator

  * Features:
    * Option in cacher to revive messages older than a specified age
    * Control maximum response size in httpclient
    * Control maximum request size in httpserver
    * Control content-type for raw requests in httpclient
    * Control which readers that will receive the different kinds of messages from cacher

  * Improvements:
    * Performance for larger messages in misc. modules

  * Fixes:
    * Busy-waiting on thread state change causing long startup times
    * Cacher getting killed off on large writes to message DB
    * Large messages sometimes failing to be sent due to incorrect
      return values in some send functions
    * Send allow-origin header in OPTIONS responses to satisfy preflight checks
    * Validate message header checksum in rrr_msg tool
    * Manual page for rrr_msg tool
    * Crash in rrr_msg as it tried to read from directories
    * Problems with compiler -pie flags on some platforms
    * Sed-replacement causing configure script not to work on non-GNU systems
    * Slowness when multiple mmap_channel instances were destroying block locks simultaneously

  * Under the hood:
    * Common Message DB functions for httpclient and cacher
    * Use robust locking in process shared locks (mmap channel and shm frameworks)

 -- Atle Solbakken <atle@goliathdns.no>  Mon, 08 Nov 2021 08:25:29 +0100

rrr (1.19-1) bullseye; urgency=medium

  * Features:
    * HTTP server can extract values from JSON
    * Option in HTTP server to prevent any body from being parsed
    * Added memory cache in cacher module
    * Message taint option in httpclient to prevent messages from
      backfiring.

  * Fixes:
    * Crash in MQTT client upon reconnect attempts due to incorrect
      cast.
    * Fix non-working will and retain messages in MQTT broker.
    * Incorrect default port numbers in MQTT broker
    * MQTT ping messages were not being sent
    * Sending in httpserver stopped for longer data if nothing else
      were added to be sent or read.
    * Messages were sorted in reverse order in IP module
    * Ensure correct sorting in IP module by using and index
      instead of timestamp.
    * Missing default port number in mqtt client
    * Incorrect byte counting in misc. send functions causing
      problems with longer messages.
    * Broken SQL generation in mysql module due to error in
      string builder.
    * Allow spaces after certain HTTP/1 header fields
    * Missing IP information in messages arriving on TCP in IP
      module.
    * Minor errors in debug messages.

  * Under the hood:
    * Incref/decref abstraction added to FIFO buffer to reduce
      complexity in mqtt.
    * Misc. cleanups

 -- Atle Solbakken <atle@goliathdns.no>  Wed, 25 Aug 2021 21:23:13 +0200

rrr (1.19-0) bullseye; urgency=medium

  * Features:
    * New cacher module (basic proxy server-like module)

  * Fixes:
    * Prevent connection timeouts in message DB
    * Buld problems on Ubuntu Hirsute, Alpine and Void
    * Incorrect thread startup sequence sometimes causing race
      condition with log lock freezing threads (only with debug enabled).
    * Stream reset was faulty in UDP-stream protocol
    * Continuation after UDP-stream ID exhaustion
    * Broken async responses in HTTP2 incl. crashes
    * Incorrect handling of stream failures from remote in HTTP2
    * Upgrade to HTTP2 returned Bad Request
    * Blocking when httpserver with HTTP2 while waiting for response
      from other module
    * Data access after free when receiving http1 response (potential crash)
    * Processor modules could stop receiving messages after some time,
      fixed by converting them to use events.

  * Improvements:
    * MMAP and Memory Allocator performance using shared memory
    * Adjustments in cmodules to prevent blocking under high message load
    * Removal of not needed mutexes
    * httpserver generates str type fields not blob
    * Better queue management in httpclient under high load
    * Improved performance in UDP-stream
    * New simplified buffer without locking where this is not needed

  * Under the hood:
    * Improved misc. size and data length checks on 32 and 64 bits
    * Add memory allocator test
    * Module separations, standardizations, simplifications, code removal
    * Other cleanups

  * Fixes on development versions only:
    * Fix rare race condition in allocator causing crash
    * Fix misc. bad behaviour causing mmap exhaustion despite them
      having more room.
    * Other fixes

 -- Atle Solbakken <atle@goliathdns.no>  Tue, 17 Aug 2021 20:20:32 +0200

rrr (1.18-3) buster; urgency=medium

  * Development release (update)

 -- Atle Solbakken <atle@goliathdns.no>  Sat, 15 May 2021 09:09:48 +0200

rrr (1.18-2) buster; urgency=medium

  * Development release (update) 

 -- Atle Solbakken <atle@goliathdns.no>  Wed, 28 Apr 2021 21:49:53 +0200

rrr (1.17-1) buster; urgency=medium

  * HTTP fixes
    * Support HTTP/1.0
    * Respect Connection: close/keep-alive header
    * Improve redirection functionallity
    * Improve HTTP/2 performance by having a stream limit
    * Improve performance by changing misc. maintenance intervals
  * Memory allocator
    * Implement custom memory allocator for messages
    * Long lived programs with message bursts no longer suffer from
      fragmentation and increased memory usage
  * Create standalone build directory for cmodules
  * Fix TLS connection handshake CPU spin
  * Fix problems with TCP connections not being closed
  * Fix issue with incorrect event amount counts
  * Fix problems in test suite causing tests to fail
  * Fix broken build when JSON-C was disabled
  * Fix. misc build issues with optional libraries
 
 -- Atle Solbakken <atle@goliathdns.no>  Wed, 28 Apr 2021 19:57:17 +0200

rrr (1.17-0) buster; urgency=medium

  * Event driven modules for reduced latency and CPU usage
  * New options to control persistent connections in IP module
  * HTTP server is no longer threaded, all requests are handled by the same thread
  * Improved performance in statistics engine

 -- Atle Solbakken <atle@goliathdns.no>  Fri, 09 Apr 2021 16:15:40 +0200

rrr (1.16-0) buster; urgency=medium

  * Buffers
    * All modules support duplication by setting "duplicate=yes"
    * New backstop mechanism preventing instances from getting messages
      generated by themselves, configurable.
    * Parameter to disable output buffer in instances to reduce latency

  * HTTP
    * Support for HTTP/2, client and server will use this transparently
      whenever available. Implies extensive rewrite of HTTP.
    * Support for decoding and encoding JSON data to/from RRR arrays
    * Intermediate on-disk storage for PUT messages in the new Message DB, can
      store messages while a server is down
    * Raw modes removed in server and client, replaced with
      structured data which is compatible with both HTTP/1.1 and HTTP/2
    * HTTP raw forwarding not possible anymore, example removed
    * Parameter 'http_method' split into 'http_method' and 'http_format'

  * New modules
    * New exploder module to split an RRR array message into multiple messages
    * New mangler module to change types of values in RRR array messages
    * New incrementer module to keep track of ID numbers
    * New msgdb (Message DB) module used by incrementer and httpclient

  * File module
    * Configuration parameters for serial ports

  * Cmodules
    * Configurable number of worker forks

  * Arrays, types and message
    * New data type "vain" (a NULL type)
    * Strings may be of zero length
    * New tool rrr_msg to dump RRR messages stored on disk
    * Fix bugs when parsing istr and ustr input data

  * Threads and forks
    * Changes in thread startup and shutdown
    * Simplification of signals + fix minor bugs with syscalls during forking
      causing program sometimes not to start

  * MQTT
    * Fix to avoid crashes whener client performed retransmit

  * Python
    * Support handling of message IP metadata

 -- Atle Solbakken <atle@goliathdns.no>  Mon, 15 Feb 2021 16:24:41 +0100

rrr (1.15-4) buster; urgency=medium

  * Fix broken LibreSSL build on Arch
  * Fix for negative values in array tree conditions
  * Fix for mixed read sessions when receiving UDP data
  * Fix for missing Client ID in MQTT client debug messages

 -- Atle Solbakken <atle@goliathdns.no>  Sat, 05 Dec 2020 10:22:44 +0100

rrr (1.15-3) buster; urgency=medium

  * Moderate SHM block usage in mmap channel to avoid hitting OS limits
  * Option in MQTT client to choose which topic to use when receiving
    PUBLISH with RRR message inside

 -- Atle Solbakken <atle@goliathdns.no>  Sat, 14 Nov 2020 12:33:39 +0100

rrr (1.15-2) buster; urgency=medium

  * Throughput improvements in cmodules (perl, python, cmodule) by
    adjusting timer behaviours

 -- Atle Solbakken <atle@goliathdns.no>  Sun, 01 Nov 2020 17:02:15 +0100

rrr (1.15-0) buster; urgency=medium

  * New WebSocket functionallity in httpserver and httpclient modules
  * New ways for making RRR messases from HTTP data
  * Ability to control HTTP endpoint and server from incoming RRR
    messages in httpclient
  * Improvements in IPv4 and IPv6 co-existence
  * New structured read all functionallity in file module creating array
    message with data and metadata
  * Changes in thread startup to prevent threads using global locks
    while other threads are forking
  * Misc. fixes

 -- Atle Solbakken <atle@goliathdns.no>  Sun, 11 Oct 2020 15:25:39 +0200

rrr (1.14-0) buster; urgency=medium

  * Messages generated by ipclient module now have IP information in them
  * New timeout parameter in file module
  * Improvements in ipclient reconnect functionallity
  * HTTP library made compatible with NULL characters
  * Fix crash in httpclient occuring when data was missing in server
    response
  * Fix problems in httpclient when server was unavailable by
    simplifying queing
  * Fixed pointer to string function added to improve readability in raw
    array dumps
  * Fix bugtrap in mqttclient when send array field sending was used but no
    values was found in RRR message
  * Misc. fixes

 -- Atle Solbakken <atle@goliathdns.no>  Fri, 02 Oct 2020 16:58:05 +0200

rrr (1.13-1) buster; urgency=medium

  * Fix for ip module array byte by byte skipping which caused bug trap
  * Fixes for mmap channel shutdown hang when fork had been killed
  * In cmodule framwork, use ping-pong system to check if fork is alive
  * Fix in file module for keyboard events getting lost on slow HW
  * Fix for long sleeps in file module causing thread restart by WD
  * Fix for journald output not working on 32-bit
  * Misc. log message improvements

 -- Atle Solbakken <atle@goliathdns.no>  Mon, 21 Sep 2020 22:05:59 +0200

rrr (1.13-0) buster; urgency=medium

  * Implement native SystemD journal logging
  * Fix crash in high-load logging situtations in statistics engine
  * Misc. bugfixes and cleanups

 -- Atle Solbakken <atle@goliathdns.no>  Tue, 15 Sep 2020 18:31:55 +0200

rrr (1.12-2) buster; urgency=medium

  * Added RPM packages
  * Improvements in log messages / silence some messages
  * New parameters in file module file_max_messages_per_file and
    file_max_read_step_size
  * Fix in signal framework causing cmodule forks only to be killed
    by SIGKILL resulting in ungraceful shutdown
  * Fix for forks not getting initialized when there are lots (lots) of
    debug messages being printed
  * Minor fixes

 -- Atle Solbakken <atle@goliathdns.no>  Sat, 12 Sep 2020 16:42:46 +0200

rrr (1.12-1) buster; urgency=medium

  * Fix misc. build warnings

 -- Atle Solbakken <atle@goliathdns.no>  Fri, 04 Sep 2020 10:52:36 +0200

rrr (1.12-0) buster; urgency=medium

  * Implement LibreSSL as an alternative to OpenSSL

 -- Atle Solbakken <atle@goliathdns.no>  Thu, 03 Sep 2020 08:45:18 +0200

rrr (1.11-4) buster; urgency=medium
  
  * Fix bug with smart timeout in IP module

 -- Atle Solbakken <atle@goliathdns.no>  Thu, 03 Sep 2020 08:25:43 +0200

rrr (1.11-3) buster; urgency=medium

  * New configuration parameters in HTTP-server to allow push connections

 -- Atle Solbakken <atle@goliathdns.no>  Fri, 28 Aug 2020 15:08:45 +0200

rrr (1.11-2) buster; urgency=medium

  * Fix bug causing crash on arm64 when debuglevel 1 was active

 -- Atle Solbakken <atle@goliathdns.no>  Wed, 26 Aug 2020 23:56:57 +0200

rrr (1.11-1) buster; urgency=medium

  * New file module to read from devices, files, sockets etc.
  * Improvements in ip and socket framework
  * Misc. bugfixes

 -- Atle Solbakken <atle@goliathdns.no>  Wed, 26 Aug 2020 13:30:45 +0200

rrr (1.10-3) buster; urgency=medium

  * Fixes in IP module
    * Add TCP graylist timeout configuration parameter
    * Add configurable TTL check like buffer module
    * Add configurable smart timeout to update send of all messages to a single destination
    * Improve preserve order algorithm, send order is now guaranteed
    * Fix noisy debug messages
    * Fix that returned RRR messages was not endian converted back to host
    * Fix behaviour inconsistencies when using default target vs dynamic target
  * Improve fork shutdown algorithm
  * Misc fixes and cleanups

 -- Atle Solbakken <atle@goliathdns.no>  Sat, 22 Aug 2020 20:39:53 +0200

rrr (1.10-2) buster; urgency=medium

  * Fix MQTT array data parsing from PUBLISH which did not work

 -- Atle Solbakken <atle@goliathdns.no>  Mon, 17 Aug 2020 18:45:31 +0200

rrr (1.10-1) buster; urgency=medium

  * Fixes in array tree framework and IP module

 -- Atle Solbakken <atle@goliathdns.no>  Mon, 17 Aug 2020 00:44:07 +0200

rrr (1.10-0) buster; urgency=medium

  * New Array Tree framework for conditional array parsing (branching)
  * Implement HTTP raw modes in httpclient and httpserver
  * Misc smaller fixes and internal cleanups

 -- Atle Solbakken <atle@goliathdns.no>  Sun, 16 Aug 2020 13:37:24 +0200

rrr (1.9-2) buster; urgency=medium

  * Fixes in configuration file parsing, allow spaces after parameters
  * Fix proper connect retry vs restart in MQTT client
  * Other small fixes in MQTT client 

 -- Atle Solbakken <atle@goliathdns.no>  Thu, 06 Aug 2020 23:43:34 +0200

rrr (1.9-1) buster; urgency=medium

  * Merge security fix from 1.7-4
  * Fix performance problems and bugs in journal module
  * Fix performance problems in MQTT broker

 -- Atle Solbakken <atle@goliathdns.no>  Thu, 06 Aug 2020 11:37:29 +0200

rrr (1.9-0) buster; urgency=medium

  * Removed duplicator module, functionality is now in buffer module
  * Create array manipulation helper functions in Perl5
  * Remove old style array handling in Perl5
  * Add TTL check for messages in buffer module

 -- Atle Solbakken <atle@goliathdns.no>  Wed, 05 Aug 2020 12:35:40 +0200

rrr (1.8-1) buster; urgency=medium

  * Fix bug causing multiple configuration parameters not to work

 -- Atle Solbakken <atle@goliathdns.no>  Mon, 03 Aug 2020 17:44:39 +0200

rrr (1.8-0) buster; urgency=medium

  * Support will messages and retain in MQTT broker.
  * Misc. compliance fixes in MQTT broker.
  * Misc. fixes in connection handling in MQTT commonn
  * New configuration parameters in IP module to put timed out messages
    to output queue
  * Smaller packaging fixes (Debian)

 -- Atle Solbakken <atle@goliathdns.no>  Mon, 03 Aug 2020 14:56:38 +0200

rrr (1.7-4) buster; urgency=medium

  * Fix concurrent access due to missing locks in stats engine
    causing crashes.

 -- Atle Solbakken <atle@goliathdns.no>  Thu, 06 Aug 2020 00:15:03 +0200

rrr (1.7-3) buster; urgency=medium

  * Restart RRR service in post-installation script

 -- Atle Solbakken <atle@goliathdns.no>  Fri, 31 Jul 2020 00:05:51 +0200

rrr (1.7-2) buster; urgency=medium

  * Change default prefix of journal message topic by removing
    leading slash

 -- Atle Solbakken <atle@goliathdns.no>  Thu, 30 Jul 2020 22:33:28 +0200

rrr (1.7-1) buster; urgency=medium

  * Add ability to filter messages from senders by MQTT topic
    in all modules
  * Minor fixes

 -- Atle Solbakken <atle@goliathdns.no>  Wed, 29 Jul 2020 23:27:07 +0200

rrr (1.6-1) buster; urgency=medium

  * Add missing install file
  * Minor fixes

 -- Atle Solbakken <atle@goliathdns.no>  Mon, 27 Jul 2020 22:22:00 +0200

rrr (1.6-0deb3) buster; urgency=medium

  * Create split Debian packages

 -- Atle Solbakken <atle@goliathdns.no>  Fri, 24 Jul 2020 04:09:30 +0200

rrr (1.5-5buster2) buster; urgency=medium

  * Internal changes on length/size fields
  * Fixes for compile warnings on 32bit
  * Fixes for compile errrors on BSD with sockaddr_in6

 -- Atle Solbakken <atle@goliathdns.no>  Thu, 23 Jul 2020 08:28:45 +0200

rrr (1.5-4) buster; urgency=medium

  * Misc. smaller fixes 

 -- Atle Solbakken <atle@goliathdns.no>  Mon, 20 Jul 2020 19:36:07 +0200

rrr (1.5-3) buster; urgency=medium

  * New option in MQTT client to discard waiting messages upon
    connect retry
  * Misc. cleanup and fixes

 -- Atle Solbakken <atle@goliathdns.no>  Sun, 19 Jul 2020 15:44:20 +0200

rrr (1.5-2) buster; urgency=medium

  * Fixes in HTTP server and support OPTIONS request

 -- Atle Solbakken <atle@goliathdns.no>  Sun, 19 Jul 2020 01:52:51 +0200

rrr (1.5-1) buster; urgency=medium

  * Bugfixes in HTTP header parsing
  * HTTP server can now re-use connections for new requests
  * Bugfixes regarding IP address handling, multiple modules
  * Misc. cleanups

 -- Atle Solbakken <atle@goliathdns.no>  Fri, 17 Jul 2020 17:34:57 +0200

rrr (1.5) buster; urgency=medium

  * New HTTP modules for client and server

 -- Atle Solbakken <atle@goliathdns.no>  Wed, 15 Jul 2020 00:59:10 +0200

rrr (1.4-2) buster; urgency=medium

  * Fix username for RRR daemon

 -- Atle Solbakken <atle@goliathdns.no>  Sun, 19 Jul 2020 17:34:55 +0200

rrr (1.4-1) buster; urgency=medium

  * Fix bug in MQTT client causing 100% CPU usage

 -- Atle Solbakken <atle@goliathdns.no>  Thu, 16 Jul 2020 13:04:09 +0200

rrr (1.4) buster; urgency=medium

  * New cmodule framework for easy creation of custom C-modules
  * Large -internal- changes in perl5 and python3
  * perl5 and python3 have more configuration options for their worker
    fork, inherited from cmodule.
  * Move stuff around in source tree
  * Misc fixes and docs updates

 -- Atle Solbakken <atle@goliathdns.no>  Wed, 01 Jul 2020 00:22:46 +0200

rrr (1.3-3) buster; urgency=medium

  * MQTT client identifier assigned by broker fixed
  * Ability to prepend a topic in MQTT client
  * Create runit files for Void linux

 -- Atle Solbakken <atle@goliathdns.no>  Fri, 26 Jun 2020 01:44:52 +0200

rrr (1.3-2) buster; urgency=medium

  * New binary rrr_auth used to test password files
  * Pass pre-made rrr_message to python3 source function for simplicity
  * Remove rrr_setting class, new rrr_config class. Config function
    only called once (per source/process fork).
  * Misc. bugfixes in python3

 -- Atle Solbakken <atle@goliathdns.no>  Wed, 24 Jun 2020 16:13:54 +0200

rrr (1.3-1) buster; urgency=medium

  * Improvements in MQTT to increase throughput

 -- Atle Solbakken <atle@goliathdns.no>  Tue, 23 Jun 2020 02:40:17 +0200

rrr (1.3) buster; urgency=medium

  * Added support for TLS in MQTT
  * Added support for username and password authentication in MQTT

 -- Atle Solbakken <atle@goliathdns.no>  Mon, 22 Jun 2020 23:52:31 +0200

rrr (1.2-3) buster; urgency=medium

  * Created max message size parameter in ip module and rrr_post
  * Changed behaviour of SIGTERM
  * Misc fixes

 -- Atle Solbakken <atle@goliathdns.no>  Mon, 08 Jun 2020 19:44:32 +0200

rrr (1.2-2) buster; urgency=medium

  * Improvements in TCP error handling

 -- Atle Solbakken <atle@goliathdns.no>  Sun, 07 Jun 2020 19:04:45 +0200

rrr (1.2-1) unstable; urgency=medium

  * Fix perl5 false warnings about unused settings
  * Fix incorrect counters in journal module
  * Fix bugtrap in perl5 module

 -- Atle Solbakken <atle@goliathdns.no>  Sun, 07 Jun 2020 13:21:01 +0200

rrr (1.2) unstable; urgency=medium

  * New log journal module
  * Fixed bug in perl5 module causing fork not to be killed
  * Misc fixes and improvements

 -- Atle Solbakken <atle@goliathdns.no>  Sat, 06 Jun 2020 18:21:13 +0200

rrr (1.1-1) unstable; urgency=medium

  * Fix a segfault in perl5
  * Improvents in a few debug/error messages

 -- Atle Solbakken <atle@goliathdns.no>  Thu, 04 Jun 2020 18:12:38 +0200

rrr (1.1) unstable; urgency=medium

  * Create new log journal which rrr_stats can read from
  * Minor bugfix

 -- Atle Solbakken <atle@goliathdns.no>  Wed, 03 Jun 2020 16:34:32 +0200

rrr (1.0) unstable; urgency=medium

  * First major release, no changes from 0.20

 -- Atle Solbakken <atle@goliathdns.no>  Tue, 26 May 2020 21:48:12 +0200

rrr (0.20) unstable; urgency=medium

  * Add configuration option to output RFC5424 loglevels as
    opposed to internal RRR debuglevels.
  * Fix bug where it was not possible to use -h or -v

 -- Atle Solbakken <atle@goliathdns.no>  Mon, 25 May 2020 18:06:05 +0200

rrr (0.19) unstable; urgency=medium

  * New functionallity in perl5 to print RRR native debug and error messages
  * Fix some issues with shutdown and startup hangs
  * Cleanup in error message printing, very little is now printed to STDERR
  * To some degree adapt code to C11 and POSIX 2008. Attempt to have
    non-compliant stuff in separate files and use wrappers.
  * New permissive license for linking costum modules with the library
  * Improve some buggy IP connect checks
  * Minor changes in test suite

 -- Atle Solbakken <atle@goliathdns.no>  Fri, 22 May 2020 23:57:07 +0200

rrr (0.18-1) unstable; urgency=medium

  * Create new global fork and signal handling.
  * Rewrite of python3 and test suite, python code only run in forks.
  * Load multiple configuration files in same program
  * New logging output style
  * Optional systemd integration available with rrr.conf.d directory for configs
  * Fix bugs after previous rewrite and build on different systems
  * Disable MySQL test by default as this needs database setup
  * By default disable USB
  * Misc new configuration options
  * Package for archlinux

 -- Atle Solbakken <atle@goliathdns.no>  Tue, 19 May 2020 12:38:58 +0200

rrr (0.18) unstable; urgency=medium

  * New message broker to transfer messages between modules with proper
    memory fencing
  * Interface for users should remain the same

 -- Atle Solbakken <atle@goliathdns.no>  Tue, 05 May 2020 13:57:17 +0200

rrr (0.17-5) unstable; urgency=medium

  * Fix bug causing rrr_post not to work because we called getsockopts on files

 -- Atle Solbakken <atle@goliathdns.no>  Tue, 05 May 2020 14:15:32 +0200

rrr (0.17-4) unstable; urgency=medium

  * Rename UDP-module to "ip", make it support both TCP and UDP
  * Possible to choose between udp and tcp for messages inside perl module,
    ip module may then send the message to the chosen destination.
  * TCP or UDP flag is otherwise preserved across modules

 -- Atle Solbakken <atle@goliathdns.no>  Wed, 29 Apr 2020 07:17:23 +0200

rrr (0.17-3) unstable; urgency=medium

  * Remove noisy printf from perl5 module

 -- Atle Solbakken <atle@goliathdns.no>  Tue, 21 Apr 2020 22:47:46 +0200

rrr (0.17-2) unstable; urgency=medium

  * Fix misc. build problems

 -- Atle Solbakken <atle@goliathdns.no>  Tue, 21 Apr 2020 22:33:39 +0200

rrr (0.17-1) unstable; urgency=medium

  * rrr messages simplifed. Header has now no values and voltage type is removed.
  * voltmonitor and avarager use data array messages
  * perl5 no longer use socket to communicate with child fork, but a mmap channel
  * perl5 supports IP-data
  * perl5 supports data arrays
  * New udp module can both send and receive data
  * New NSEP data type in arrays
  * Support HTTP TLS
  * Other fixes and internal housekeeping

 -- Atle Solbakken <atle@goliathdns.no>  Sun, 19 Apr 2020 20:29:32 +0200

rrr (0.16-8) unstable; urgency=medium

  * New preliminary statistics engine, works with MQTT, raw and dummy
  * Safety fixes for rand() and strerror()
  * Misc. other fixes

 -- Atle Solbakken <atle@goliathdns.no>  Sat, 21 Mar 2020 18:21:52 +0100

rrr (0.16-7) unstable; urgency=medium

  * MQTT: Implement UNSUBSCRIBE and UNSUBACK

 -- Atle Solbakken <atle@goliathdns.no>  Thu, 19 Mar 2020 11:46:23 +0100

rrr (0.16-6) unstable; urgency=medium

  * Misc. bugfixes in MQTT and MySQL
  * Better handling of session cleaning in MQTT client

 -- Atle Solbakken <atle@goliathdns.no>  Wed, 18 Mar 2020 08:37:47 +0100

rrr (0.16-5) unstable; urgency=medium

  * Fixes in ASD and UDP-stream to correctly handle multiple clients
  * Misc. code cleanup and minor fixes

 -- Atle Solbakken <atle@goliathdns.no>  Mon, 16 Mar 2020 17:30:23 +0100

rrr (0.16-3) unstable; urgency=medium

  * Misc. fixes for Python

 -- Atle Solbakken <atle@goliathdns.no>  Sat, 14 Mar 2020 06:01:07 +0100

rrr (0.16-2) unstable; urgency=medium

  * Remove OpenSSL-code
  * Fixes for word length on arm64

 -- Atle Solbakken <atle@goliathdns.no>  Thu, 12 Mar 2020 16:22:22 +0100

rrr (0.16-1) unstable; urgency=medium

  * Fixed problems when using mysql_special_columns including segfault
  * Update documentation for this which also was wrong
  * Add new revision number to use for bugfixes

 -- Atle Solbakken <atle@goliathdns.no>  Wed, 11 Mar 2020 00:01:45 +0100

rrr (0.16) unstable; urgency=medium

  * New framework for assured single delivery ASD and udpstream
  * Removed old ipclient/ipserver, new ipclient uses ASD framework
  * Other fixes/improvements

 -- Atle Solbakken <atle@goliathdns.no>  Sun, 16 Feb 2020 18:00:22 +0100

rrr (0.15) unstable; urgency=medium

  * Bugfixes in array definition parsing
  * Fix passing of arrays to and manipulation in python3. Improved test suite.
  * Fix minor bugs in MQTT and add ability to re-connect indefinitely upon failure

 -- Atle Solbakken <atle@goliathdns.no>  Fri, 17 Jan 2020 00:08:26 +0100

rrr (0.14) unstable; urgency=medium

  * New fixed pointer and string types for use in arrays
  * Socket module to read data from UNIX socket
  * New rrr_post binary used for posting to RRR UNIX socket
  * Remove controller module
  * Remove TAG messages
  * New InfluxDB client which can write data + HTTP functionallity in library
  * Fields in data arrays may have tags
  * MQTT topics may be set in RRR messages
  * Better syntax for command line arguments

 -- Atle Solbakken <atle@goliathdns.no>  Wed, 02 Oct 2019 23:06:34 +0200

rrr (0.13) unstable; urgency=medium

  * New MQTT modules, client and server V3.1(.1) and V5
  * Arbitary length of the main vl_message struct as opposed to fixed
  * New socket message reading fitted to dynamic message sizes on
    UDP from multiple clients simultaneously
  * Removed blockdev module, does not work with arbitary length messages
  * Internal changes to data structures in ip_buffer messages
  * Changes in CRC32 checksumming, separate checksum for header and data
  * Array types:
    * Arbitary number of data types in array
    * Changes in configuration file syntax
    * Support for new ISTR and USTR types (numbers as text) as well
      as separator characters
    * Internal changes to array type with fixed endianess. Internal
    messages between modules are always BE32

 -- Atle Solbakken <atle@goliathdns.no>  Sun, 08 Sep 2019 00:58:56 +0200

rrr (0.12) unstable; urgency=medium

  * New perl5 module with source, process and config functions

 -- Atle Solbakken <atle@goliathdns.no>  Fri, 02 Aug 2019 09:22:01 +0200

rrr (0.11) unstable; urgency=medium

  * Performance improvements in python and misc fixes
    * Improved signal handling with modules being able to register signal handlers
    * Create native C python3 module with all-internal data types, replaces python scripts
    * Include block device logger in package
    * Misc. smaller fixes* 

 -- Atle Solbakken <atle@goliathdns.no>  Sun, 28 Jul 2019 13:11:05 +0200

rrr (0.10) unstable; urgency=medium

  * Include block device logger in package

 -- Atle Solbakken <atle@goliathdns.no>  Mon, 22 Jul 2019 12:49:40 +0200

rrr (0.9) unstable; urgency=medium

  * Improve python module, is now fairly usable. Must fix import paths.
  * Threads start in a staggered matter with network processes last
    to avoid forked processes inheriting open filehandles

 -- Atle Solbakken <atle@goliathdns.no>  Thu, 18 Jul 2019 02:47:46 +0200

rrr (0.8) unstable; urgency=medium

  * Improve buffer performance
  * Add duplicator module

 -- Atle Solbakken <atle@goliathdns.no>  Sat, 13 Jul 2019 01:24:22 +0200

rrr (0.7) unstable; urgency=medium

  * Remove textual representation of messages sent over network
  * Convert all messages on network to BE (network order) and auto-convert
    back
  * Test MySQL and IP functions in test suite
  * Minor bugfixes

 -- Atle Solbakken <atle@goliathdns.no>  Fri, 05 Jul 2019 20:14:19 +0200

rrr (0.6) unstable; urgency=medium

  * Package dependency fixes
  * Support configuration file to set up modules
  * Multiple instances of each module possible
  * Rewrite of some global data structures
  * Create test suite for building

 -- Atle Solbakken <atle@goliathdns.no>  Wed, 03 Jul 2019 21:29:51 +0200

rrr (0.5) unstable; urgency=medium

  * Add python module

 -- Atle Solbakken <atle@goliathdns.no>  Mon, 17 Jun 2019 17:13:45 +0200

rrr (0.4) unstable; urgency=medium

  * Change project name to Read Route Record (triple R)

 -- Atle Solbakken <atle@goliathdns.no>  Fri, 24 May 2019 13:21:42 +0200

voltage-logger (0.3) unstable; urgency=medium

  * Bump version, see git log for details

 -- Atle Solbakken <atle@goliathdns.no>  Wed, 21 Mar 2018 22:54:54 +0100

voltage-logger (0.2) unstable; urgency=medium

  * Initial version

 -- Atle Solbakken <atle@goliathdns.no>  Fri, 02 Mar 2018 14:40:11 +0100<|MERGE_RESOLUTION|>--- conflicted
+++ resolved
@@ -1,10 +1,9 @@
-<<<<<<< HEAD
-rrr (1.25-1bookworm1) bookworm; urgency=medium
+rrr (1.26-1bookworm1) bookworm; urgency=medium
 
   * Bookworm release
 
- -- Atle Solbakken <atle@goliathdns.no>  Fri, 03 Jun 2022 21:16:53 +0200
-=======
+ -- Atle Solbakken <atle@goliathdns.no>  Fri, 23 Dec 2022 10:55:18 +0100
+
 rrr (1.26-1) bullseye; urgency=medium
 
   * RUNNING DEVELOPMENT RELEASE
@@ -25,7 +24,6 @@
     * Fix misc. code quality issues
 
  -- Atle Solbakken <atle@goliathdns.no>  Sun, 26 Jun 2022 12:05:57 +0200
->>>>>>> 7dab3624
 
 rrr (1.25-1) bullseye; urgency=medium
 
