<<<<<<< HEAD
rrr (1.26-1) bullseye; urgency=medium

  * RUNNING DEVELOPMENT RELEASE

 -- Atle Solbakken <atle@goliathdns.no>  Sat, 11 Jun 2022 10:55:09 +0200
=======
rrr (1.25-2) bullseye; urgency=medium

  * Under the hood:
    * Fix misc. code quality issues

 -- Atle Solbakken <atle@goliathdns.no>  Sun, 26 Jun 2022 12:05:57 +0200
>>>>>>> 4792a3c3

rrr (1.25-1) bullseye; urgency=medium

  * Changes:
    * Argument '-f|--force', force read of unsupported array message version,
      is removed from rrr_msg utility.

  * Features:
    * Add configurable delay between forks during startup
    * New rrr_sub binary which can read RRR messages in the payload of MQTT
      messages.
    * Support gzip compression in HTTP server and client
    * Default test page in HTTP server
    * Option in HTTP server to produce 404 responses to /favicon.ico requets

  * Improvements:
    * Show IP address of remote host in error message when array data parsing
      fails in IP module
    * Extract boundary directive from content-type fields of type
      multipart/form-data in httpserver
    * New configuration parameter in httpclient to set content-type boundary
      directive in incoming messages.
    * If conversion from str to PyUnicode fails in python3 for array values,
      fallback to PyByteArray with a warning
    * Set CODE_FILE and CODE_LINE fields when logging to systemd-journald
    * More aggressive cleanup of larger allocations in mmap channel to reduce
      persistent memory usage in some situations.

  * Fixes:
    * Misc. features in python RRR array handling API not working correctly,
      in particular handling of multibyte character sets
    * cmodule test failed if it found the dummy module on the filesystem with
      non-compatible version.

  * Under the hood:
    * Cleanups in net transport framework

  * Other:
    * Remove obsolete configuration parameter ip_persistent_connections

 -- Atle Solbakken <atle@goliathdns.no>  Fri, 03 Jun 2022 18:19:19 +0200

rrr (1.23-2) bullseye; urgency=medium

  * Features:
    * Option in httpclient to silence error messages for PUT queries for a
      specified amount of time
    * New topic_filter_invert option
    * Support message expiry interval in v5 in MQTT broker
    * Set retain flag and expiry interval in MQTT client
    * Set will messages in MQTT client
    * Control subscriptions in MQTT client by sending in command messages
    * Control the tidy interval of the cacher module per configuration
      parameter

  * Improvements:
    * Files in message database stored in a tree structure based on their hash
      filename for performance.
    * Asynchrounous operation in message DB for better performance with very large DBs
    * Tidy and revive intervals in cacher is calculated from the last
      completion of each of these processes.

  * Fixes:
    * Prevent HTTP client from getting killed of if there are a lot of
      connection errors
    * Deadlock in mmap channel due to incorrect use of lock() instead of trylock()
    * Lockup in cmodules in high traffic situations
    * Sometimes temporary lockup in HTTP-server if there is not immediate downstream
      response to an h2c upgrade.
    * Poor hard timeout management in MQTT broker causing low-traffic clients to be kicked
    * Fix buffer overflow in httpclient when wide characters were given to an
      urlencoder function.
    * Fix random crashes in message DB when zero length files were found.

  * Under the hood:
    * Cleanups in MQTT framework

 -- Atle Solbakken <atle@goliathdns.no>  Tue, 29 Mar 2022 09:26:52 +0200

rrr (1.21-1) bullseye; urgency=medium

  * Changes:
    * Automatic restart of RRR deamon upon failure
    * Use JEmalloc instead of internal allocator

  * Features:
    * Option in cacher to revive messages older than a specified age
    * Control maximum response size in httpclient
    * Control maximum request size in httpserver
    * Control content-type for raw requests in httpclient
    * Control which readers that will receive the different kinds of messages from cacher

  * Improvements:
    * Performance for larger messages in misc. modules

  * Fixes:
    * Busy-waiting on thread state change causing long startup times
    * Cacher getting killed off on large writes to message DB
    * Large messages sometimes failing to be sent due to incorrect
      return values in some send functions
    * Send allow-origin header in OPTIONS responses to satisfy preflight checks
    * Validate message header checksum in rrr_msg tool
    * Manual page for rrr_msg tool
    * Crash in rrr_msg as it tried to read from directories
    * Problems with compiler -pie flags on some platforms
    * Sed-replacement causing configure script not to work on non-GNU systems
    * Slowness when multiple mmap_channel instances were destroying block locks simultaneously

  * Under the hood:
    * Common Message DB functions for httpclient and cacher
    * Use robust locking in process shared locks (mmap channel and shm frameworks)

 -- Atle Solbakken <atle@goliathdns.no>  Mon, 08 Nov 2021 08:25:29 +0100

rrr (1.19-1) bullseye; urgency=medium

  * Features:
    * HTTP server can extract values from JSON
    * Option in HTTP server to prevent any body from being parsed
    * Added memory cache in cacher module
    * Message taint option in httpclient to prevent messages from
      backfiring.

  * Fixes:
    * Crash in MQTT client upon reconnect attempts due to incorrect
      cast.
    * Fix non-working will and retain messages in MQTT broker.
    * Incorrect default port numbers in MQTT broker
    * MQTT ping messages were not being sent
    * Sending in httpserver stopped for longer data if nothing else
      were added to be sent or read.
    * Messages were sorted in reverse order in IP module
    * Ensure correct sorting in IP module by using and index
      instead of timestamp.
    * Missing default port number in mqtt client
    * Incorrect byte counting in misc. send functions causing
      problems with longer messages.
    * Broken SQL generation in mysql module due to error in
      string builder.
    * Allow spaces after certain HTTP/1 header fields
    * Missing IP information in messages arriving on TCP in IP
      module.
    * Minor errors in debug messages.

  * Under the hood:
    * Incref/decref abstraction added to FIFO buffer to reduce
      complexity in mqtt.
    * Misc. cleanups

 -- Atle Solbakken <atle@goliathdns.no>  Wed, 25 Aug 2021 21:23:13 +0200

rrr (1.19-0) bullseye; urgency=medium

  * Features:
    * New cacher module (basic proxy server-like module)

  * Fixes:
    * Prevent connection timeouts in message DB
    * Buld problems on Ubuntu Hirsute, Alpine and Void
    * Incorrect thread startup sequence sometimes causing race
      condition with log lock freezing threads (only with debug enabled).
    * Stream reset was faulty in UDP-stream protocol
    * Continuation after UDP-stream ID exhaustion
    * Broken async responses in HTTP2 incl. crashes
    * Incorrect handling of stream failures from remote in HTTP2
    * Upgrade to HTTP2 returned Bad Request
    * Blocking when httpserver with HTTP2 while waiting for response
      from other module
    * Data access after free when receiving http1 response (potential crash)
    * Processor modules could stop receiving messages after some time,
      fixed by converting them to use events.

  * Improvements:
    * MMAP and Memory Allocator performance using shared memory
    * Adjustments in cmodules to prevent blocking under high message load
    * Removal of not needed mutexes
    * httpserver generates str type fields not blob
    * Better queue management in httpclient under high load
    * Improved performance in UDP-stream
    * New simplified buffer without locking where this is not needed

  * Under the hood:
    * Improved misc. size and data length checks on 32 and 64 bits
    * Add memory allocator test
    * Module separations, standardizations, simplifications, code removal
    * Other cleanups

  * Fixes on development versions only:
    * Fix rare race condition in allocator causing crash
    * Fix misc. bad behaviour causing mmap exhaustion despite them
      having more room.
    * Other fixes

 -- Atle Solbakken <atle@goliathdns.no>  Tue, 17 Aug 2021 20:20:32 +0200

rrr (1.18-3) buster; urgency=medium

  * Development release (update)

 -- Atle Solbakken <atle@goliathdns.no>  Sat, 15 May 2021 09:09:48 +0200

rrr (1.18-2) buster; urgency=medium

  * Development release (update) 

 -- Atle Solbakken <atle@goliathdns.no>  Wed, 28 Apr 2021 21:49:53 +0200

rrr (1.17-1) buster; urgency=medium

  * HTTP fixes
    * Support HTTP/1.0
    * Respect Connection: close/keep-alive header
    * Improve redirection functionallity
    * Improve HTTP/2 performance by having a stream limit
    * Improve performance by changing misc. maintenance intervals
  * Memory allocator
    * Implement custom memory allocator for messages
    * Long lived programs with message bursts no longer suffer from
      fragmentation and increased memory usage
  * Create standalone build directory for cmodules
  * Fix TLS connection handshake CPU spin
  * Fix problems with TCP connections not being closed
  * Fix issue with incorrect event amount counts
  * Fix problems in test suite causing tests to fail
  * Fix broken build when JSON-C was disabled
  * Fix. misc build issues with optional libraries
 
 -- Atle Solbakken <atle@goliathdns.no>  Wed, 28 Apr 2021 19:57:17 +0200

rrr (1.17-0) buster; urgency=medium

  * Event driven modules for reduced latency and CPU usage
  * New options to control persistent connections in IP module
  * HTTP server is no longer threaded, all requests are handled by the same thread
  * Improved performance in statistics engine

 -- Atle Solbakken <atle@goliathdns.no>  Fri, 09 Apr 2021 16:15:40 +0200

rrr (1.16-0) buster; urgency=medium

  * Buffers
    * All modules support duplication by setting "duplicate=yes"
    * New backstop mechanism preventing instances from getting messages
      generated by themselves, configurable.
    * Parameter to disable output buffer in instances to reduce latency

  * HTTP
    * Support for HTTP/2, client and server will use this transparently
      whenever available. Implies extensive rewrite of HTTP.
    * Support for decoding and encoding JSON data to/from RRR arrays
    * Intermediate on-disk storage for PUT messages in the new Message DB, can
      store messages while a server is down
    * Raw modes removed in server and client, replaced with
      structured data which is compatible with both HTTP/1.1 and HTTP/2
    * HTTP raw forwarding not possible anymore, example removed
    * Parameter 'http_method' split into 'http_method' and 'http_format'

  * New modules
    * New exploder module to split an RRR array message into multiple messages
    * New mangler module to change types of values in RRR array messages
    * New incrementer module to keep track of ID numbers
    * New msgdb (Message DB) module used by incrementer and httpclient

  * File module
    * Configuration parameters for serial ports

  * Cmodules
    * Configurable number of worker forks

  * Arrays, types and message
    * New data type "vain" (a NULL type)
    * Strings may be of zero length
    * New tool rrr_msg to dump RRR messages stored on disk
    * Fix bugs when parsing istr and ustr input data

  * Threads and forks
    * Changes in thread startup and shutdown
    * Simplification of signals + fix minor bugs with syscalls during forking
      causing program sometimes not to start

  * MQTT
    * Fix to avoid crashes whener client performed retransmit

  * Python
    * Support handling of message IP metadata

 -- Atle Solbakken <atle@goliathdns.no>  Mon, 15 Feb 2021 16:24:41 +0100

rrr (1.15-4) buster; urgency=medium

  * Fix broken LibreSSL build on Arch
  * Fix for negative values in array tree conditions
  * Fix for mixed read sessions when receiving UDP data
  * Fix for missing Client ID in MQTT client debug messages

 -- Atle Solbakken <atle@goliathdns.no>  Sat, 05 Dec 2020 10:22:44 +0100

rrr (1.15-3) buster; urgency=medium

  * Moderate SHM block usage in mmap channel to avoid hitting OS limits
  * Option in MQTT client to choose which topic to use when receiving
    PUBLISH with RRR message inside

 -- Atle Solbakken <atle@goliathdns.no>  Sat, 14 Nov 2020 12:33:39 +0100

rrr (1.15-2) buster; urgency=medium

  * Throughput improvements in cmodules (perl, python, cmodule) by
    adjusting timer behaviours

 -- Atle Solbakken <atle@goliathdns.no>  Sun, 01 Nov 2020 17:02:15 +0100

rrr (1.15-0) buster; urgency=medium

  * New WebSocket functionallity in httpserver and httpclient modules
  * New ways for making RRR messases from HTTP data
  * Ability to control HTTP endpoint and server from incoming RRR
    messages in httpclient
  * Improvements in IPv4 and IPv6 co-existence
  * New structured read all functionallity in file module creating array
    message with data and metadata
  * Changes in thread startup to prevent threads using global locks
    while other threads are forking
  * Misc. fixes

 -- Atle Solbakken <atle@goliathdns.no>  Sun, 11 Oct 2020 15:25:39 +0200

rrr (1.14-0) buster; urgency=medium

  * Messages generated by ipclient module now have IP information in them
  * New timeout parameter in file module
  * Improvements in ipclient reconnect functionallity
  * HTTP library made compatible with NULL characters
  * Fix crash in httpclient occuring when data was missing in server
    response
  * Fix problems in httpclient when server was unavailable by
    simplifying queing
  * Fixed pointer to string function added to improve readability in raw
    array dumps
  * Fix bugtrap in mqttclient when send array field sending was used but no
    values was found in RRR message
  * Misc. fixes

 -- Atle Solbakken <atle@goliathdns.no>  Fri, 02 Oct 2020 16:58:05 +0200

rrr (1.13-1) buster; urgency=medium

  * Fix for ip module array byte by byte skipping which caused bug trap
  * Fixes for mmap channel shutdown hang when fork had been killed
  * In cmodule framwork, use ping-pong system to check if fork is alive
  * Fix in file module for keyboard events getting lost on slow HW
  * Fix for long sleeps in file module causing thread restart by WD
  * Fix for journald output not working on 32-bit
  * Misc. log message improvements

 -- Atle Solbakken <atle@goliathdns.no>  Mon, 21 Sep 2020 22:05:59 +0200

rrr (1.13-0) buster; urgency=medium

  * Implement native SystemD journal logging
  * Fix crash in high-load logging situtations in statistics engine
  * Misc. bugfixes and cleanups

 -- Atle Solbakken <atle@goliathdns.no>  Tue, 15 Sep 2020 18:31:55 +0200

rrr (1.12-2) buster; urgency=medium

  * Added RPM packages
  * Improvements in log messages / silence some messages
  * New parameters in file module file_max_messages_per_file and
    file_max_read_step_size
  * Fix in signal framework causing cmodule forks only to be killed
    by SIGKILL resulting in ungraceful shutdown
  * Fix for forks not getting initialized when there are lots (lots) of
    debug messages being printed
  * Minor fixes

 -- Atle Solbakken <atle@goliathdns.no>  Sat, 12 Sep 2020 16:42:46 +0200

rrr (1.12-1) buster; urgency=medium

  * Fix misc. build warnings

 -- Atle Solbakken <atle@goliathdns.no>  Fri, 04 Sep 2020 10:52:36 +0200

rrr (1.12-0) buster; urgency=medium

  * Implement LibreSSL as an alternative to OpenSSL

 -- Atle Solbakken <atle@goliathdns.no>  Thu, 03 Sep 2020 08:45:18 +0200

rrr (1.11-4) buster; urgency=medium
  
  * Fix bug with smart timeout in IP module

 -- Atle Solbakken <atle@goliathdns.no>  Thu, 03 Sep 2020 08:25:43 +0200

rrr (1.11-3) buster; urgency=medium

  * New configuration parameters in HTTP-server to allow push connections

 -- Atle Solbakken <atle@goliathdns.no>  Fri, 28 Aug 2020 15:08:45 +0200

rrr (1.11-2) buster; urgency=medium

  * Fix bug causing crash on arm64 when debuglevel 1 was active

 -- Atle Solbakken <atle@goliathdns.no>  Wed, 26 Aug 2020 23:56:57 +0200

rrr (1.11-1) buster; urgency=medium

  * New file module to read from devices, files, sockets etc.
  * Improvements in ip and socket framework
  * Misc. bugfixes

 -- Atle Solbakken <atle@goliathdns.no>  Wed, 26 Aug 2020 13:30:45 +0200

rrr (1.10-3) buster; urgency=medium

  * Fixes in IP module
    * Add TCP graylist timeout configuration parameter
    * Add configurable TTL check like buffer module
    * Add configurable smart timeout to update send of all messages to a single destination
    * Improve preserve order algorithm, send order is now guaranteed
    * Fix noisy debug messages
    * Fix that returned RRR messages was not endian converted back to host
    * Fix behaviour inconsistencies when using default target vs dynamic target
  * Improve fork shutdown algorithm
  * Misc fixes and cleanups

 -- Atle Solbakken <atle@goliathdns.no>  Sat, 22 Aug 2020 20:39:53 +0200

rrr (1.10-2) buster; urgency=medium

  * Fix MQTT array data parsing from PUBLISH which did not work

 -- Atle Solbakken <atle@goliathdns.no>  Mon, 17 Aug 2020 18:45:31 +0200

rrr (1.10-1) buster; urgency=medium

  * Fixes in array tree framework and IP module

 -- Atle Solbakken <atle@goliathdns.no>  Mon, 17 Aug 2020 00:44:07 +0200

rrr (1.10-0) buster; urgency=medium

  * New Array Tree framework for conditional array parsing (branching)
  * Implement HTTP raw modes in httpclient and httpserver
  * Misc smaller fixes and internal cleanups

 -- Atle Solbakken <atle@goliathdns.no>  Sun, 16 Aug 2020 13:37:24 +0200

rrr (1.9-2) buster; urgency=medium

  * Fixes in configuration file parsing, allow spaces after parameters
  * Fix proper connect retry vs restart in MQTT client
  * Other small fixes in MQTT client 

 -- Atle Solbakken <atle@goliathdns.no>  Thu, 06 Aug 2020 23:43:34 +0200

rrr (1.9-1) buster; urgency=medium

  * Merge security fix from 1.7-4
  * Fix performance problems and bugs in journal module
  * Fix performance problems in MQTT broker

 -- Atle Solbakken <atle@goliathdns.no>  Thu, 06 Aug 2020 11:37:29 +0200

rrr (1.9-0) buster; urgency=medium

  * Removed duplicator module, functionality is now in buffer module
  * Create array manipulation helper functions in Perl5
  * Remove old style array handling in Perl5
  * Add TTL check for messages in buffer module

 -- Atle Solbakken <atle@goliathdns.no>  Wed, 05 Aug 2020 12:35:40 +0200

rrr (1.8-1) buster; urgency=medium

  * Fix bug causing multiple configuration parameters not to work

 -- Atle Solbakken <atle@goliathdns.no>  Mon, 03 Aug 2020 17:44:39 +0200

rrr (1.8-0) buster; urgency=medium

  * Support will messages and retain in MQTT broker.
  * Misc. compliance fixes in MQTT broker.
  * Misc. fixes in connection handling in MQTT commonn
  * New configuration parameters in IP module to put timed out messages
    to output queue
  * Smaller packaging fixes (Debian)

 -- Atle Solbakken <atle@goliathdns.no>  Mon, 03 Aug 2020 14:56:38 +0200

rrr (1.7-4) buster; urgency=medium

  * Fix concurrent access due to missing locks in stats engine
    causing crashes.

 -- Atle Solbakken <atle@goliathdns.no>  Thu, 06 Aug 2020 00:15:03 +0200

rrr (1.7-3) buster; urgency=medium

  * Restart RRR service in post-installation script

 -- Atle Solbakken <atle@goliathdns.no>  Fri, 31 Jul 2020 00:05:51 +0200

rrr (1.7-2) buster; urgency=medium

  * Change default prefix of journal message topic by removing
    leading slash

 -- Atle Solbakken <atle@goliathdns.no>  Thu, 30 Jul 2020 22:33:28 +0200

rrr (1.7-1) buster; urgency=medium

  * Add ability to filter messages from senders by MQTT topic
    in all modules
  * Minor fixes

 -- Atle Solbakken <atle@goliathdns.no>  Wed, 29 Jul 2020 23:27:07 +0200

rrr (1.6-1) buster; urgency=medium

  * Add missing install file
  * Minor fixes

 -- Atle Solbakken <atle@goliathdns.no>  Mon, 27 Jul 2020 22:22:00 +0200

rrr (1.6-0deb3) buster; urgency=medium

  * Create split Debian packages

 -- Atle Solbakken <atle@goliathdns.no>  Fri, 24 Jul 2020 04:09:30 +0200

rrr (1.5-5buster2) buster; urgency=medium

  * Internal changes on length/size fields
  * Fixes for compile warnings on 32bit
  * Fixes for compile errrors on BSD with sockaddr_in6

 -- Atle Solbakken <atle@goliathdns.no>  Thu, 23 Jul 2020 08:28:45 +0200

rrr (1.5-4) buster; urgency=medium

  * Misc. smaller fixes 

 -- Atle Solbakken <atle@goliathdns.no>  Mon, 20 Jul 2020 19:36:07 +0200

rrr (1.5-3) buster; urgency=medium

  * New option in MQTT client to discard waiting messages upon
    connect retry
  * Misc. cleanup and fixes

 -- Atle Solbakken <atle@goliathdns.no>  Sun, 19 Jul 2020 15:44:20 +0200

rrr (1.5-2) buster; urgency=medium

  * Fixes in HTTP server and support OPTIONS request

 -- Atle Solbakken <atle@goliathdns.no>  Sun, 19 Jul 2020 01:52:51 +0200

rrr (1.5-1) buster; urgency=medium

  * Bugfixes in HTTP header parsing
  * HTTP server can now re-use connections for new requests
  * Bugfixes regarding IP address handling, multiple modules
  * Misc. cleanups

 -- Atle Solbakken <atle@goliathdns.no>  Fri, 17 Jul 2020 17:34:57 +0200

rrr (1.5) buster; urgency=medium

  * New HTTP modules for client and server

 -- Atle Solbakken <atle@goliathdns.no>  Wed, 15 Jul 2020 00:59:10 +0200

rrr (1.4-2) buster; urgency=medium

  * Fix username for RRR daemon

 -- Atle Solbakken <atle@goliathdns.no>  Sun, 19 Jul 2020 17:34:55 +0200

rrr (1.4-1) buster; urgency=medium

  * Fix bug in MQTT client causing 100% CPU usage

 -- Atle Solbakken <atle@goliathdns.no>  Thu, 16 Jul 2020 13:04:09 +0200

rrr (1.4) buster; urgency=medium

  * New cmodule framework for easy creation of custom C-modules
  * Large -internal- changes in perl5 and python3
  * perl5 and python3 have more configuration options for their worker
    fork, inherited from cmodule.
  * Move stuff around in source tree
  * Misc fixes and docs updates

 -- Atle Solbakken <atle@goliathdns.no>  Wed, 01 Jul 2020 00:22:46 +0200

rrr (1.3-3) buster; urgency=medium

  * MQTT client identifier assigned by broker fixed
  * Ability to prepend a topic in MQTT client
  * Create runit files for Void linux

 -- Atle Solbakken <atle@goliathdns.no>  Fri, 26 Jun 2020 01:44:52 +0200

rrr (1.3-2) buster; urgency=medium

  * New binary rrr_auth used to test password files
  * Pass pre-made rrr_message to python3 source function for simplicity
  * Remove rrr_setting class, new rrr_config class. Config function
    only called once (per source/process fork).
  * Misc. bugfixes in python3

 -- Atle Solbakken <atle@goliathdns.no>  Wed, 24 Jun 2020 16:13:54 +0200

rrr (1.3-1) buster; urgency=medium

  * Improvements in MQTT to increase throughput

 -- Atle Solbakken <atle@goliathdns.no>  Tue, 23 Jun 2020 02:40:17 +0200

rrr (1.3) buster; urgency=medium

  * Added support for TLS in MQTT
  * Added support for username and password authentication in MQTT

 -- Atle Solbakken <atle@goliathdns.no>  Mon, 22 Jun 2020 23:52:31 +0200

rrr (1.2-3) buster; urgency=medium

  * Created max message size parameter in ip module and rrr_post
  * Changed behaviour of SIGTERM
  * Misc fixes

 -- Atle Solbakken <atle@goliathdns.no>  Mon, 08 Jun 2020 19:44:32 +0200

rrr (1.2-2) buster; urgency=medium

  * Improvements in TCP error handling

 -- Atle Solbakken <atle@goliathdns.no>  Sun, 07 Jun 2020 19:04:45 +0200

rrr (1.2-1) unstable; urgency=medium

  * Fix perl5 false warnings about unused settings
  * Fix incorrect counters in journal module
  * Fix bugtrap in perl5 module

 -- Atle Solbakken <atle@goliathdns.no>  Sun, 07 Jun 2020 13:21:01 +0200

rrr (1.2) unstable; urgency=medium

  * New log journal module
  * Fixed bug in perl5 module causing fork not to be killed
  * Misc fixes and improvements

 -- Atle Solbakken <atle@goliathdns.no>  Sat, 06 Jun 2020 18:21:13 +0200

rrr (1.1-1) unstable; urgency=medium

  * Fix a segfault in perl5
  * Improvents in a few debug/error messages

 -- Atle Solbakken <atle@goliathdns.no>  Thu, 04 Jun 2020 18:12:38 +0200

rrr (1.1) unstable; urgency=medium

  * Create new log journal which rrr_stats can read from
  * Minor bugfix

 -- Atle Solbakken <atle@goliathdns.no>  Wed, 03 Jun 2020 16:34:32 +0200

rrr (1.0) unstable; urgency=medium

  * First major release, no changes from 0.20

 -- Atle Solbakken <atle@goliathdns.no>  Tue, 26 May 2020 21:48:12 +0200

rrr (0.20) unstable; urgency=medium

  * Add configuration option to output RFC5424 loglevels as
    opposed to internal RRR debuglevels.
  * Fix bug where it was not possible to use -h or -v

 -- Atle Solbakken <atle@goliathdns.no>  Mon, 25 May 2020 18:06:05 +0200

rrr (0.19) unstable; urgency=medium

  * New functionallity in perl5 to print RRR native debug and error messages
  * Fix some issues with shutdown and startup hangs
  * Cleanup in error message printing, very little is now printed to STDERR
  * To some degree adapt code to C11 and POSIX 2008. Attempt to have
    non-compliant stuff in separate files and use wrappers.
  * New permissive license for linking costum modules with the library
  * Improve some buggy IP connect checks
  * Minor changes in test suite

 -- Atle Solbakken <atle@goliathdns.no>  Fri, 22 May 2020 23:57:07 +0200

rrr (0.18-1) unstable; urgency=medium

  * Create new global fork and signal handling.
  * Rewrite of python3 and test suite, python code only run in forks.
  * Load multiple configuration files in same program
  * New logging output style
  * Optional systemd integration available with rrr.conf.d directory for configs
  * Fix bugs after previous rewrite and build on different systems
  * Disable MySQL test by default as this needs database setup
  * By default disable USB
  * Misc new configuration options
  * Package for archlinux

 -- Atle Solbakken <atle@goliathdns.no>  Tue, 19 May 2020 12:38:58 +0200

rrr (0.18) unstable; urgency=medium

  * New message broker to transfer messages between modules with proper
    memory fencing
  * Interface for users should remain the same

 -- Atle Solbakken <atle@goliathdns.no>  Tue, 05 May 2020 13:57:17 +0200

rrr (0.17-5) unstable; urgency=medium

  * Fix bug causing rrr_post not to work because we called getsockopts on files

 -- Atle Solbakken <atle@goliathdns.no>  Tue, 05 May 2020 14:15:32 +0200

rrr (0.17-4) unstable; urgency=medium

  * Rename UDP-module to "ip", make it support both TCP and UDP
  * Possible to choose between udp and tcp for messages inside perl module,
    ip module may then send the message to the chosen destination.
  * TCP or UDP flag is otherwise preserved across modules

 -- Atle Solbakken <atle@goliathdns.no>  Wed, 29 Apr 2020 07:17:23 +0200

rrr (0.17-3) unstable; urgency=medium

  * Remove noisy printf from perl5 module

 -- Atle Solbakken <atle@goliathdns.no>  Tue, 21 Apr 2020 22:47:46 +0200

rrr (0.17-2) unstable; urgency=medium

  * Fix misc. build problems

 -- Atle Solbakken <atle@goliathdns.no>  Tue, 21 Apr 2020 22:33:39 +0200

rrr (0.17-1) unstable; urgency=medium

  * rrr messages simplifed. Header has now no values and voltage type is removed.
  * voltmonitor and avarager use data array messages
  * perl5 no longer use socket to communicate with child fork, but a mmap channel
  * perl5 supports IP-data
  * perl5 supports data arrays
  * New udp module can both send and receive data
  * New NSEP data type in arrays
  * Support HTTP TLS
  * Other fixes and internal housekeeping

 -- Atle Solbakken <atle@goliathdns.no>  Sun, 19 Apr 2020 20:29:32 +0200

rrr (0.16-8) unstable; urgency=medium

  * New preliminary statistics engine, works with MQTT, raw and dummy
  * Safety fixes for rand() and strerror()
  * Misc. other fixes

 -- Atle Solbakken <atle@goliathdns.no>  Sat, 21 Mar 2020 18:21:52 +0100

rrr (0.16-7) unstable; urgency=medium

  * MQTT: Implement UNSUBSCRIBE and UNSUBACK

 -- Atle Solbakken <atle@goliathdns.no>  Thu, 19 Mar 2020 11:46:23 +0100

rrr (0.16-6) unstable; urgency=medium

  * Misc. bugfixes in MQTT and MySQL
  * Better handling of session cleaning in MQTT client

 -- Atle Solbakken <atle@goliathdns.no>  Wed, 18 Mar 2020 08:37:47 +0100

rrr (0.16-5) unstable; urgency=medium

  * Fixes in ASD and UDP-stream to correctly handle multiple clients
  * Misc. code cleanup and minor fixes

 -- Atle Solbakken <atle@goliathdns.no>  Mon, 16 Mar 2020 17:30:23 +0100

rrr (0.16-3) unstable; urgency=medium

  * Misc. fixes for Python

 -- Atle Solbakken <atle@goliathdns.no>  Sat, 14 Mar 2020 06:01:07 +0100

rrr (0.16-2) unstable; urgency=medium

  * Remove OpenSSL-code
  * Fixes for word length on arm64

 -- Atle Solbakken <atle@goliathdns.no>  Thu, 12 Mar 2020 16:22:22 +0100

rrr (0.16-1) unstable; urgency=medium

  * Fixed problems when using mysql_special_columns including segfault
  * Update documentation for this which also was wrong
  * Add new revision number to use for bugfixes

 -- Atle Solbakken <atle@goliathdns.no>  Wed, 11 Mar 2020 00:01:45 +0100

rrr (0.16) unstable; urgency=medium

  * New framework for assured single delivery ASD and udpstream
  * Removed old ipclient/ipserver, new ipclient uses ASD framework
  * Other fixes/improvements

 -- Atle Solbakken <atle@goliathdns.no>  Sun, 16 Feb 2020 18:00:22 +0100

rrr (0.15) unstable; urgency=medium

  * Bugfixes in array definition parsing
  * Fix passing of arrays to and manipulation in python3. Improved test suite.
  * Fix minor bugs in MQTT and add ability to re-connect indefinitely upon failure

 -- Atle Solbakken <atle@goliathdns.no>  Fri, 17 Jan 2020 00:08:26 +0100

rrr (0.14) unstable; urgency=medium

  * New fixed pointer and string types for use in arrays
  * Socket module to read data from UNIX socket
  * New rrr_post binary used for posting to RRR UNIX socket
  * Remove controller module
  * Remove TAG messages
  * New InfluxDB client which can write data + HTTP functionallity in library
  * Fields in data arrays may have tags
  * MQTT topics may be set in RRR messages
  * Better syntax for command line arguments

 -- Atle Solbakken <atle@goliathdns.no>  Wed, 02 Oct 2019 23:06:34 +0200

rrr (0.13) unstable; urgency=medium

  * New MQTT modules, client and server V3.1(.1) and V5
  * Arbitary length of the main vl_message struct as opposed to fixed
  * New socket message reading fitted to dynamic message sizes on
    UDP from multiple clients simultaneously
  * Removed blockdev module, does not work with arbitary length messages
  * Internal changes to data structures in ip_buffer messages
  * Changes in CRC32 checksumming, separate checksum for header and data
  * Array types:
    * Arbitary number of data types in array
    * Changes in configuration file syntax
    * Support for new ISTR and USTR types (numbers as text) as well
      as separator characters
    * Internal changes to array type with fixed endianess. Internal
    messages between modules are always BE32

 -- Atle Solbakken <atle@goliathdns.no>  Sun, 08 Sep 2019 00:58:56 +0200

rrr (0.12) unstable; urgency=medium

  * New perl5 module with source, process and config functions

 -- Atle Solbakken <atle@goliathdns.no>  Fri, 02 Aug 2019 09:22:01 +0200

rrr (0.11) unstable; urgency=medium

  * Performance improvements in python and misc fixes
    * Improved signal handling with modules being able to register signal handlers
    * Create native C python3 module with all-internal data types, replaces python scripts
    * Include block device logger in package
    * Misc. smaller fixes* 

 -- Atle Solbakken <atle@goliathdns.no>  Sun, 28 Jul 2019 13:11:05 +0200

rrr (0.10) unstable; urgency=medium

  * Include block device logger in package

 -- Atle Solbakken <atle@goliathdns.no>  Mon, 22 Jul 2019 12:49:40 +0200

rrr (0.9) unstable; urgency=medium

  * Improve python module, is now fairly usable. Must fix import paths.
  * Threads start in a staggered matter with network processes last
    to avoid forked processes inheriting open filehandles

 -- Atle Solbakken <atle@goliathdns.no>  Thu, 18 Jul 2019 02:47:46 +0200

rrr (0.8) unstable; urgency=medium

  * Improve buffer performance
  * Add duplicator module

 -- Atle Solbakken <atle@goliathdns.no>  Sat, 13 Jul 2019 01:24:22 +0200

rrr (0.7) unstable; urgency=medium

  * Remove textual representation of messages sent over network
  * Convert all messages on network to BE (network order) and auto-convert
    back
  * Test MySQL and IP functions in test suite
  * Minor bugfixes

 -- Atle Solbakken <atle@goliathdns.no>  Fri, 05 Jul 2019 20:14:19 +0200

rrr (0.6) unstable; urgency=medium

  * Package dependency fixes
  * Support configuration file to set up modules
  * Multiple instances of each module possible
  * Rewrite of some global data structures
  * Create test suite for building

 -- Atle Solbakken <atle@goliathdns.no>  Wed, 03 Jul 2019 21:29:51 +0200

rrr (0.5) unstable; urgency=medium

  * Add python module

 -- Atle Solbakken <atle@goliathdns.no>  Mon, 17 Jun 2019 17:13:45 +0200

rrr (0.4) unstable; urgency=medium

  * Change project name to Read Route Record (triple R)

 -- Atle Solbakken <atle@goliathdns.no>  Fri, 24 May 2019 13:21:42 +0200

voltage-logger (0.3) unstable; urgency=medium

  * Bump version, see git log for details

 -- Atle Solbakken <atle@goliathdns.no>  Wed, 21 Mar 2018 22:54:54 +0100

voltage-logger (0.2) unstable; urgency=medium

  * Initial version

 -- Atle Solbakken <atle@goliathdns.no>  Fri, 02 Mar 2018 14:40:11 +0100<|MERGE_RESOLUTION|>--- conflicted
+++ resolved
@@ -1,17 +1,15 @@
-<<<<<<< HEAD
 rrr (1.26-1) bullseye; urgency=medium
 
   * RUNNING DEVELOPMENT RELEASE
 
  -- Atle Solbakken <atle@goliathdns.no>  Sat, 11 Jun 2022 10:55:09 +0200
-=======
+
 rrr (1.25-2) bullseye; urgency=medium
 
   * Under the hood:
     * Fix misc. code quality issues
 
  -- Atle Solbakken <atle@goliathdns.no>  Sun, 26 Jun 2022 12:05:57 +0200
->>>>>>> 4792a3c3
 
 rrr (1.25-1) bullseye; urgency=medium
 
