<<<<<<< HEAD
rrr (1.26-3posten10) bullseye; urgency=medium
=======
rrr (1.26-3posten9) bullseye; urgency=medium
>>>>>>> 21fb9c63

  * Non-maintainer upload.

 -- LBSdrift <lbsdrift@posten.local>  Thu, 26 Jan 2023 21:36:10 +0100

rrr (1.26-3) bullseye; urgency=medium

  * RUNNING DEVELOPMENT RELEASE

  * Improvements:
    * Clarified inconsitency of manual with respect to configuration
      paramter mqtt_publish_rrr_message
    * Never send raw array data from mqttclient

  * Fixes:
    * Handling of websocket topic filters in httpserver
    * Crash in httpclient when content-encoding: gzip was set from server with
      zero length body

  * Features
    * New module to run JavaScript programs
    * New parameter in ip module to generate empty messages when new
      TCP connections are accepted.
    * New parameter in httpclient to disable HTTP/2 upgrade headers

 -- Atle Solbakken <atle@goliathdns.no>  Mon, 23 Jan 2023 23:59:34 +0100

rrr (1.25-2) bullseye; urgency=medium

  * Under the hood:
    * Fix misc. code quality issues

 -- Atle Solbakken <atle@goliathdns.no>  Sun, 26 Jun 2022 12:05:57 +0200

rrr (1.25-1) bullseye; urgency=medium

  * Changes:
    * Argument '-f|--force', force read of unsupported array message version,
      is removed from rrr_msg utility.

  * Features:
    * Add configurable delay between forks during startup
    * New rrr_sub binary which can read RRR messages in the payload of MQTT
      messages.
    * Support gzip compression in HTTP server and client
    * Default test page in HTTP server
    * Option in HTTP server to produce 404 responses to /favicon.ico requets

  * Improvements:
    * Show IP address of remote host in error message when array data parsing
      fails in IP module
    * Extract boundary directive from content-type fields of type
      multipart/form-data in httpserver
    * New configuration parameter in httpclient to set content-type boundary
      directive in incoming messages.
    * If conversion from str to PyUnicode fails in python3 for array values,
      fallback to PyByteArray with a warning
    * Set CODE_FILE and CODE_LINE fields when logging to systemd-journald
    * More aggressive cleanup of larger allocations in mmap channel to reduce
      persistent memory usage in some situations.

  * Fixes:
    * Misc. features in python RRR array handling API not working correctly,
      in particular handling of multibyte character sets
    * cmodule test failed if it found the dummy module on the filesystem with
      non-compatible version.

  * Under the hood:
    * Cleanups in net transport framework

  * Other:
    * Remove obsolete configuration parameter ip_persistent_connections

 -- Atle Solbakken <atle@goliathdns.no>  Fri, 03 Jun 2022 18:19:19 +0200

rrr (1.23-2) bullseye; urgency=medium

  * Features:
    * Option in httpclient to silence error messages for PUT queries for a
      specified amount of time
    * New topic_filter_invert option
    * Support message expiry interval in v5 in MQTT broker
    * Set retain flag and expiry interval in MQTT client
    * Set will messages in MQTT client
    * Control subscriptions in MQTT client by sending in command messages
    * Control the tidy interval of the cacher module per configuration
      parameter

  * Improvements:
    * Files in message database stored in a tree structure based on their hash
      filename for performance.
    * Asynchrounous operation in message DB for better performance with very large DBs
    * Tidy and revive intervals in cacher is calculated from the last
      completion of each of these processes.

  * Fixes:
    * Prevent HTTP client from getting killed of if there are a lot of
      connection errors
    * Deadlock in mmap channel due to incorrect use of lock() instead of trylock()
    * Lockup in cmodules in high traffic situations
    * Sometimes temporary lockup in HTTP-server if there is not immediate downstream
      response to an h2c upgrade.
    * Poor hard timeout management in MQTT broker causing low-traffic clients to be kicked
    * Fix buffer overflow in httpclient when wide characters were given to an
      urlencoder function.
    * Fix random crashes in message DB when zero length files were found.

  * Under the hood:
    * Cleanups in MQTT framework

 -- Atle Solbakken <atle@goliathdns.no>  Tue, 29 Mar 2022 09:26:52 +0200

rrr (1.21-1) bullseye; urgency=medium

  * Changes:
    * Automatic restart of RRR deamon upon failure
    * Use JEmalloc instead of internal allocator

  * Features:
    * Option in cacher to revive messages older than a specified age
    * Control maximum response size in httpclient
    * Control maximum request size in httpserver
    * Control content-type for raw requests in httpclient
    * Control which readers that will receive the different kinds of messages from cacher

  * Improvements:
    * Performance for larger messages in misc. modules

  * Fixes:
    * Busy-waiting on thread state change causing long startup times
    * Cacher getting killed off on large writes to message DB
    * Large messages sometimes failing to be sent due to incorrect
      return values in some send functions
    * Send allow-origin header in OPTIONS responses to satisfy preflight checks
    * Validate message header checksum in rrr_msg tool
    * Manual page for rrr_msg tool
    * Crash in rrr_msg as it tried to read from directories
    * Problems with compiler -pie flags on some platforms
    * Sed-replacement causing configure script not to work on non-GNU systems
    * Slowness when multiple mmap_channel instances were destroying block locks simultaneously

  * Under the hood:
    * Common Message DB functions for httpclient and cacher
    * Use robust locking in process shared locks (mmap channel and shm frameworks)

 -- Atle Solbakken <atle@goliathdns.no>  Mon, 08 Nov 2021 08:25:29 +0100

rrr (1.19-1) bullseye; urgency=medium

  * Features:
    * HTTP server can extract values from JSON
    * Option in HTTP server to prevent any body from being parsed
    * Added memory cache in cacher module
    * Message taint option in httpclient to prevent messages from
      backfiring.

  * Fixes:
    * Crash in MQTT client upon reconnect attempts due to incorrect
      cast.
    * Fix non-working will and retain messages in MQTT broker.
    * Incorrect default port numbers in MQTT broker
    * MQTT ping messages were not being sent
    * Sending in httpserver stopped for longer data if nothing else
      were added to be sent or read.
    * Messages were sorted in reverse order in IP module
    * Ensure correct sorting in IP module by using and index
      instead of timestamp.
    * Missing default port number in mqtt client
    * Incorrect byte counting in misc. send functions causing
      problems with longer messages.
    * Broken SQL generation in mysql module due to error in
      string builder.
    * Allow spaces after certain HTTP/1 header fields
    * Missing IP information in messages arriving on TCP in IP
      module.
    * Minor errors in debug messages.

  * Under the hood:
    * Incref/decref abstraction added to FIFO buffer to reduce
      complexity in mqtt.
    * Misc. cleanups

 -- Atle Solbakken <atle@goliathdns.no>  Wed, 25 Aug 2021 21:23:13 +0200

rrr (1.19-0) bullseye; urgency=medium

  * Features:
    * New cacher module (basic proxy server-like module)

  * Fixes:
    * Prevent connection timeouts in message DB
    * Buld problems on Ubuntu Hirsute, Alpine and Void
    * Incorrect thread startup sequence sometimes causing race
      condition with log lock freezing threads (only with debug enabled).
    * Stream reset was faulty in UDP-stream protocol
    * Continuation after UDP-stream ID exhaustion
    * Broken async responses in HTTP2 incl. crashes
    * Incorrect handling of stream failures from remote in HTTP2
    * Upgrade to HTTP2 returned Bad Request
    * Blocking when httpserver with HTTP2 while waiting for response
      from other module
    * Data access after free when receiving http1 response (potential crash)
    * Processor modules could stop receiving messages after some time,
      fixed by converting them to use events.

  * Improvements:
    * MMAP and Memory Allocator performance using shared memory
    * Adjustments in cmodules to prevent blocking under high message load
    * Removal of not needed mutexes
    * httpserver generates str type fields not blob
    * Better queue management in httpclient under high load
    * Improved performance in UDP-stream
    * New simplified buffer without locking where this is not needed

  * Under the hood:
    * Improved misc. size and data length checks on 32 and 64 bits
    * Add memory allocator test
    * Module separations, standardizations, simplifications, code removal
    * Other cleanups

  * Fixes on development versions only:
    * Fix rare race condition in allocator causing crash
    * Fix misc. bad behaviour causing mmap exhaustion despite them
      having more room.
    * Other fixes

 -- Atle Solbakken <atle@goliathdns.no>  Tue, 17 Aug 2021 20:20:32 +0200

rrr (1.18-3) buster; urgency=medium

  * Development release (update)

 -- Atle Solbakken <atle@goliathdns.no>  Sat, 15 May 2021 09:09:48 +0200

rrr (1.18-2) buster; urgency=medium

  * Development release (update) 

 -- Atle Solbakken <atle@goliathdns.no>  Wed, 28 Apr 2021 21:49:53 +0200

rrr (1.17-1) buster; urgency=medium

  * HTTP fixes
    * Support HTTP/1.0
    * Respect Connection: close/keep-alive header
    * Improve redirection functionallity
    * Improve HTTP/2 performance by having a stream limit
    * Improve performance by changing misc. maintenance intervals
  * Memory allocator
    * Implement custom memory allocator for messages
    * Long lived programs with message bursts no longer suffer from
      fragmentation and increased memory usage
  * Create standalone build directory for cmodules
  * Fix TLS connection handshake CPU spin
  * Fix problems with TCP connections not being closed
  * Fix issue with incorrect event amount counts
  * Fix problems in test suite causing tests to fail
  * Fix broken build when JSON-C was disabled
  * Fix. misc build issues with optional libraries
 
 -- Atle Solbakken <atle@goliathdns.no>  Wed, 28 Apr 2021 19:57:17 +0200

rrr (1.17-0) buster; urgency=medium

  * Event driven modules for reduced latency and CPU usage
  * New options to control persistent connections in IP module
  * HTTP server is no longer threaded, all requests are handled by the same thread
  * Improved performance in statistics engine

 -- Atle Solbakken <atle@goliathdns.no>  Fri, 09 Apr 2021 16:15:40 +0200

rrr (1.16-0) buster; urgency=medium

  * Buffers
    * All modules support duplication by setting "duplicate=yes"
    * New backstop mechanism preventing instances from getting messages
      generated by themselves, configurable.
    * Parameter to disable output buffer in instances to reduce latency

  * HTTP
    * Support for HTTP/2, client and server will use this transparently
      whenever available. Implies extensive rewrite of HTTP.
    * Support for decoding and encoding JSON data to/from RRR arrays
    * Intermediate on-disk storage for PUT messages in the new Message DB, can
      store messages while a server is down
    * Raw modes removed in server and client, replaced with
      structured data which is compatible with both HTTP/1.1 and HTTP/2
    * HTTP raw forwarding not possible anymore, example removed
    * Parameter 'http_method' split into 'http_method' and 'http_format'

  * New modules
    * New exploder module to split an RRR array message into multiple messages
    * New mangler module to change types of values in RRR array messages
    * New incrementer module to keep track of ID numbers
    * New msgdb (Message DB) module used by incrementer and httpclient

  * File module
    * Configuration parameters for serial ports

  * Cmodules
    * Configurable number of worker forks

  * Arrays, types and message
    * New data type "vain" (a NULL type)
    * Strings may be of zero length
    * New tool rrr_msg to dump RRR messages stored on disk
    * Fix bugs when parsing istr and ustr input data

  * Threads and forks
    * Changes in thread startup and shutdown
    * Simplification of signals + fix minor bugs with syscalls during forking
      causing program sometimes not to start

  * MQTT
    * Fix to avoid crashes whener client performed retransmit

  * Python
    * Support handling of message IP metadata

 -- Atle Solbakken <atle@goliathdns.no>  Mon, 15 Feb 2021 16:24:41 +0100

rrr (1.15-4) buster; urgency=medium

  * Fix broken LibreSSL build on Arch
  * Fix for negative values in array tree conditions
  * Fix for mixed read sessions when receiving UDP data
  * Fix for missing Client ID in MQTT client debug messages

 -- Atle Solbakken <atle@goliathdns.no>  Sat, 05 Dec 2020 10:22:44 +0100

rrr (1.15-3) buster; urgency=medium

  * Moderate SHM block usage in mmap channel to avoid hitting OS limits
  * Option in MQTT client to choose which topic to use when receiving
    PUBLISH with RRR message inside

 -- Atle Solbakken <atle@goliathdns.no>  Sat, 14 Nov 2020 12:33:39 +0100

rrr (1.15-2) buster; urgency=medium

  * Throughput improvements in cmodules (perl, python, cmodule) by
    adjusting timer behaviours

 -- Atle Solbakken <atle@goliathdns.no>  Sun, 01 Nov 2020 17:02:15 +0100

rrr (1.15-0) buster; urgency=medium

  * New WebSocket functionallity in httpserver and httpclient modules
  * New ways for making RRR messases from HTTP data
  * Ability to control HTTP endpoint and server from incoming RRR
    messages in httpclient
  * Improvements in IPv4 and IPv6 co-existence
  * New structured read all functionallity in file module creating array
    message with data and metadata
  * Changes in thread startup to prevent threads using global locks
    while other threads are forking
  * Misc. fixes

 -- Atle Solbakken <atle@goliathdns.no>  Sun, 11 Oct 2020 15:25:39 +0200

rrr (1.14-0) buster; urgency=medium

  * Messages generated by ipclient module now have IP information in them
  * New timeout parameter in file module
  * Improvements in ipclient reconnect functionallity
  * HTTP library made compatible with NULL characters
  * Fix crash in httpclient occuring when data was missing in server
    response
  * Fix problems in httpclient when server was unavailable by
    simplifying queing
  * Fixed pointer to string function added to improve readability in raw
    array dumps
  * Fix bugtrap in mqttclient when send array field sending was used but no
    values was found in RRR message
  * Misc. fixes

 -- Atle Solbakken <atle@goliathdns.no>  Fri, 02 Oct 2020 16:58:05 +0200

rrr (1.13-1) buster; urgency=medium

  * Fix for ip module array byte by byte skipping which caused bug trap
  * Fixes for mmap channel shutdown hang when fork had been killed
  * In cmodule framwork, use ping-pong system to check if fork is alive
  * Fix in file module for keyboard events getting lost on slow HW
  * Fix for long sleeps in file module causing thread restart by WD
  * Fix for journald output not working on 32-bit
  * Misc. log message improvements

 -- Atle Solbakken <atle@goliathdns.no>  Mon, 21 Sep 2020 22:05:59 +0200

rrr (1.13-0) buster; urgency=medium

  * Implement native SystemD journal logging
  * Fix crash in high-load logging situtations in statistics engine
  * Misc. bugfixes and cleanups

 -- Atle Solbakken <atle@goliathdns.no>  Tue, 15 Sep 2020 18:31:55 +0200

rrr (1.12-2) buster; urgency=medium

  * Added RPM packages
  * Improvements in log messages / silence some messages
  * New parameters in file module file_max_messages_per_file and
    file_max_read_step_size
  * Fix in signal framework causing cmodule forks only to be killed
    by SIGKILL resulting in ungraceful shutdown
  * Fix for forks not getting initialized when there are lots (lots) of
    debug messages being printed
  * Minor fixes

 -- Atle Solbakken <atle@goliathdns.no>  Sat, 12 Sep 2020 16:42:46 +0200

rrr (1.12-1) buster; urgency=medium

  * Fix misc. build warnings

 -- Atle Solbakken <atle@goliathdns.no>  Fri, 04 Sep 2020 10:52:36 +0200

rrr (1.12-0) buster; urgency=medium

  * Implement LibreSSL as an alternative to OpenSSL

 -- Atle Solbakken <atle@goliathdns.no>  Thu, 03 Sep 2020 08:45:18 +0200

rrr (1.11-4) buster; urgency=medium
  
  * Fix bug with smart timeout in IP module

 -- Atle Solbakken <atle@goliathdns.no>  Thu, 03 Sep 2020 08:25:43 +0200

rrr (1.11-3) buster; urgency=medium

  * New configuration parameters in HTTP-server to allow push connections

 -- Atle Solbakken <atle@goliathdns.no>  Fri, 28 Aug 2020 15:08:45 +0200

rrr (1.11-2) buster; urgency=medium

  * Fix bug causing crash on arm64 when debuglevel 1 was active

 -- Atle Solbakken <atle@goliathdns.no>  Wed, 26 Aug 2020 23:56:57 +0200

rrr (1.11-1) buster; urgency=medium

  * New file module to read from devices, files, sockets etc.
  * Improvements in ip and socket framework
  * Misc. bugfixes

 -- Atle Solbakken <atle@goliathdns.no>  Wed, 26 Aug 2020 13:30:45 +0200

rrr (1.10-3) buster; urgency=medium

  * Fixes in IP module
    * Add TCP graylist timeout configuration parameter
    * Add configurable TTL check like buffer module
    * Add configurable smart timeout to update send of all messages to a single destination
    * Improve preserve order algorithm, send order is now guaranteed
    * Fix noisy debug messages
    * Fix that returned RRR messages was not endian converted back to host
    * Fix behaviour inconsistencies when using default target vs dynamic target
  * Improve fork shutdown algorithm
  * Misc fixes and cleanups

 -- Atle Solbakken <atle@goliathdns.no>  Sat, 22 Aug 2020 20:39:53 +0200

rrr (1.10-2) buster; urgency=medium

  * Fix MQTT array data parsing from PUBLISH which did not work

 -- Atle Solbakken <atle@goliathdns.no>  Mon, 17 Aug 2020 18:45:31 +0200

rrr (1.10-1) buster; urgency=medium

  * Fixes in array tree framework and IP module

 -- Atle Solbakken <atle@goliathdns.no>  Mon, 17 Aug 2020 00:44:07 +0200

rrr (1.10-0) buster; urgency=medium

  * New Array Tree framework for conditional array parsing (branching)
  * Implement HTTP raw modes in httpclient and httpserver
  * Misc smaller fixes and internal cleanups

 -- Atle Solbakken <atle@goliathdns.no>  Sun, 16 Aug 2020 13:37:24 +0200

rrr (1.9-2) buster; urgency=medium

  * Fixes in configuration file parsing, allow spaces after parameters
  * Fix proper connect retry vs restart in MQTT client
  * Other small fixes in MQTT client 

 -- Atle Solbakken <atle@goliathdns.no>  Thu, 06 Aug 2020 23:43:34 +0200

rrr (1.9-1) buster; urgency=medium

  * Merge security fix from 1.7-4
  * Fix performance problems and bugs in journal module
  * Fix performance problems in MQTT broker

 -- Atle Solbakken <atle@goliathdns.no>  Thu, 06 Aug 2020 11:37:29 +0200

rrr (1.9-0) buster; urgency=medium

  * Removed duplicator module, functionality is now in buffer module
  * Create array manipulation helper functions in Perl5
  * Remove old style array handling in Perl5
  * Add TTL check for messages in buffer module

 -- Atle Solbakken <atle@goliathdns.no>  Wed, 05 Aug 2020 12:35:40 +0200

rrr (1.8-1) buster; urgency=medium

  * Fix bug causing multiple configuration parameters not to work

 -- Atle Solbakken <atle@goliathdns.no>  Mon, 03 Aug 2020 17:44:39 +0200

rrr (1.8-0) buster; urgency=medium

  * Support will messages and retain in MQTT broker.
  * Misc. compliance fixes in MQTT broker.
  * Misc. fixes in connection handling in MQTT commonn
  * New configuration parameters in IP module to put timed out messages
    to output queue
  * Smaller packaging fixes (Debian)

 -- Atle Solbakken <atle@goliathdns.no>  Mon, 03 Aug 2020 14:56:38 +0200

rrr (1.7-4) buster; urgency=medium

  * Fix concurrent access due to missing locks in stats engine
    causing crashes.

 -- Atle Solbakken <atle@goliathdns.no>  Thu, 06 Aug 2020 00:15:03 +0200

rrr (1.7-3) buster; urgency=medium

  * Restart RRR service in post-installation script

 -- Atle Solbakken <atle@goliathdns.no>  Fri, 31 Jul 2020 00:05:51 +0200

rrr (1.7-2) buster; urgency=medium

  * Change default prefix of journal message topic by removing
    leading slash

 -- Atle Solbakken <atle@goliathdns.no>  Thu, 30 Jul 2020 22:33:28 +0200

rrr (1.7-1) buster; urgency=medium

  * Add ability to filter messages from senders by MQTT topic
    in all modules
  * Minor fixes

 -- Atle Solbakken <atle@goliathdns.no>  Wed, 29 Jul 2020 23:27:07 +0200

rrr (1.6-1) buster; urgency=medium

  * Add missing install file
  * Minor fixes

 -- Atle Solbakken <atle@goliathdns.no>  Mon, 27 Jul 2020 22:22:00 +0200

rrr (1.6-0deb3) buster; urgency=medium

  * Create split Debian packages

 -- Atle Solbakken <atle@goliathdns.no>  Fri, 24 Jul 2020 04:09:30 +0200

rrr (1.5-5buster2) buster; urgency=medium

  * Internal changes on length/size fields
  * Fixes for compile warnings on 32bit
  * Fixes for compile errrors on BSD with sockaddr_in6

 -- Atle Solbakken <atle@goliathdns.no>  Thu, 23 Jul 2020 08:28:45 +0200

rrr (1.5-4) buster; urgency=medium

  * Misc. smaller fixes 

 -- Atle Solbakken <atle@goliathdns.no>  Mon, 20 Jul 2020 19:36:07 +0200

rrr (1.5-3) buster; urgency=medium

  * New option in MQTT client to discard waiting messages upon
    connect retry
  * Misc. cleanup and fixes

 -- Atle Solbakken <atle@goliathdns.no>  Sun, 19 Jul 2020 15:44:20 +0200

rrr (1.5-2) buster; urgency=medium

  * Fixes in HTTP server and support OPTIONS request

 -- Atle Solbakken <atle@goliathdns.no>  Sun, 19 Jul 2020 01:52:51 +0200

rrr (1.5-1) buster; urgency=medium

  * Bugfixes in HTTP header parsing
  * HTTP server can now re-use connections for new requests
  * Bugfixes regarding IP address handling, multiple modules
  * Misc. cleanups

 -- Atle Solbakken <atle@goliathdns.no>  Fri, 17 Jul 2020 17:34:57 +0200

rrr (1.5) buster; urgency=medium

  * New HTTP modules for client and server

 -- Atle Solbakken <atle@goliathdns.no>  Wed, 15 Jul 2020 00:59:10 +0200

rrr (1.4-2) buster; urgency=medium

  * Fix username for RRR daemon

 -- Atle Solbakken <atle@goliathdns.no>  Sun, 19 Jul 2020 17:34:55 +0200

rrr (1.4-1) buster; urgency=medium

  * Fix bug in MQTT client causing 100% CPU usage

 -- Atle Solbakken <atle@goliathdns.no>  Thu, 16 Jul 2020 13:04:09 +0200

rrr (1.4) buster; urgency=medium

  * New cmodule framework for easy creation of custom C-modules
  * Large -internal- changes in perl5 and python3
  * perl5 and python3 have more configuration options for their worker
    fork, inherited from cmodule.
  * Move stuff around in source tree
  * Misc fixes and docs updates

 -- Atle Solbakken <atle@goliathdns.no>  Wed, 01 Jul 2020 00:22:46 +0200

rrr (1.3-3) buster; urgency=medium

  * MQTT client identifier assigned by broker fixed
  * Ability to prepend a topic in MQTT client
  * Create runit files for Void linux

 -- Atle Solbakken <atle@goliathdns.no>  Fri, 26 Jun 2020 01:44:52 +0200

rrr (1.3-2) buster; urgency=medium

  * New binary rrr_auth used to test password files
  * Pass pre-made rrr_message to python3 source function for simplicity
  * Remove rrr_setting class, new rrr_config class. Config function
    only called once (per source/process fork).
  * Misc. bugfixes in python3

 -- Atle Solbakken <atle@goliathdns.no>  Wed, 24 Jun 2020 16:13:54 +0200

rrr (1.3-1) buster; urgency=medium

  * Improvements in MQTT to increase throughput

 -- Atle Solbakken <atle@goliathdns.no>  Tue, 23 Jun 2020 02:40:17 +0200

rrr (1.3) buster; urgency=medium

  * Added support for TLS in MQTT
  * Added support for username and password authentication in MQTT

 -- Atle Solbakken <atle@goliathdns.no>  Mon, 22 Jun 2020 23:52:31 +0200

rrr (1.2-3) buster; urgency=medium

  * Created max message size parameter in ip module and rrr_post
  * Changed behaviour of SIGTERM
  * Misc fixes

 -- Atle Solbakken <atle@goliathdns.no>  Mon, 08 Jun 2020 19:44:32 +0200

rrr (1.2-2) buster; urgency=medium

  * Improvements in TCP error handling

 -- Atle Solbakken <atle@goliathdns.no>  Sun, 07 Jun 2020 19:04:45 +0200

rrr (1.2-1) unstable; urgency=medium

  * Fix perl5 false warnings about unused settings
  * Fix incorrect counters in journal module
  * Fix bugtrap in perl5 module

 -- Atle Solbakken <atle@goliathdns.no>  Sun, 07 Jun 2020 13:21:01 +0200

rrr (1.2) unstable; urgency=medium

  * New log journal module
  * Fixed bug in perl5 module causing fork not to be killed
  * Misc fixes and improvements

 -- Atle Solbakken <atle@goliathdns.no>  Sat, 06 Jun 2020 18:21:13 +0200

rrr (1.1-1) unstable; urgency=medium

  * Fix a segfault in perl5
  * Improvents in a few debug/error messages

 -- Atle Solbakken <atle@goliathdns.no>  Thu, 04 Jun 2020 18:12:38 +0200

rrr (1.1) unstable; urgency=medium

  * Create new log journal which rrr_stats can read from
  * Minor bugfix

 -- Atle Solbakken <atle@goliathdns.no>  Wed, 03 Jun 2020 16:34:32 +0200

rrr (1.0) unstable; urgency=medium

  * First major release, no changes from 0.20

 -- Atle Solbakken <atle@goliathdns.no>  Tue, 26 May 2020 21:48:12 +0200

rrr (0.20) unstable; urgency=medium

  * Add configuration option to output RFC5424 loglevels as
    opposed to internal RRR debuglevels.
  * Fix bug where it was not possible to use -h or -v

 -- Atle Solbakken <atle@goliathdns.no>  Mon, 25 May 2020 18:06:05 +0200

rrr (0.19) unstable; urgency=medium

  * New functionallity in perl5 to print RRR native debug and error messages
  * Fix some issues with shutdown and startup hangs
  * Cleanup in error message printing, very little is now printed to STDERR
  * To some degree adapt code to C11 and POSIX 2008. Attempt to have
    non-compliant stuff in separate files and use wrappers.
  * New permissive license for linking costum modules with the library
  * Improve some buggy IP connect checks
  * Minor changes in test suite

 -- Atle Solbakken <atle@goliathdns.no>  Fri, 22 May 2020 23:57:07 +0200

rrr (0.18-1) unstable; urgency=medium

  * Create new global fork and signal handling.
  * Rewrite of python3 and test suite, python code only run in forks.
  * Load multiple configuration files in same program
  * New logging output style
  * Optional systemd integration available with rrr.conf.d directory for configs
  * Fix bugs after previous rewrite and build on different systems
  * Disable MySQL test by default as this needs database setup
  * By default disable USB
  * Misc new configuration options
  * Package for archlinux

 -- Atle Solbakken <atle@goliathdns.no>  Tue, 19 May 2020 12:38:58 +0200

rrr (0.18) unstable; urgency=medium

  * New message broker to transfer messages between modules with proper
    memory fencing
  * Interface for users should remain the same

 -- Atle Solbakken <atle@goliathdns.no>  Tue, 05 May 2020 13:57:17 +0200

rrr (0.17-5) unstable; urgency=medium

  * Fix bug causing rrr_post not to work because we called getsockopts on files

 -- Atle Solbakken <atle@goliathdns.no>  Tue, 05 May 2020 14:15:32 +0200

rrr (0.17-4) unstable; urgency=medium

  * Rename UDP-module to "ip", make it support both TCP and UDP
  * Possible to choose between udp and tcp for messages inside perl module,
    ip module may then send the message to the chosen destination.
  * TCP or UDP flag is otherwise preserved across modules

 -- Atle Solbakken <atle@goliathdns.no>  Wed, 29 Apr 2020 07:17:23 +0200

rrr (0.17-3) unstable; urgency=medium

  * Remove noisy printf from perl5 module

 -- Atle Solbakken <atle@goliathdns.no>  Tue, 21 Apr 2020 22:47:46 +0200

rrr (0.17-2) unstable; urgency=medium

  * Fix misc. build problems

 -- Atle Solbakken <atle@goliathdns.no>  Tue, 21 Apr 2020 22:33:39 +0200

rrr (0.17-1) unstable; urgency=medium

  * rrr messages simplifed. Header has now no values and voltage type is removed.
  * voltmonitor and avarager use data array messages
  * perl5 no longer use socket to communicate with child fork, but a mmap channel
  * perl5 supports IP-data
  * perl5 supports data arrays
  * New udp module can both send and receive data
  * New NSEP data type in arrays
  * Support HTTP TLS
  * Other fixes and internal housekeeping

 -- Atle Solbakken <atle@goliathdns.no>  Sun, 19 Apr 2020 20:29:32 +0200

rrr (0.16-8) unstable; urgency=medium

  * New preliminary statistics engine, works with MQTT, raw and dummy
  * Safety fixes for rand() and strerror()
  * Misc. other fixes

 -- Atle Solbakken <atle@goliathdns.no>  Sat, 21 Mar 2020 18:21:52 +0100

rrr (0.16-7) unstable; urgency=medium

  * MQTT: Implement UNSUBSCRIBE and UNSUBACK

 -- Atle Solbakken <atle@goliathdns.no>  Thu, 19 Mar 2020 11:46:23 +0100

rrr (0.16-6) unstable; urgency=medium

  * Misc. bugfixes in MQTT and MySQL
  * Better handling of session cleaning in MQTT client

 -- Atle Solbakken <atle@goliathdns.no>  Wed, 18 Mar 2020 08:37:47 +0100

rrr (0.16-5) unstable; urgency=medium

  * Fixes in ASD and UDP-stream to correctly handle multiple clients
  * Misc. code cleanup and minor fixes

 -- Atle Solbakken <atle@goliathdns.no>  Mon, 16 Mar 2020 17:30:23 +0100

rrr (0.16-3) unstable; urgency=medium

  * Misc. fixes for Python

 -- Atle Solbakken <atle@goliathdns.no>  Sat, 14 Mar 2020 06:01:07 +0100

rrr (0.16-2) unstable; urgency=medium

  * Remove OpenSSL-code
  * Fixes for word length on arm64

 -- Atle Solbakken <atle@goliathdns.no>  Thu, 12 Mar 2020 16:22:22 +0100

rrr (0.16-1) unstable; urgency=medium

  * Fixed problems when using mysql_special_columns including segfault
  * Update documentation for this which also was wrong
  * Add new revision number to use for bugfixes

 -- Atle Solbakken <atle@goliathdns.no>  Wed, 11 Mar 2020 00:01:45 +0100

rrr (0.16) unstable; urgency=medium

  * New framework for assured single delivery ASD and udpstream
  * Removed old ipclient/ipserver, new ipclient uses ASD framework
  * Other fixes/improvements

 -- Atle Solbakken <atle@goliathdns.no>  Sun, 16 Feb 2020 18:00:22 +0100

rrr (0.15) unstable; urgency=medium

  * Bugfixes in array definition parsing
  * Fix passing of arrays to and manipulation in python3. Improved test suite.
  * Fix minor bugs in MQTT and add ability to re-connect indefinitely upon failure

 -- Atle Solbakken <atle@goliathdns.no>  Fri, 17 Jan 2020 00:08:26 +0100

rrr (0.14) unstable; urgency=medium

  * New fixed pointer and string types for use in arrays
  * Socket module to read data from UNIX socket
  * New rrr_post binary used for posting to RRR UNIX socket
  * Remove controller module
  * Remove TAG messages
  * New InfluxDB client which can write data + HTTP functionallity in library
  * Fields in data arrays may have tags
  * MQTT topics may be set in RRR messages
  * Better syntax for command line arguments

 -- Atle Solbakken <atle@goliathdns.no>  Wed, 02 Oct 2019 23:06:34 +0200

rrr (0.13) unstable; urgency=medium

  * New MQTT modules, client and server V3.1(.1) and V5
  * Arbitary length of the main vl_message struct as opposed to fixed
  * New socket message reading fitted to dynamic message sizes on
    UDP from multiple clients simultaneously
  * Removed blockdev module, does not work with arbitary length messages
  * Internal changes to data structures in ip_buffer messages
  * Changes in CRC32 checksumming, separate checksum for header and data
  * Array types:
    * Arbitary number of data types in array
    * Changes in configuration file syntax
    * Support for new ISTR and USTR types (numbers as text) as well
      as separator characters
    * Internal changes to array type with fixed endianess. Internal
    messages between modules are always BE32

 -- Atle Solbakken <atle@goliathdns.no>  Sun, 08 Sep 2019 00:58:56 +0200

rrr (0.12) unstable; urgency=medium

  * New perl5 module with source, process and config functions

 -- Atle Solbakken <atle@goliathdns.no>  Fri, 02 Aug 2019 09:22:01 +0200

rrr (0.11) unstable; urgency=medium

  * Performance improvements in python and misc fixes
    * Improved signal handling with modules being able to register signal handlers
    * Create native C python3 module with all-internal data types, replaces python scripts
    * Include block device logger in package
    * Misc. smaller fixes* 

 -- Atle Solbakken <atle@goliathdns.no>  Sun, 28 Jul 2019 13:11:05 +0200

rrr (0.10) unstable; urgency=medium

  * Include block device logger in package

 -- Atle Solbakken <atle@goliathdns.no>  Mon, 22 Jul 2019 12:49:40 +0200

rrr (0.9) unstable; urgency=medium

  * Improve python module, is now fairly usable. Must fix import paths.
  * Threads start in a staggered matter with network processes last
    to avoid forked processes inheriting open filehandles

 -- Atle Solbakken <atle@goliathdns.no>  Thu, 18 Jul 2019 02:47:46 +0200

rrr (0.8) unstable; urgency=medium

  * Improve buffer performance
  * Add duplicator module

 -- Atle Solbakken <atle@goliathdns.no>  Sat, 13 Jul 2019 01:24:22 +0200

rrr (0.7) unstable; urgency=medium

  * Remove textual representation of messages sent over network
  * Convert all messages on network to BE (network order) and auto-convert
    back
  * Test MySQL and IP functions in test suite
  * Minor bugfixes

 -- Atle Solbakken <atle@goliathdns.no>  Fri, 05 Jul 2019 20:14:19 +0200

rrr (0.6) unstable; urgency=medium

  * Package dependency fixes
  * Support configuration file to set up modules
  * Multiple instances of each module possible
  * Rewrite of some global data structures
  * Create test suite for building

 -- Atle Solbakken <atle@goliathdns.no>  Wed, 03 Jul 2019 21:29:51 +0200

rrr (0.5) unstable; urgency=medium

  * Add python module

 -- Atle Solbakken <atle@goliathdns.no>  Mon, 17 Jun 2019 17:13:45 +0200

rrr (0.4) unstable; urgency=medium

  * Change project name to Read Route Record (triple R)

 -- Atle Solbakken <atle@goliathdns.no>  Fri, 24 May 2019 13:21:42 +0200

voltage-logger (0.3) unstable; urgency=medium

  * Bump version, see git log for details

 -- Atle Solbakken <atle@goliathdns.no>  Wed, 21 Mar 2018 22:54:54 +0100

voltage-logger (0.2) unstable; urgency=medium

  * Initial version

 -- Atle Solbakken <atle@goliathdns.no>  Fri, 02 Mar 2018 14:40:11 +0100<|MERGE_RESOLUTION|>--- conflicted
+++ resolved
@@ -1,13 +1,3 @@
-<<<<<<< HEAD
-rrr (1.26-3posten10) bullseye; urgency=medium
-=======
-rrr (1.26-3posten9) bullseye; urgency=medium
->>>>>>> 21fb9c63
-
-  * Non-maintainer upload.
-
- -- LBSdrift <lbsdrift@posten.local>  Thu, 26 Jan 2023 21:36:10 +0100
-
 rrr (1.26-3) bullseye; urgency=medium
 
   * RUNNING DEVELOPMENT RELEASE
