--- conflicted
+++ resolved
@@ -1,8 +1,4 @@
-<<<<<<< HEAD
-rrr (1.6-0deb1mysql57) buster; urgency=medium
-=======
-rrr (1.6-0deb2) buster; urgency=medium
->>>>>>> 281ffff2
+rrr (1.6-0deb2mysql57) buster; urgency=medium
 
   * Create split Debian packages
 
