--- conflicted
+++ resolved
@@ -1,8 +1,4 @@
-<<<<<<< HEAD
-rrr (1.28-17) bullseye; urgency=medium
-=======
 rrr (1.28-18) bullseye; urgency=medium
->>>>>>> cd6d2c17
 
   * RUNNING DEVELOPMENT RELEASE
 
