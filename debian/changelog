--- conflicted
+++ resolved
@@ -1,10 +1,3 @@
-<<<<<<< HEAD
-rrr (1.21-1hirsute1) hirsute; urgency=medium
-
-  * Hirsute release
-
- -- Atle Solbakken <atle@goliathdns.no>  Mon, 08 Nov 2021 09:04:53 +0100
-=======
 rrr (1.24-1) bullseye; urgency=medium
 
   * RUNNING RELEASE
@@ -68,7 +61,12 @@
     * Cleanups in MQTT framework
 
  -- Atle Solbakken <atle@goliathdns.no>  Tue, 29 Mar 2022 09:26:52 +0200
->>>>>>> fb862ec6
+
+rrr (1.21-1hirsute1) hirsute; urgency=medium
+
+  * Hirsute release
+
+ -- Atle Solbakken <atle@goliathdns.no>  Mon, 08 Nov 2021 09:04:53 +0100
 
 rrr (1.21-1) bullseye; urgency=medium
 
