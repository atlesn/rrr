<<<<<<< HEAD
rrr (1.21-1focal1) focal; urgency=medium

  * Focal release

 -- Atle Solbakken <atle@goliathdns.no>  Mon, 08 Nov 2021 12:42:02 +0100
=======
rrr (1.24-1) bullseye; urgency=medium

  * RUNNING RELEASE

  * Features:
    * Add configurable delay between forks during startup

  * Improvements:
    * Show IP address of remote host in error message when array data parsing
      fails in IP module
    * Extract boundary directive from content-type fields of type
      multipart/form-data in httpserver
    * New configuration parameter in httpclient to set content-type boundary
      directive in incoming messages.
    * If conversion from str to PyUnicode fails in python3 for array values,
      fallback to PyByteArray with a warning
    * Set CODE_FILE and CODE_LINE fields when logging to systemd-journald

  * Fixes:
    * Misc. features in python RRR array handling API not working correctly, in particular
      handling of multibyte character sets

  * Under the hood:
    * Cleanups in net transport framework

 -- Atle Solbakken <atle@goliathdns.no>  Wed, 06 Apr 2022 17:26:52 +0200

rrr (1.23-2) bullseye; urgency=medium

  * Features:
    * Option in httpclient to silence error messages for PUT queries for a
      specified amount of time
    * New topic_filter_invert option
    * Support message expiry interval in v5 in MQTT broker
    * Set retain flag and expiry interval in MQTT client
    * Set will messages in MQTT client
    * Control subscriptions in MQTT client by sending in command messages
    * Control the tidy interval of the cacher module per configuration
      parameter

  * Improvements:
    * Files in message database stored in a tree structure based on their hash
      filename for performance.
    * Asynchrounous operation in message DB for better performance with very large DBs
    * Tidy and revive intervals in cacher is calculated from the last
      completion of each of these processes.

  * Fixes:
    * Prevent HTTP client from getting killed of if there are a lot of
      connection errors
    * Deadlock in mmap channel due to incorrect use of lock() instead of trylock()
    * Lockup in cmodules in high traffic situations
    * Sometimes temporary lockup in HTTP-server if there is not immediate downstream
      response to an h2c upgrade.
    * Poor hard timeout management in MQTT broker causing low-traffic clients to be kicked
    * Fix buffer overflow in httpclient when wide characters were given to an
      urlencoder function.
    * Fix random crashes in message DB when zero length files were found.

  * Under the hood:
    * Cleanups in MQTT framework

 -- Atle Solbakken <atle@goliathdns.no>  Tue, 29 Mar 2022 09:26:52 +0200
>>>>>>> fb862ec6

rrr (1.21-1) bullseye; urgency=medium

  * Changes:
    * Automatic restart of RRR deamon upon failure
    * Use JEmalloc instead of internal allocator

  * Features:
    * Option in cacher to revive messages older than a specified age
    * Control maximum response size in httpclient
    * Control maximum request size in httpserver
    * Control content-type for raw requests in httpclient
    * Control which readers that will receive the different kinds of messages from cacher

  * Improvements:
    * Performance for larger messages in misc. modules

  * Fixes:
    * Busy-waiting on thread state change causing long startup times
    * Cacher getting killed off on large writes to message DB
    * Large messages sometimes failing to be sent due to incorrect
      return values in some send functions
    * Send allow-origin header in OPTIONS responses to satisfy preflight checks
    * Validate message header checksum in rrr_msg tool
    * Manual page for rrr_msg tool
    * Crash in rrr_msg as it tried to read from directories
    * Problems with compiler -pie flags on some platforms
    * Sed-replacement causing configure script not to work on non-GNU systems
    * Slowness when multiple mmap_channel instances were destroying block locks simultaneously

  * Under the hood:
    * Common Message DB functions for httpclient and cacher
    * Use robust locking in process shared locks (mmap channel and shm frameworks)

 -- Atle Solbakken <atle@goliathdns.no>  Mon, 08 Nov 2021 08:25:29 +0100

rrr (1.19-1) bullseye; urgency=medium

  * Features:
    * HTTP server can extract values from JSON
    * Option in HTTP server to prevent any body from being parsed
    * Added memory cache in cacher module
    * Message taint option in httpclient to prevent messages from
      backfiring.

  * Fixes:
    * Crash in MQTT client upon reconnect attempts due to incorrect
      cast.
    * Fix non-working will and retain messages in MQTT broker.
    * Incorrect default port numbers in MQTT broker
    * MQTT ping messages were not being sent
    * Sending in httpserver stopped for longer data if nothing else
      were added to be sent or read.
    * Messages were sorted in reverse order in IP module
    * Ensure correct sorting in IP module by using and index
      instead of timestamp.
    * Missing default port number in mqtt client
    * Incorrect byte counting in misc. send functions causing
      problems with longer messages.
    * Broken SQL generation in mysql module due to error in
      string builder.
    * Allow spaces after certain HTTP/1 header fields
    * Missing IP information in messages arriving on TCP in IP
      module.
    * Minor errors in debug messages.

  * Under the hood:
    * Incref/decref abstraction added to FIFO buffer to reduce
      complexity in mqtt.
    * Misc. cleanups

 -- Atle Solbakken <atle@goliathdns.no>  Wed, 25 Aug 2021 21:23:13 +0200

rrr (1.19-0) bullseye; urgency=medium

  * Features:
    * New cacher module (basic proxy server-like module)

  * Fixes:
    * Prevent connection timeouts in message DB
    * Buld problems on Ubuntu Hirsute, Alpine and Void
    * Incorrect thread startup sequence sometimes causing race
      condition with log lock freezing threads (only with debug enabled).
    * Stream reset was faulty in UDP-stream protocol
    * Continuation after UDP-stream ID exhaustion
    * Broken async responses in HTTP2 incl. crashes
    * Incorrect handling of stream failures from remote in HTTP2
    * Upgrade to HTTP2 returned Bad Request
    * Blocking when httpserver with HTTP2 while waiting for response
      from other module
    * Data access after free when receiving http1 response (potential crash)
    * Processor modules could stop receiving messages after some time,
      fixed by converting them to use events.

  * Improvements:
    * MMAP and Memory Allocator performance using shared memory
    * Adjustments in cmodules to prevent blocking under high message load
    * Removal of not needed mutexes
    * httpserver generates str type fields not blob
    * Better queue management in httpclient under high load
    * Improved performance in UDP-stream
    * New simplified buffer without locking where this is not needed

  * Under the hood:
    * Improved misc. size and data length checks on 32 and 64 bits
    * Add memory allocator test
    * Module separations, standardizations, simplifications, code removal
    * Other cleanups

  * Fixes on development versions only:
    * Fix rare race condition in allocator causing crash
    * Fix misc. bad behaviour causing mmap exhaustion despite them
      having more room.
    * Other fixes

 -- Atle Solbakken <atle@goliathdns.no>  Tue, 17 Aug 2021 20:20:32 +0200

rrr (1.18-3) buster; urgency=medium

  * Development release (update)

 -- Atle Solbakken <atle@goliathdns.no>  Sat, 15 May 2021 09:09:48 +0200

rrr (1.18-2) buster; urgency=medium

  * Development release (update) 

 -- Atle Solbakken <atle@goliathdns.no>  Wed, 28 Apr 2021 21:49:53 +0200

rrr (1.17-1) buster; urgency=medium

  * HTTP fixes
    * Support HTTP/1.0
    * Respect Connection: close/keep-alive header
    * Improve redirection functionallity
    * Improve HTTP/2 performance by having a stream limit
    * Improve performance by changing misc. maintenance intervals
  * Memory allocator
    * Implement custom memory allocator for messages
    * Long lived programs with message bursts no longer suffer from
      fragmentation and increased memory usage
  * Create standalone build directory for cmodules
  * Fix TLS connection handshake CPU spin
  * Fix problems with TCP connections not being closed
  * Fix issue with incorrect event amount counts
  * Fix problems in test suite causing tests to fail
  * Fix broken build when JSON-C was disabled
  * Fix. misc build issues with optional libraries
 
 -- Atle Solbakken <atle@goliathdns.no>  Wed, 28 Apr 2021 19:57:17 +0200

rrr (1.17-0) buster; urgency=medium

  * Event driven modules for reduced latency and CPU usage
  * New options to control persistent connections in IP module
  * HTTP server is no longer threaded, all requests are handled by the same thread
  * Improved performance in statistics engine

 -- Atle Solbakken <atle@goliathdns.no>  Fri, 09 Apr 2021 16:15:40 +0200

rrr (1.16-0) buster; urgency=medium

  * Buffers
    * All modules support duplication by setting "duplicate=yes"
    * New backstop mechanism preventing instances from getting messages
      generated by themselves, configurable.
    * Parameter to disable output buffer in instances to reduce latency

  * HTTP
    * Support for HTTP/2, client and server will use this transparently
      whenever available. Implies extensive rewrite of HTTP.
    * Support for decoding and encoding JSON data to/from RRR arrays
    * Intermediate on-disk storage for PUT messages in the new Message DB, can
      store messages while a server is down
    * Raw modes removed in server and client, replaced with
      structured data which is compatible with both HTTP/1.1 and HTTP/2
    * HTTP raw forwarding not possible anymore, example removed
    * Parameter 'http_method' split into 'http_method' and 'http_format'

  * New modules
    * New exploder module to split an RRR array message into multiple messages
    * New mangler module to change types of values in RRR array messages
    * New incrementer module to keep track of ID numbers
    * New msgdb (Message DB) module used by incrementer and httpclient

  * File module
    * Configuration parameters for serial ports

  * Cmodules
    * Configurable number of worker forks

  * Arrays, types and message
    * New data type "vain" (a NULL type)
    * Strings may be of zero length
    * New tool rrr_msg to dump RRR messages stored on disk
    * Fix bugs when parsing istr and ustr input data

  * Threads and forks
    * Changes in thread startup and shutdown
    * Simplification of signals + fix minor bugs with syscalls during forking
      causing program sometimes not to start

  * MQTT
    * Fix to avoid crashes whener client performed retransmit

  * Python
    * Support handling of message IP metadata

 -- Atle Solbakken <atle@goliathdns.no>  Mon, 15 Feb 2021 16:24:41 +0100

rrr (1.15-4) buster; urgency=medium

  * Fix broken LibreSSL build on Arch
  * Fix for negative values in array tree conditions
  * Fix for mixed read sessions when receiving UDP data
  * Fix for missing Client ID in MQTT client debug messages

 -- Atle Solbakken <atle@goliathdns.no>  Sat, 05 Dec 2020 10:22:44 +0100

rrr (1.15-3) buster; urgency=medium

  * Moderate SHM block usage in mmap channel to avoid hitting OS limits
  * Option in MQTT client to choose which topic to use when receiving
    PUBLISH with RRR message inside

 -- Atle Solbakken <atle@goliathdns.no>  Sat, 14 Nov 2020 12:33:39 +0100

rrr (1.15-2) buster; urgency=medium

  * Throughput improvements in cmodules (perl, python, cmodule) by
    adjusting timer behaviours

 -- Atle Solbakken <atle@goliathdns.no>  Sun, 01 Nov 2020 17:02:15 +0100

rrr (1.15-0) buster; urgency=medium

  * New WebSocket functionallity in httpserver and httpclient modules
  * New ways for making RRR messases from HTTP data
  * Ability to control HTTP endpoint and server from incoming RRR
    messages in httpclient
  * Improvements in IPv4 and IPv6 co-existence
  * New structured read all functionallity in file module creating array
    message with data and metadata
  * Changes in thread startup to prevent threads using global locks
    while other threads are forking
  * Misc. fixes

 -- Atle Solbakken <atle@goliathdns.no>  Sun, 11 Oct 2020 15:25:39 +0200

rrr (1.14-0) buster; urgency=medium

  * Messages generated by ipclient module now have IP information in them
  * New timeout parameter in file module
  * Improvements in ipclient reconnect functionallity
  * HTTP library made compatible with NULL characters
  * Fix crash in httpclient occuring when data was missing in server
    response
  * Fix problems in httpclient when server was unavailable by
    simplifying queing
  * Fixed pointer to string function added to improve readability in raw
    array dumps
  * Fix bugtrap in mqttclient when send array field sending was used but no
    values was found in RRR message
  * Misc. fixes

 -- Atle Solbakken <atle@goliathdns.no>  Fri, 02 Oct 2020 16:58:05 +0200

rrr (1.13-1) buster; urgency=medium

  * Fix for ip module array byte by byte skipping which caused bug trap
  * Fixes for mmap channel shutdown hang when fork had been killed
  * In cmodule framwork, use ping-pong system to check if fork is alive
  * Fix in file module for keyboard events getting lost on slow HW
  * Fix for long sleeps in file module causing thread restart by WD
  * Fix for journald output not working on 32-bit
  * Misc. log message improvements

 -- Atle Solbakken <atle@goliathdns.no>  Mon, 21 Sep 2020 22:05:59 +0200

rrr (1.13-0) buster; urgency=medium

  * Implement native SystemD journal logging
  * Fix crash in high-load logging situtations in statistics engine
  * Misc. bugfixes and cleanups

 -- Atle Solbakken <atle@goliathdns.no>  Tue, 15 Sep 2020 18:31:55 +0200

rrr (1.12-2) buster; urgency=medium

  * Added RPM packages
  * Improvements in log messages / silence some messages
  * New parameters in file module file_max_messages_per_file and
    file_max_read_step_size
  * Fix in signal framework causing cmodule forks only to be killed
    by SIGKILL resulting in ungraceful shutdown
  * Fix for forks not getting initialized when there are lots (lots) of
    debug messages being printed
  * Minor fixes

 -- Atle Solbakken <atle@goliathdns.no>  Sat, 12 Sep 2020 16:42:46 +0200

rrr (1.12-1) buster; urgency=medium

  * Fix misc. build warnings

 -- Atle Solbakken <atle@goliathdns.no>  Fri, 04 Sep 2020 10:52:36 +0200

rrr (1.12-0) buster; urgency=medium

  * Implement LibreSSL as an alternative to OpenSSL

 -- Atle Solbakken <atle@goliathdns.no>  Thu, 03 Sep 2020 08:45:18 +0200

rrr (1.11-4) buster; urgency=medium
  
  * Fix bug with smart timeout in IP module

 -- Atle Solbakken <atle@goliathdns.no>  Thu, 03 Sep 2020 08:25:43 +0200

rrr (1.11-3) buster; urgency=medium

  * New configuration parameters in HTTP-server to allow push connections

 -- Atle Solbakken <atle@goliathdns.no>  Fri, 28 Aug 2020 15:08:45 +0200

rrr (1.11-2) buster; urgency=medium

  * Fix bug causing crash on arm64 when debuglevel 1 was active

 -- Atle Solbakken <atle@goliathdns.no>  Wed, 26 Aug 2020 23:56:57 +0200

rrr (1.11-1) buster; urgency=medium

  * New file module to read from devices, files, sockets etc.
  * Improvements in ip and socket framework
  * Misc. bugfixes

 -- Atle Solbakken <atle@goliathdns.no>  Wed, 26 Aug 2020 13:30:45 +0200

rrr (1.10-3) buster; urgency=medium

  * Fixes in IP module
    * Add TCP graylist timeout configuration parameter
    * Add configurable TTL check like buffer module
    * Add configurable smart timeout to update send of all messages to a single destination
    * Improve preserve order algorithm, send order is now guaranteed
    * Fix noisy debug messages
    * Fix that returned RRR messages was not endian converted back to host
    * Fix behaviour inconsistencies when using default target vs dynamic target
  * Improve fork shutdown algorithm
  * Misc fixes and cleanups

 -- Atle Solbakken <atle@goliathdns.no>  Sat, 22 Aug 2020 20:39:53 +0200

rrr (1.10-2) buster; urgency=medium

  * Fix MQTT array data parsing from PUBLISH which did not work

 -- Atle Solbakken <atle@goliathdns.no>  Mon, 17 Aug 2020 18:45:31 +0200

rrr (1.10-1) buster; urgency=medium

  * Fixes in array tree framework and IP module

 -- Atle Solbakken <atle@goliathdns.no>  Mon, 17 Aug 2020 00:44:07 +0200

rrr (1.10-0) buster; urgency=medium

  * New Array Tree framework for conditional array parsing (branching)
  * Implement HTTP raw modes in httpclient and httpserver
  * Misc smaller fixes and internal cleanups

 -- Atle Solbakken <atle@goliathdns.no>  Sun, 16 Aug 2020 13:37:24 +0200

rrr (1.9-2) buster; urgency=medium

  * Fixes in configuration file parsing, allow spaces after parameters
  * Fix proper connect retry vs restart in MQTT client
  * Other small fixes in MQTT client 

 -- Atle Solbakken <atle@goliathdns.no>  Thu, 06 Aug 2020 23:43:34 +0200

rrr (1.9-1) buster; urgency=medium

  * Merge security fix from 1.7-4
  * Fix performance problems and bugs in journal module
  * Fix performance problems in MQTT broker

 -- Atle Solbakken <atle@goliathdns.no>  Thu, 06 Aug 2020 11:37:29 +0200

rrr (1.9-0) buster; urgency=medium

  * Removed duplicator module, functionality is now in buffer module
  * Create array manipulation helper functions in Perl5
  * Remove old style array handling in Perl5
  * Add TTL check for messages in buffer module

 -- Atle Solbakken <atle@goliathdns.no>  Wed, 05 Aug 2020 12:35:40 +0200

rrr (1.8-1) buster; urgency=medium

  * Fix bug causing multiple configuration parameters not to work

 -- Atle Solbakken <atle@goliathdns.no>  Mon, 03 Aug 2020 17:44:39 +0200

rrr (1.8-0) buster; urgency=medium

  * Support will messages and retain in MQTT broker.
  * Misc. compliance fixes in MQTT broker.
  * Misc. fixes in connection handling in MQTT commonn
  * New configuration parameters in IP module to put timed out messages
    to output queue
  * Smaller packaging fixes (Debian)

 -- Atle Solbakken <atle@goliathdns.no>  Mon, 03 Aug 2020 14:56:38 +0200

rrr (1.7-4) buster; urgency=medium

  * Fix concurrent access due to missing locks in stats engine
    causing crashes.

 -- Atle Solbakken <atle@goliathdns.no>  Thu, 06 Aug 2020 00:15:03 +0200

rrr (1.7-3) buster; urgency=medium

  * Restart RRR service in post-installation script

 -- Atle Solbakken <atle@goliathdns.no>  Fri, 31 Jul 2020 00:05:51 +0200

rrr (1.7-2) buster; urgency=medium

  * Change default prefix of journal message topic by removing
    leading slash

 -- Atle Solbakken <atle@goliathdns.no>  Thu, 30 Jul 2020 22:33:28 +0200

rrr (1.7-1) buster; urgency=medium

  * Add ability to filter messages from senders by MQTT topic
    in all modules
  * Minor fixes

 -- Atle Solbakken <atle@goliathdns.no>  Wed, 29 Jul 2020 23:27:07 +0200

rrr (1.6-1) buster; urgency=medium

  * Add missing install file
  * Minor fixes

 -- Atle Solbakken <atle@goliathdns.no>  Mon, 27 Jul 2020 22:22:00 +0200

rrr (1.6-0deb3) buster; urgency=medium

  * Create split Debian packages

 -- Atle Solbakken <atle@goliathdns.no>  Fri, 24 Jul 2020 04:09:30 +0200

rrr (1.5-5buster2) buster; urgency=medium

  * Internal changes on length/size fields
  * Fixes for compile warnings on 32bit
  * Fixes for compile errrors on BSD with sockaddr_in6

 -- Atle Solbakken <atle@goliathdns.no>  Thu, 23 Jul 2020 08:28:45 +0200

rrr (1.5-4) buster; urgency=medium

  * Misc. smaller fixes 

 -- Atle Solbakken <atle@goliathdns.no>  Mon, 20 Jul 2020 19:36:07 +0200

rrr (1.5-3) buster; urgency=medium

  * New option in MQTT client to discard waiting messages upon
    connect retry
  * Misc. cleanup and fixes

 -- Atle Solbakken <atle@goliathdns.no>  Sun, 19 Jul 2020 15:44:20 +0200

rrr (1.5-2) buster; urgency=medium

  * Fixes in HTTP server and support OPTIONS request

 -- Atle Solbakken <atle@goliathdns.no>  Sun, 19 Jul 2020 01:52:51 +0200

rrr (1.5-1) buster; urgency=medium

  * Bugfixes in HTTP header parsing
  * HTTP server can now re-use connections for new requests
  * Bugfixes regarding IP address handling, multiple modules
  * Misc. cleanups

 -- Atle Solbakken <atle@goliathdns.no>  Fri, 17 Jul 2020 17:34:57 +0200

rrr (1.5) buster; urgency=medium

  * New HTTP modules for client and server

 -- Atle Solbakken <atle@goliathdns.no>  Wed, 15 Jul 2020 00:59:10 +0200

rrr (1.4-2) buster; urgency=medium

  * Fix username for RRR daemon

 -- Atle Solbakken <atle@goliathdns.no>  Sun, 19 Jul 2020 17:34:55 +0200

rrr (1.4-1) buster; urgency=medium

  * Fix bug in MQTT client causing 100% CPU usage

 -- Atle Solbakken <atle@goliathdns.no>  Thu, 16 Jul 2020 13:04:09 +0200

rrr (1.4) buster; urgency=medium

  * New cmodule framework for easy creation of custom C-modules
  * Large -internal- changes in perl5 and python3
  * perl5 and python3 have more configuration options for their worker
    fork, inherited from cmodule.
  * Move stuff around in source tree
  * Misc fixes and docs updates

 -- Atle Solbakken <atle@goliathdns.no>  Wed, 01 Jul 2020 00:22:46 +0200

rrr (1.3-3) buster; urgency=medium

  * MQTT client identifier assigned by broker fixed
  * Ability to prepend a topic in MQTT client
  * Create runit files for Void linux

 -- Atle Solbakken <atle@goliathdns.no>  Fri, 26 Jun 2020 01:44:52 +0200

rrr (1.3-2) buster; urgency=medium

  * New binary rrr_auth used to test password files
  * Pass pre-made rrr_message to python3 source function for simplicity
  * Remove rrr_setting class, new rrr_config class. Config function
    only called once (per source/process fork).
  * Misc. bugfixes in python3

 -- Atle Solbakken <atle@goliathdns.no>  Wed, 24 Jun 2020 16:13:54 +0200

rrr (1.3-1) buster; urgency=medium

  * Improvements in MQTT to increase throughput

 -- Atle Solbakken <atle@goliathdns.no>  Tue, 23 Jun 2020 02:40:17 +0200

rrr (1.3) buster; urgency=medium

  * Added support for TLS in MQTT
  * Added support for username and password authentication in MQTT

 -- Atle Solbakken <atle@goliathdns.no>  Mon, 22 Jun 2020 23:52:31 +0200

rrr (1.2-3) buster; urgency=medium

  * Created max message size parameter in ip module and rrr_post
  * Changed behaviour of SIGTERM
  * Misc fixes

 -- Atle Solbakken <atle@goliathdns.no>  Mon, 08 Jun 2020 19:44:32 +0200

rrr (1.2-2) buster; urgency=medium

  * Improvements in TCP error handling

 -- Atle Solbakken <atle@goliathdns.no>  Sun, 07 Jun 2020 19:04:45 +0200

rrr (1.2-1) unstable; urgency=medium

  * Fix perl5 false warnings about unused settings
  * Fix incorrect counters in journal module
  * Fix bugtrap in perl5 module

 -- Atle Solbakken <atle@goliathdns.no>  Sun, 07 Jun 2020 13:21:01 +0200

rrr (1.2) unstable; urgency=medium

  * New log journal module
  * Fixed bug in perl5 module causing fork not to be killed
  * Misc fixes and improvements

 -- Atle Solbakken <atle@goliathdns.no>  Sat, 06 Jun 2020 18:21:13 +0200

rrr (1.1-1) unstable; urgency=medium

  * Fix a segfault in perl5
  * Improvents in a few debug/error messages

 -- Atle Solbakken <atle@goliathdns.no>  Thu, 04 Jun 2020 18:12:38 +0200

rrr (1.1) unstable; urgency=medium

  * Create new log journal which rrr_stats can read from
  * Minor bugfix

 -- Atle Solbakken <atle@goliathdns.no>  Wed, 03 Jun 2020 16:34:32 +0200

rrr (1.0) unstable; urgency=medium

  * First major release, no changes from 0.20

 -- Atle Solbakken <atle@goliathdns.no>  Tue, 26 May 2020 21:48:12 +0200

rrr (0.20) unstable; urgency=medium

  * Add configuration option to output RFC5424 loglevels as
    opposed to internal RRR debuglevels.
  * Fix bug where it was not possible to use -h or -v

 -- Atle Solbakken <atle@goliathdns.no>  Mon, 25 May 2020 18:06:05 +0200

rrr (0.19) unstable; urgency=medium

  * New functionallity in perl5 to print RRR native debug and error messages
  * Fix some issues with shutdown and startup hangs
  * Cleanup in error message printing, very little is now printed to STDERR
  * To some degree adapt code to C11 and POSIX 2008. Attempt to have
    non-compliant stuff in separate files and use wrappers.
  * New permissive license for linking costum modules with the library
  * Improve some buggy IP connect checks
  * Minor changes in test suite

 -- Atle Solbakken <atle@goliathdns.no>  Fri, 22 May 2020 23:57:07 +0200

rrr (0.18-1) unstable; urgency=medium

  * Create new global fork and signal handling.
  * Rewrite of python3 and test suite, python code only run in forks.
  * Load multiple configuration files in same program
  * New logging output style
  * Optional systemd integration available with rrr.conf.d directory for configs
  * Fix bugs after previous rewrite and build on different systems
  * Disable MySQL test by default as this needs database setup
  * By default disable USB
  * Misc new configuration options
  * Package for archlinux

 -- Atle Solbakken <atle@goliathdns.no>  Tue, 19 May 2020 12:38:58 +0200

rrr (0.18) unstable; urgency=medium

  * New message broker to transfer messages between modules with proper
    memory fencing
  * Interface for users should remain the same

 -- Atle Solbakken <atle@goliathdns.no>  Tue, 05 May 2020 13:57:17 +0200

rrr (0.17-5) unstable; urgency=medium

  * Fix bug causing rrr_post not to work because we called getsockopts on files

 -- Atle Solbakken <atle@goliathdns.no>  Tue, 05 May 2020 14:15:32 +0200

rrr (0.17-4) unstable; urgency=medium

  * Rename UDP-module to "ip", make it support both TCP and UDP
  * Possible to choose between udp and tcp for messages inside perl module,
    ip module may then send the message to the chosen destination.
  * TCP or UDP flag is otherwise preserved across modules

 -- Atle Solbakken <atle@goliathdns.no>  Wed, 29 Apr 2020 07:17:23 +0200

rrr (0.17-3) unstable; urgency=medium

  * Remove noisy printf from perl5 module

 -- Atle Solbakken <atle@goliathdns.no>  Tue, 21 Apr 2020 22:47:46 +0200

rrr (0.17-2) unstable; urgency=medium

  * Fix misc. build problems

 -- Atle Solbakken <atle@goliathdns.no>  Tue, 21 Apr 2020 22:33:39 +0200

rrr (0.17-1) unstable; urgency=medium

  * rrr messages simplifed. Header has now no values and voltage type is removed.
  * voltmonitor and avarager use data array messages
  * perl5 no longer use socket to communicate with child fork, but a mmap channel
  * perl5 supports IP-data
  * perl5 supports data arrays
  * New udp module can both send and receive data
  * New NSEP data type in arrays
  * Support HTTP TLS
  * Other fixes and internal housekeeping

 -- Atle Solbakken <atle@goliathdns.no>  Sun, 19 Apr 2020 20:29:32 +0200

rrr (0.16-8) unstable; urgency=medium

  * New preliminary statistics engine, works with MQTT, raw and dummy
  * Safety fixes for rand() and strerror()
  * Misc. other fixes

 -- Atle Solbakken <atle@goliathdns.no>  Sat, 21 Mar 2020 18:21:52 +0100

rrr (0.16-7) unstable; urgency=medium

  * MQTT: Implement UNSUBSCRIBE and UNSUBACK

 -- Atle Solbakken <atle@goliathdns.no>  Thu, 19 Mar 2020 11:46:23 +0100

rrr (0.16-6) unstable; urgency=medium

  * Misc. bugfixes in MQTT and MySQL
  * Better handling of session cleaning in MQTT client

 -- Atle Solbakken <atle@goliathdns.no>  Wed, 18 Mar 2020 08:37:47 +0100

rrr (0.16-5) unstable; urgency=medium

  * Fixes in ASD and UDP-stream to correctly handle multiple clients
  * Misc. code cleanup and minor fixes

 -- Atle Solbakken <atle@goliathdns.no>  Mon, 16 Mar 2020 17:30:23 +0100

rrr (0.16-3) unstable; urgency=medium

  * Misc. fixes for Python

 -- Atle Solbakken <atle@goliathdns.no>  Sat, 14 Mar 2020 06:01:07 +0100

rrr (0.16-2) unstable; urgency=medium

  * Remove OpenSSL-code
  * Fixes for word length on arm64

 -- Atle Solbakken <atle@goliathdns.no>  Thu, 12 Mar 2020 16:22:22 +0100

rrr (0.16-1) unstable; urgency=medium

  * Fixed problems when using mysql_special_columns including segfault
  * Update documentation for this which also was wrong
  * Add new revision number to use for bugfixes

 -- Atle Solbakken <atle@goliathdns.no>  Wed, 11 Mar 2020 00:01:45 +0100

rrr (0.16) unstable; urgency=medium

  * New framework for assured single delivery ASD and udpstream
  * Removed old ipclient/ipserver, new ipclient uses ASD framework
  * Other fixes/improvements

 -- Atle Solbakken <atle@goliathdns.no>  Sun, 16 Feb 2020 18:00:22 +0100

rrr (0.15) unstable; urgency=medium

  * Bugfixes in array definition parsing
  * Fix passing of arrays to and manipulation in python3. Improved test suite.
  * Fix minor bugs in MQTT and add ability to re-connect indefinitely upon failure

 -- Atle Solbakken <atle@goliathdns.no>  Fri, 17 Jan 2020 00:08:26 +0100

rrr (0.14) unstable; urgency=medium

  * New fixed pointer and string types for use in arrays
  * Socket module to read data from UNIX socket
  * New rrr_post binary used for posting to RRR UNIX socket
  * Remove controller module
  * Remove TAG messages
  * New InfluxDB client which can write data + HTTP functionallity in library
  * Fields in data arrays may have tags
  * MQTT topics may be set in RRR messages
  * Better syntax for command line arguments

 -- Atle Solbakken <atle@goliathdns.no>  Wed, 02 Oct 2019 23:06:34 +0200

rrr (0.13) unstable; urgency=medium

  * New MQTT modules, client and server V3.1(.1) and V5
  * Arbitary length of the main vl_message struct as opposed to fixed
  * New socket message reading fitted to dynamic message sizes on
    UDP from multiple clients simultaneously
  * Removed blockdev module, does not work with arbitary length messages
  * Internal changes to data structures in ip_buffer messages
  * Changes in CRC32 checksumming, separate checksum for header and data
  * Array types:
    * Arbitary number of data types in array
    * Changes in configuration file syntax
    * Support for new ISTR and USTR types (numbers as text) as well
      as separator characters
    * Internal changes to array type with fixed endianess. Internal
    messages between modules are always BE32

 -- Atle Solbakken <atle@goliathdns.no>  Sun, 08 Sep 2019 00:58:56 +0200

rrr (0.12) unstable; urgency=medium

  * New perl5 module with source, process and config functions

 -- Atle Solbakken <atle@goliathdns.no>  Fri, 02 Aug 2019 09:22:01 +0200

rrr (0.11) unstable; urgency=medium

  * Performance improvements in python and misc fixes
    * Improved signal handling with modules being able to register signal handlers
    * Create native C python3 module with all-internal data types, replaces python scripts
    * Include block device logger in package
    * Misc. smaller fixes* 

 -- Atle Solbakken <atle@goliathdns.no>  Sun, 28 Jul 2019 13:11:05 +0200

rrr (0.10) unstable; urgency=medium

  * Include block device logger in package

 -- Atle Solbakken <atle@goliathdns.no>  Mon, 22 Jul 2019 12:49:40 +0200

rrr (0.9) unstable; urgency=medium

  * Improve python module, is now fairly usable. Must fix import paths.
  * Threads start in a staggered matter with network processes last
    to avoid forked processes inheriting open filehandles

 -- Atle Solbakken <atle@goliathdns.no>  Thu, 18 Jul 2019 02:47:46 +0200

rrr (0.8) unstable; urgency=medium

  * Improve buffer performance
  * Add duplicator module

 -- Atle Solbakken <atle@goliathdns.no>  Sat, 13 Jul 2019 01:24:22 +0200

rrr (0.7) unstable; urgency=medium

  * Remove textual representation of messages sent over network
  * Convert all messages on network to BE (network order) and auto-convert
    back
  * Test MySQL and IP functions in test suite
  * Minor bugfixes

 -- Atle Solbakken <atle@goliathdns.no>  Fri, 05 Jul 2019 20:14:19 +0200

rrr (0.6) unstable; urgency=medium

  * Package dependency fixes
  * Support configuration file to set up modules
  * Multiple instances of each module possible
  * Rewrite of some global data structures
  * Create test suite for building

 -- Atle Solbakken <atle@goliathdns.no>  Wed, 03 Jul 2019 21:29:51 +0200

rrr (0.5) unstable; urgency=medium

  * Add python module

 -- Atle Solbakken <atle@goliathdns.no>  Mon, 17 Jun 2019 17:13:45 +0200

rrr (0.4) unstable; urgency=medium

  * Change project name to Read Route Record (triple R)

 -- Atle Solbakken <atle@goliathdns.no>  Fri, 24 May 2019 13:21:42 +0200

voltage-logger (0.3) unstable; urgency=medium

  * Bump version, see git log for details

 -- Atle Solbakken <atle@goliathdns.no>  Wed, 21 Mar 2018 22:54:54 +0100

voltage-logger (0.2) unstable; urgency=medium

  * Initial version

 -- Atle Solbakken <atle@goliathdns.no>  Fri, 02 Mar 2018 14:40:11 +0100<|MERGE_RESOLUTION|>--- conflicted
+++ resolved
@@ -1,10 +1,9 @@
-<<<<<<< HEAD
-rrr (1.21-1focal1) focal; urgency=medium
-
-  * Focal release
-
- -- Atle Solbakken <atle@goliathdns.no>  Mon, 08 Nov 2021 12:42:02 +0100
-=======
+rrr (1.24-1focal1) focal; urgency=medium
+
+  * Focal development release.
+
+ -- Atle Solbakken <atle@goliathdns.no>  Wed, 06 Apr 2022 18:59:25 +0200
+
 rrr (1.24-1) bullseye; urgency=medium
 
   * RUNNING RELEASE
@@ -68,7 +67,6 @@
     * Cleanups in MQTT framework
 
  -- Atle Solbakken <atle@goliathdns.no>  Tue, 29 Mar 2022 09:26:52 +0200
->>>>>>> fb862ec6
 
 rrr (1.21-1) bullseye; urgency=medium
 
