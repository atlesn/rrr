--- conflicted
+++ resolved
@@ -1,14 +1,9 @@
 rrr (1.6-1) buster; urgency=medium
 
-<<<<<<< HEAD
   * Add missing install file
   * Minor fixes
-=======
- * Add missing install file
- * Minor fixes
->>>>>>> 689a3229
-
- -- Atle Solbakkem <atle@goliathdns.no>  Mon, 27 Jul 2020 22:22:00 +0200
+
+ -- Atle Solbakken <atle@goliathdns.no>  Mon, 27 Jul 2020 22:22:00 +0200
 
 rrr (1.6-0deb3) buster; urgency=medium
 
