--- conflicted
+++ resolved
@@ -1,16 +1,14 @@
-<<<<<<< HEAD
 rrr (1.5) buster; urgency=medium
 
   * New HTTP modules for client and server
 
  -- Atle Solbakken <atle@goliathdns.no> Wed, 15 Jul 2020 00:59:10 +0200
-=======
+
 rrr (1.4-1) buster; urgency=medium
 
   * Fix bug in MQTT client causing 100% CPU usage
 
  -- Atle Solbakken <atle@goliathdns.no>  Thu, 16 Jul 2020 13:04:09 +0200
->>>>>>> 659c605e
 
 rrr (1.4) buster; urgency=medium
 
