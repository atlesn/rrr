--- conflicted
+++ resolved
@@ -20,14 +20,10 @@
       return values in some send functions
     * Send allow-origin header in OPTIONS responses to satisfy preflight checks
 
-<<<<<<< HEAD
- -- Atle Solbakken <atle@goliathdns.no>  Fri, 10 Sep 2021 17:38:07 +0200
-=======
   * Under the hood:
     * Common Message DB functions for httpclient and cacher
 
- -- Atle Solbakken <atle@goliathdns.no>  Wed, 08 Sep 2021 00:52:53 +0200
->>>>>>> 32e5fe02
+ -- Atle Solbakken <atle@goliathdns.no>  Fri, 10 Sep 2021 17:38:07 +0200
 
 rrr (1.19-1) bullseye; urgency=medium
 
