pkgbase = rrr
	pkgdesc = Read Route Record is a messaging daemon supporting HTTP, MQTT, TCP, UDP +++
<<<<<<< HEAD
	pkgver = 1.13.0
=======
	pkgver = 1.13.1
>>>>>>> 71b72b30
	pkgrel = 0
	url = https://www.github.com/atlesn/rrr
	arch = i686
	arch = arm64
	arch = x86_64
	arch = aarch64
	license = GPL
	makedepends = git
	depends = python3
	depends = perl
	depends = mariadb-clients
	optdepends = systemd: systemd daemon support
	provides = rrr
	source = git+https://github.com/atlesn/rrr.git#tag=v1.13-0
	md5sums = SKIP

pkgname = rrr
<|MERGE_RESOLUTION|>--- conflicted
+++ resolved
@@ -1,10 +1,6 @@
 pkgbase = rrr
 	pkgdesc = Read Route Record is a messaging daemon supporting HTTP, MQTT, TCP, UDP +++
-<<<<<<< HEAD
-	pkgver = 1.13.0
-=======
 	pkgver = 1.13.1
->>>>>>> 71b72b30
 	pkgrel = 0
 	url = https://www.github.com/atlesn/rrr
 	arch = i686
