--- conflicted
+++ resolved
@@ -159,8 +159,6 @@
 your real keyboard as it might then become unusable while RRR is running. The option `file_no_keyboard_hijack`
 can be set to allow other applications to receive the data, this is useful for testing purposes.
 
-<<<<<<< HEAD
-=======
 If you still manage to lock yourself out from using your keyboard:
 
 1. Press return twice to make the array parsing fail (works with the definition used in this example),
@@ -169,7 +167,6 @@
    in the next probe.
 3. If you were too slow, repeat step 1 and 2.
 
->>>>>>> 1bda980a
 If keyboard devices are opened without `file_try_keyboard_input` being set to `yes` or on non-Linux/FreeBSD systems,
 the raw event data (key up, key down etc.) will be received by RRR. While it may be a bit cumbersome to implement, it is certainly possible to parse this data into and RRR array and have a Perl or Python script convert the keys into characters.
 
